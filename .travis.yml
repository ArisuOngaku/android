language: android
android:
  components:
<<<<<<< HEAD
    - build-tools-22.0.1
=======
    - build-tools-20.0.0
>>>>>>> 0b567b97
    - android-19
    - android-16
before_install:
  - rm pom.xml
script:
  - ./setup_env.sh ant
  - ant clean
  - ant debug
  <|MERGE_RESOLUTION|>--- conflicted
+++ resolved
@@ -1,11 +1,7 @@
 language: android
 android:
   components:
-<<<<<<< HEAD
     - build-tools-22.0.1
-=======
-    - build-tools-20.0.0
->>>>>>> 0b567b97
     - android-19
     - android-16
 before_install:
