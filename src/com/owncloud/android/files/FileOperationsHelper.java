/**
 *   ownCloud Android client application
 *
 *   @author masensio
 *   @author David A. Velasco
 *   Copyright (C) 2015 ownCloud Inc.
 *
 *   This program is free software: you can redistribute it and/or modify
 *   it under the terms of the GNU General Public License version 2,
 *   as published by the Free Software Foundation.
 *
 *   This program is distributed in the hope that it will be useful,
 *   but WITHOUT ANY WARRANTY; without even the implied warranty of
 *   MERCHANTABILITY or FITNESS FOR A PARTICULAR PURPOSE.  See the
 *   GNU General Public License for more details.
 *
 *   You should have received a copy of the GNU General Public License
 *   along with this program.  If not, see <http://www.gnu.org/licenses/>.
 *
 */

package com.owncloud.android.files;

import android.accounts.Account;
import android.content.ActivityNotFoundException;
import android.content.Context;
import android.content.Intent;
import android.content.pm.PackageManager;
import android.content.pm.ResolveInfo;
import android.net.Uri;
import android.support.v4.app.DialogFragment;
import android.webkit.MimeTypeMap;
import android.widget.Toast;

import com.owncloud.android.R;
import com.owncloud.android.authentication.AccountUtils;
import com.owncloud.android.datamodel.OCFile;
import com.owncloud.android.db.UploadDbObject;
import com.owncloud.android.files.services.FileDownloader.FileDownloaderBinder;
<<<<<<< HEAD
import com.owncloud.android.files.services.FileUploadService.FileUploaderBinder;
import com.owncloud.android.lib.common.accounts.AccountUtils.Constants;
=======
import com.owncloud.android.files.services.FileUploader.FileUploaderBinder;
>>>>>>> 3e25c848
import com.owncloud.android.lib.common.network.WebdavUtils;
import com.owncloud.android.lib.common.utils.Log_OC;
import com.owncloud.android.lib.resources.shares.ShareType;
import com.owncloud.android.lib.resources.status.OwnCloudVersion;
import com.owncloud.android.services.OperationsService;
import com.owncloud.android.services.observer.FileObserverService;
import com.owncloud.android.ui.activity.FileActivity;
import com.owncloud.android.ui.activity.ShareActivity;
import com.owncloud.android.ui.dialog.ShareLinkToDialog;
import com.owncloud.android.ui.dialog.SharePasswordDialogFragment;


import java.util.List;

/**
 *
 */
public class FileOperationsHelper {

<<<<<<< HEAD
    private static final String TAG = FileOperationsHelper.class.getSimpleName();
    
    private static final String FTAG_CHOOSER_DIALOG = "CHOOSER_DIALOG"; 
=======
    private static final String TAG = FileOperationsHelper.class.getName();

    private static final String FTAG_CHOOSER_DIALOG = "CHOOSER_DIALOG";
>>>>>>> 3e25c848

    protected FileActivity mFileActivity = null;

    /// Identifier of operation in progress which result shouldn't be lost 
    private long mWaitingForOpId = Long.MAX_VALUE;

    public FileOperationsHelper(FileActivity fileActivity) {
        mFileActivity = fileActivity;
    }


    public void openFile(OCFile file) {
        if (file != null) {
            String storagePath = file.getStoragePath();
            String encodedStoragePath = WebdavUtils.encodePath(storagePath);

            Intent intentForSavedMimeType = new Intent(Intent.ACTION_VIEW);
            intentForSavedMimeType.setDataAndType(Uri.parse("file://"+ encodedStoragePath),
                    file.getMimetype());
            intentForSavedMimeType.setFlags(
                    Intent.FLAG_GRANT_READ_URI_PERMISSION | Intent.FLAG_GRANT_WRITE_URI_PERMISSION
            );
            
            Intent intentForGuessedMimeType = null;
            if (storagePath.lastIndexOf('.') >= 0) {
                String guessedMimeType = MimeTypeMap.getSingleton().getMimeTypeFromExtension(
                        storagePath.substring(storagePath.lastIndexOf('.') + 1)
                );
                if (guessedMimeType != null && !guessedMimeType.equals(file.getMimetype())) {
                    intentForGuessedMimeType = new Intent(Intent.ACTION_VIEW);
<<<<<<< HEAD
                    intentForGuessedMimeType.setDataAndType(Uri.parse("file://" +
                            encodedStoragePath), guessedMimeType);
=======
                    intentForGuessedMimeType.
                            setDataAndType(Uri.parse("file://"+ encodedStoragePath),
                                    guessedMimeType);
>>>>>>> 3e25c848
                    intentForGuessedMimeType.setFlags(
                            Intent.FLAG_GRANT_READ_URI_PERMISSION |
                                    Intent.FLAG_GRANT_WRITE_URI_PERMISSION
                    );
                }
            }

            Intent openFileWithIntent;
            if (intentForGuessedMimeType != null) {
<<<<<<< HEAD
                chooserIntent = Intent.createChooser(intentForGuessedMimeType,
                        mFileActivity.getString(R.string.actionbar_open_with));
            } else {
                chooserIntent = Intent.createChooser(intentForSavedMimeType,
                        mFileActivity.getString(R.string.actionbar_open_with));
=======
                openFileWithIntent = intentForGuessedMimeType;
            } else {
                openFileWithIntent = intentForSavedMimeType;
>>>>>>> 3e25c848
            }

            List<ResolveInfo> launchables = mFileActivity.getPackageManager().
                    queryIntentActivities(openFileWithIntent, PackageManager.GET_INTENT_FILTERS);

            if(launchables != null && launchables.size() > 0) {
                try {
                    mFileActivity.startActivity(
                            Intent.createChooser(
                                    openFileWithIntent, mFileActivity.getString(R.string.actionbar_open_with)
                            )
                    );
                } catch (ActivityNotFoundException anfe) {
                    showNoAppForFileTypeToast(mFileActivity.getApplicationContext());
                }
            } else {
                showNoAppForFileTypeToast(mFileActivity.getApplicationContext());
            }

        } else {
            Log_OC.wtf(TAG, "Trying to open a NULL OCFile");
        }
    }

    /**
     * Displays a toast stating that no application could be found to open the file.
     *
     * @param context the context to be able to show a toast.
     */
    private void showNoAppForFileTypeToast(Context context) {
        Toast.makeText(context,
                R.string.file_list_no_app_for_file_type, Toast.LENGTH_SHORT)
                .show();
    }


    /**
     * Helper method to share a file via a public link. Starts a request to do it in {@link OperationsService}
     *
     * @param file          The file to share.
     * @param password      Optional password to protect the public share.
     */
    public void shareFileViaLink(OCFile file, String password) {
        if (isSharedSupported()) {
            if (file != null) {
<<<<<<< HEAD
                String link = "https://fake.url";
                Intent intent = createShareWithLinkIntent(link);
                String[] packagesToExclude = new String[] { mFileActivity.getPackageName() };
                DialogFragment chooserDialog = ShareLinkToDialog.newInstance(intent,
                        packagesToExclude, file);
                chooserDialog.show(mFileActivity.getSupportFragmentManager(), FTAG_CHOOSER_DIALOG);
                
=======
                mFileActivity.showLoadingDialog(
                        mFileActivity.getApplicationContext().
                                getString(R.string.wait_a_moment)
                );
                Intent service = new Intent(mFileActivity, OperationsService.class);
                service.setAction(OperationsService.ACTION_CREATE_SHARE_VIA_LINK);
                service.putExtra(OperationsService.EXTRA_ACCOUNT, mFileActivity.getAccount());
                if (password != null && password.length() > 0) {
                    service.putExtra(OperationsService.EXTRA_SHARE_PASSWORD, password);
                }
                service.putExtra(OperationsService.EXTRA_REMOTE_PATH, file.getRemotePath());
                mWaitingForOpId = mFileActivity.getOperationsServiceBinder().queueNewOperation(service);

>>>>>>> 3e25c848
            } else {
                Log_OC.wtf(TAG, "Trying to share a NULL OCFile");
                // TODO user-level error?
            }

        } else {
            // Show a Message
            Toast t = Toast.makeText(
<<<<<<< HEAD
                    mFileActivity,
                    mFileActivity.getString(R.string.share_link_no_support_share_api),
=======
                    mFileActivity, mFileActivity.getString(R.string.share_link_no_support_share_api),
>>>>>>> 3e25c848
                    Toast.LENGTH_LONG
            );
            t.show();
        }
    }

    public void getFileWithLink(OCFile file){
        if (isSharedSupported()) {
            if (file != null) {
                mFileActivity.showLoadingDialog(mFileActivity.getApplicationContext().
                        getString(R.string.wait_a_moment));

                Intent service = new Intent(mFileActivity, OperationsService.class);
                service.setAction(OperationsService.ACTION_CREATE_SHARE_VIA_LINK);
                service.putExtra(OperationsService.EXTRA_ACCOUNT, mFileActivity.getAccount());
                service.putExtra(OperationsService.EXTRA_REMOTE_PATH, file.getRemotePath());
                mWaitingForOpId = mFileActivity.getOperationsServiceBinder().queueNewOperation(service);

            } else {
                Log_OC.wtf(TAG, "Trying to share a NULL OCFile");
            }
        } else {
            // Show a Message
            Toast t = Toast.makeText(
                    mFileActivity, mFileActivity.getString(R.string.share_link_no_support_share_api),
                    Toast.LENGTH_LONG
            );
            t.show();
        }
    }

    public void shareFileWithLinkToApp(OCFile file, String password, Intent sendIntent) {
        
        if (file != null) {
            mFileActivity.showLoadingDialog(mFileActivity.getApplicationContext().
                    getString(R.string.wait_a_moment));

            Intent service = new Intent(mFileActivity, OperationsService.class);
            service.setAction(OperationsService.ACTION_CREATE_SHARE_VIA_LINK);
            service.putExtra(OperationsService.EXTRA_ACCOUNT, mFileActivity.getAccount());
            service.putExtra(OperationsService.EXTRA_REMOTE_PATH, file.getRemotePath());
            service.putExtra(OperationsService.EXTRA_SHARE_PASSWORD, password);
            service.putExtra(OperationsService.EXTRA_SEND_INTENT, sendIntent);
            mWaitingForOpId = mFileActivity.getOperationsServiceBinder().queueNewOperation(service);
            
        } else {
            Log_OC.wtf(TAG, "Trying to open a NULL OCFile");
        }
    }

    /**
     * Helper method to share a file with a known sharee. Starts a request to do it in {@link OperationsService}
     *
     * @param file          The file to share.
     * @param shareeName    Name (user name or group name) of the target sharee.
     * @param shareType     The share type determines the sharee type.
     */
    public void shareFileWithSharee(OCFile file, String shareeName, ShareType shareType) {
        if (file != null) {
            // TODO check capability?
            mFileActivity.showLoadingDialog(mFileActivity.getApplicationContext().
                    getString(R.string.wait_a_moment));

            Intent service = new Intent(mFileActivity, OperationsService.class);
            service.setAction(OperationsService.ACTION_CREATE_SHARE_WITH_SHAREE);
            service.putExtra(OperationsService.EXTRA_ACCOUNT, mFileActivity.getAccount());
            service.putExtra(OperationsService.EXTRA_REMOTE_PATH, file.getRemotePath());
            service.putExtra(OperationsService.EXTRA_SHARE_WITH, shareeName);
            service.putExtra(OperationsService.EXTRA_SHARE_TYPE, shareType);
            mWaitingForOpId = mFileActivity.getOperationsServiceBinder().queueNewOperation(service);

        } else {
            Log_OC.wtf(TAG, "Trying to share a NULL OCFile");
        }
    }


    /**
     * @return 'True' if the server supports the Share API
     */
    public boolean isSharedSupported() {
        if (mFileActivity.getAccount() != null) {
            OwnCloudVersion serverVersion = AccountUtils.getServerVersion(mFileActivity.getAccount());
            return (serverVersion != null && serverVersion.isSharedSupported());
        }
        return false;
    }


    /**
     * Helper method to unshare a file publicly shared via link.
     * Starts a request to do it in {@link OperationsService}
     *
     * @param file      The file to unshare.
     */
    public void unshareFileViaLink(OCFile file) {

        // Unshare the file: Create the intent
        Intent unshareService = new Intent(mFileActivity, OperationsService.class);
        unshareService.setAction(OperationsService.ACTION_UNSHARE);
        unshareService.putExtra(OperationsService.EXTRA_ACCOUNT, mFileActivity.getAccount());
        unshareService.putExtra(OperationsService.EXTRA_REMOTE_PATH, file.getRemotePath());
        unshareService.putExtra(OperationsService.EXTRA_SHARE_TYPE, ShareType.PUBLIC_LINK);
        unshareService.putExtra(OperationsService.EXTRA_SHARE_WITH, "");

        queueShareIntent(unshareService);
    }

    public void unshareFileWithUserOrGroup(OCFile file, ShareType shareType, String userOrGroup){

        // Unshare the file: Create the intent
        Intent unshareService = new Intent(mFileActivity, OperationsService.class);
        unshareService.setAction(OperationsService.ACTION_UNSHARE);
        unshareService.putExtra(OperationsService.EXTRA_ACCOUNT, mFileActivity.getAccount());
        unshareService.putExtra(OperationsService.EXTRA_REMOTE_PATH, file.getRemotePath());
        unshareService.putExtra(OperationsService.EXTRA_SHARE_TYPE, shareType);
        unshareService.putExtra(OperationsService.EXTRA_SHARE_WITH, userOrGroup);

        queueShareIntent(unshareService);
    }


    private void queueShareIntent(Intent shareIntent){
        if (isSharedSupported()) {
            // Unshare the file
            mWaitingForOpId = mFileActivity.getOperationsServiceBinder().
                    queueNewOperation(shareIntent);

            mFileActivity.showLoadingDialog(mFileActivity.getApplicationContext().
                    getString(R.string.wait_a_moment));

        } else {
            // Show a Message
            Toast t = Toast.makeText(mFileActivity,
                    mFileActivity.getString(R.string.share_link_no_support_share_api),
                    Toast.LENGTH_LONG);
            t.show();

        }
    }

    /**
     * Show an instance of {@link ShareType} for sharing or unsharing the {@OCFile} received as parameter.
     *
     * @param file  File to share or unshare.
     */
    public void showShareFile(OCFile file){
        Intent intent = new Intent(mFileActivity, ShareActivity.class);
        intent.putExtra(mFileActivity.EXTRA_FILE, file);
        intent.putExtra(mFileActivity.EXTRA_ACCOUNT, mFileActivity.getAccount());
        mFileActivity.startActivity(intent);

    }


    /**
     * Starts a dialog that requests a password to the user to protect a share link.
     *
     * @param   file            File which public share will be protected by the requested password
     * @param   createShare     When 'true', the request for password will be followed by the creation of a new
     *                          public link; when 'false', a public share is assumed to exist, and the password
     *                          is bound to it.
     */
    public void requestPasswordForShareViaLink(OCFile file, boolean createShare) {
        SharePasswordDialogFragment dialog =
                SharePasswordDialogFragment.newInstance(file, createShare);
        dialog.show(
                mFileActivity.getSupportFragmentManager(),
                SharePasswordDialogFragment.PASSWORD_FRAGMENT
        );
    }

    /**
     * Updates a public share on a file to set its password.
     * Starts a request to do it in {@link OperationsService}
     *
     * @param file          File which public share will be protected with a password.
     * @param password      Password to set for the public link; null or empty string to clear
     *                      the current password
     */
    public void setPasswordToShareViaLink(OCFile file, String password) {
        // Set password updating share
        Intent updateShareIntent = new Intent(mFileActivity, OperationsService.class);
        updateShareIntent.setAction(OperationsService.ACTION_UPDATE_SHARE);
        updateShareIntent.putExtra(OperationsService.EXTRA_ACCOUNT, mFileActivity.getAccount());
        updateShareIntent.putExtra(OperationsService.EXTRA_REMOTE_PATH, file.getRemotePath());
        updateShareIntent.putExtra(
                OperationsService.EXTRA_SHARE_PASSWORD,
                (password == null) ? "" : password
        );

        queueShareIntent(updateShareIntent);
    }


    /**
     * Updates a public share on a file to set its expiration date.
     * Starts a request to do it in {@link OperationsService}
     *
     * @param file                      File which public share will be constrained with an expiration date.
     * @param expirationTimeInMillis    Expiration date to set. A negative value clears the current expiration
     *                                  date, leaving the link unrestricted. Zero makes no change.
     */
    public void setExpirationDateToShareViaLink(OCFile file, long expirationTimeInMillis) {
        Intent updateShareIntent = new Intent(mFileActivity, OperationsService.class);
        updateShareIntent.setAction(OperationsService.ACTION_UPDATE_SHARE);
        updateShareIntent.putExtra(OperationsService.EXTRA_ACCOUNT, mFileActivity.getAccount());
        updateShareIntent.putExtra(OperationsService.EXTRA_REMOTE_PATH, file.getRemotePath());
        updateShareIntent.putExtra(
                OperationsService.EXTRA_SHARE_EXPIRATION_DATE_IN_MILLIS,
                expirationTimeInMillis
        );
        queueShareIntent(updateShareIntent);
    }


    /**
     * @return 'True' if the server supports the Search Users API
     */
    public boolean isSearchUsersSupportedSupported() {
        if (mFileActivity.getAccount() != null) {
            OwnCloudVersion serverVersion = AccountUtils.getServerVersion(mFileActivity.getAccount());
            return (serverVersion != null && serverVersion.isSearchUsersSupported());
        }
        return false;
    }

    public void sendDownloadedFile(OCFile file) {
        if (file != null) {
            String storagePath = file.getStoragePath();
            String encodedStoragePath = WebdavUtils.encodePath(storagePath);
            Intent sendIntent = new Intent(android.content.Intent.ACTION_SEND);
            // set MimeType
            sendIntent.setType(file.getMimetype());
            sendIntent.putExtra(Intent.EXTRA_STREAM, Uri.parse("file://" + encodedStoragePath));
            sendIntent.putExtra(Intent.ACTION_SEND, true);      // Send Action

            // Show dialog, without the own app
<<<<<<< HEAD
            String[] packagesToExclude = new String[] { mFileActivity.getPackageName() };
            DialogFragment chooserDialog = ShareLinkToDialog.newInstance(sendIntent,
                    packagesToExclude, file);
=======
            String[] packagesToExclude = new String[]{mFileActivity.getPackageName()};
            DialogFragment chooserDialog = ShareLinkToDialog.newInstance(sendIntent, packagesToExclude);
>>>>>>> 3e25c848
            chooserDialog.show(mFileActivity.getSupportFragmentManager(), FTAG_CHOOSER_DIALOG);

        } else {
            Log_OC.wtf(TAG, "Trying to send a NULL OCFile");
        }
    }

    /**
     * Request the synchronization of a file or folder with the OC server, including its contents.
     *
     * @param file          The file or folder to synchronize
     */
    public void syncFile(OCFile file) {
        if (!file.isFolder()){
            Intent intent = new Intent(mFileActivity, OperationsService.class);
            intent.setAction(OperationsService.ACTION_SYNC_FILE);
            intent.putExtra(OperationsService.EXTRA_ACCOUNT, mFileActivity.getAccount());
            intent.putExtra(OperationsService.EXTRA_REMOTE_PATH, file.getRemotePath());
            intent.putExtra(OperationsService.EXTRA_SYNC_FILE_CONTENTS, true);
            mWaitingForOpId = mFileActivity.getOperationsServiceBinder().queueNewOperation(intent);
            mFileActivity.showLoadingDialog(mFileActivity.getApplicationContext().
                    getString(R.string.wait_a_moment));
            
        } else {
            Intent intent = new Intent(mFileActivity, OperationsService.class);
            intent.setAction(OperationsService.ACTION_SYNC_FOLDER);
            intent.putExtra(OperationsService.EXTRA_ACCOUNT, mFileActivity.getAccount());
            intent.putExtra(OperationsService.EXTRA_REMOTE_PATH, file.getRemotePath());
            mFileActivity.startService(intent);

        }
    }

    public void toggleFavorite(OCFile file, boolean isFavorite) {
        file.setFavorite(isFavorite);
        mFileActivity.getStorageManager().saveFile(file);

        /// register the OCFile instance in the observer service to monitor local updates
        Intent observedFileIntent = FileObserverService.makeObservedFileIntent(
                mFileActivity,
                file,
                mFileActivity.getAccount(),
                isFavorite);
        mFileActivity.startService(observedFileIntent);

        /// immediate content synchronization
        if (file.isFavorite()) {
            syncFile(file);
        }
    }
    
    public void renameFile(OCFile file, String newFilename) {
        // RenameFile
        Intent service = new Intent(mFileActivity, OperationsService.class);
        service.setAction(OperationsService.ACTION_RENAME);
        service.putExtra(OperationsService.EXTRA_ACCOUNT, mFileActivity.getAccount());
        service.putExtra(OperationsService.EXTRA_REMOTE_PATH, file.getRemotePath());
        service.putExtra(OperationsService.EXTRA_NEWNAME, newFilename);
        mWaitingForOpId = mFileActivity.getOperationsServiceBinder().queueNewOperation(service);
        
        mFileActivity.showLoadingDialog(mFileActivity.getApplicationContext().
                getString(R.string.wait_a_moment));
    }


    public void removeFile(OCFile file, boolean onlyLocalCopy) {
        // RemoveFile
        Intent service = new Intent(mFileActivity, OperationsService.class);
        service.setAction(OperationsService.ACTION_REMOVE);
        service.putExtra(OperationsService.EXTRA_ACCOUNT, mFileActivity.getAccount());
        service.putExtra(OperationsService.EXTRA_REMOTE_PATH, file.getRemotePath());
        service.putExtra(OperationsService.EXTRA_REMOVE_ONLY_LOCAL, onlyLocalCopy);
        mWaitingForOpId =  mFileActivity.getOperationsServiceBinder().queueNewOperation(service);
        
        mFileActivity.showLoadingDialog(mFileActivity.getApplicationContext().
                getString(R.string.wait_a_moment));
    }


    public void createFolder(String remotePath, boolean createFullPath) {
        // Create Folder
        Intent service = new Intent(mFileActivity, OperationsService.class);
        service.setAction(OperationsService.ACTION_CREATE_FOLDER);
        service.putExtra(OperationsService.EXTRA_ACCOUNT, mFileActivity.getAccount());
        service.putExtra(OperationsService.EXTRA_REMOTE_PATH, remotePath);
        service.putExtra(OperationsService.EXTRA_CREATE_FULL_PATH, createFullPath);
        mWaitingForOpId =  mFileActivity.getOperationsServiceBinder().queueNewOperation(service);
        
        mFileActivity.showLoadingDialog(mFileActivity.getApplicationContext().
                getString(R.string.wait_a_moment));
    }

    /**
     * Retry uploading a failed or cancelled upload with force.
     */
    public void retryUpload(UploadDbObject upload) {
        Account account = mFileActivity.getAccount();
        FileUploaderBinder uploaderBinder = mFileActivity.getFileUploaderBinder();
        if (uploaderBinder != null) {
            upload.removeAllUploadRestrictions(); //only this object, upload DB stays untouched.
            uploaderBinder.retry(account, upload);            
        }  else {
            Log_OC.w(TAG, "uploaderBinder not set. Cannot remove " + upload.getOCFile());            
        }
    }
    
    /**
     * Remove upload from upload list.
     */
    public void removeUploadFromList(UploadDbObject upload) {
        Account account = mFileActivity.getAccount();
        FileUploaderBinder uploaderBinder = mFileActivity.getFileUploaderBinder();
        if (uploaderBinder != null) {
            uploaderBinder.remove(account, upload.getOCFile());            
        }  else {
            Log_OC.w(TAG, "uploaderBinder not set. Cannot remove " + upload.getOCFile());            
        }
    }

    /**
     * Cancel the transference in downloads (files/folders) and file uploads
     * @param file OCFile
     */
    public void cancelTransference(OCFile file) {
        Account account = mFileActivity.getAccount();
        if (file.isFolder()) {
            OperationsService.OperationsServiceBinder opsBinder =
                    mFileActivity.getOperationsServiceBinder();
            if (opsBinder != null) {
                opsBinder.cancel(account, file);
            }
        }

        // for both files and folders
        FileDownloaderBinder downloaderBinder = mFileActivity.getFileDownloaderBinder();
<<<<<<< HEAD
        FileUploaderBinder uploaderBinder = mFileActivity.getFileUploaderBinder();
        if (downloaderBinder != null) {
            if (downloaderBinder.isDownloading(account, file)) {
                // Remove etag for parent, if file is a keep_in_sync
                if (file.isFavorite()) {
                    OCFile parent = mFileActivity.getStorageManager().getFileById(file.getParentId());
                    parent.setEtag("");
                    mFileActivity.getStorageManager().saveFile(parent);
                }

                downloaderBinder.cancel(account, file);
            } else {
                Log_OC.d(TAG, "Download for " + file + " not in progress. Cannot cancel " + file);
            }
        } 
        if (uploaderBinder != null) {
            if (uploaderBinder.isUploading(account, file)) {
                uploaderBinder.cancel(account, file);
            } else {
                Log_OC.d(TAG, "Upload for " + file + " not in progress. Cannot cancel.");
            }
        } 
        if(downloaderBinder == null && uploaderBinder == null) {
            Log_OC.w(TAG, "Neither downloaderBinder nor uploaderBinder set. Cannot cancel.");
=======
        if (downloaderBinder != null && downloaderBinder.isDownloading(account, file)) {
            downloaderBinder.cancel(account, file);
        }
        FileUploaderBinder uploaderBinder = mFileActivity.getFileUploaderBinder();
        if (uploaderBinder != null && uploaderBinder.isUploading(account, file)) {
            uploaderBinder.cancel(account, file);
>>>>>>> 3e25c848
        }
    }

    /**
     * Start move file operation
     *
     * @param newfile     File where it is going to be moved
     * @param currentFile File with the previous info
     */
    public void moveFile(OCFile newfile, OCFile currentFile) {
        // Move files
        Intent service = new Intent(mFileActivity, OperationsService.class);
        service.setAction(OperationsService.ACTION_MOVE_FILE);
        service.putExtra(OperationsService.EXTRA_NEW_PARENT_PATH, newfile.getRemotePath());
        service.putExtra(OperationsService.EXTRA_REMOTE_PATH, currentFile.getRemotePath());
        service.putExtra(OperationsService.EXTRA_ACCOUNT, mFileActivity.getAccount());
        mWaitingForOpId =  mFileActivity.getOperationsServiceBinder().queueNewOperation(service);

        mFileActivity.showLoadingDialog(mFileActivity.getApplicationContext().
                getString(R.string.wait_a_moment));
    }

    /**
     * Start copy file operation
     *
     * @param newfile     File where it is going to be moved
     * @param currentFile File with the previous info
     */
    public void copyFile(OCFile newfile, OCFile currentFile) {
        // Copy files
        Intent service = new Intent(mFileActivity, OperationsService.class);
        service.setAction(OperationsService.ACTION_COPY_FILE);
        service.putExtra(OperationsService.EXTRA_NEW_PARENT_PATH, newfile.getRemotePath());
        service.putExtra(OperationsService.EXTRA_REMOTE_PATH, currentFile.getRemotePath());
        service.putExtra(OperationsService.EXTRA_ACCOUNT, mFileActivity.getAccount());
        mWaitingForOpId = mFileActivity.getOperationsServiceBinder().queueNewOperation(service);

        mFileActivity.showLoadingDialog(mFileActivity.getApplicationContext().
                getString(R.string.wait_a_moment));
    }

    public long getOpIdWaitingFor() {
        return mWaitingForOpId;
    }


    public void setOpIdWaitingFor(long waitingForOpId) {
        mWaitingForOpId = waitingForOpId;
    }

    /**
     *  @return 'True' if the server doesn't need to check forbidden characters
     */
    public boolean isVersionWithForbiddenCharacters() {
        if (mFileActivity.getAccount() != null) {
            OwnCloudVersion serverVersion =
                    AccountUtils.getServerVersion(mFileActivity.getAccount());
            return (serverVersion != null && serverVersion.isVersionWithForbiddenCharacters());
        }
        return false;
    }

}<|MERGE_RESOLUTION|>--- conflicted
+++ resolved
@@ -28,6 +28,7 @@
 import android.content.pm.PackageManager;
 import android.content.pm.ResolveInfo;
 import android.net.Uri;
+import android.os.Parcelable;
 import android.support.v4.app.DialogFragment;
 import android.webkit.MimeTypeMap;
 import android.widget.Toast;
@@ -37,12 +38,8 @@
 import com.owncloud.android.datamodel.OCFile;
 import com.owncloud.android.db.UploadDbObject;
 import com.owncloud.android.files.services.FileDownloader.FileDownloaderBinder;
-<<<<<<< HEAD
 import com.owncloud.android.files.services.FileUploadService.FileUploaderBinder;
 import com.owncloud.android.lib.common.accounts.AccountUtils.Constants;
-=======
-import com.owncloud.android.files.services.FileUploader.FileUploaderBinder;
->>>>>>> 3e25c848
 import com.owncloud.android.lib.common.network.WebdavUtils;
 import com.owncloud.android.lib.common.utils.Log_OC;
 import com.owncloud.android.lib.resources.shares.ShareType;
@@ -62,15 +59,9 @@
  */
 public class FileOperationsHelper {
 
-<<<<<<< HEAD
     private static final String TAG = FileOperationsHelper.class.getSimpleName();
     
-    private static final String FTAG_CHOOSER_DIALOG = "CHOOSER_DIALOG"; 
-=======
-    private static final String TAG = FileOperationsHelper.class.getName();
-
     private static final String FTAG_CHOOSER_DIALOG = "CHOOSER_DIALOG";
->>>>>>> 3e25c848
 
     protected FileActivity mFileActivity = null;
 
@@ -101,14 +92,8 @@
                 );
                 if (guessedMimeType != null && !guessedMimeType.equals(file.getMimetype())) {
                     intentForGuessedMimeType = new Intent(Intent.ACTION_VIEW);
-<<<<<<< HEAD
                     intentForGuessedMimeType.setDataAndType(Uri.parse("file://" +
                             encodedStoragePath), guessedMimeType);
-=======
-                    intentForGuessedMimeType.
-                            setDataAndType(Uri.parse("file://"+ encodedStoragePath),
-                                    guessedMimeType);
->>>>>>> 3e25c848
                     intentForGuessedMimeType.setFlags(
                             Intent.FLAG_GRANT_READ_URI_PERMISSION |
                                     Intent.FLAG_GRANT_WRITE_URI_PERMISSION
@@ -118,17 +103,9 @@
 
             Intent openFileWithIntent;
             if (intentForGuessedMimeType != null) {
-<<<<<<< HEAD
-                chooserIntent = Intent.createChooser(intentForGuessedMimeType,
-                        mFileActivity.getString(R.string.actionbar_open_with));
-            } else {
-                chooserIntent = Intent.createChooser(intentForSavedMimeType,
-                        mFileActivity.getString(R.string.actionbar_open_with));
-=======
                 openFileWithIntent = intentForGuessedMimeType;
             } else {
                 openFileWithIntent = intentForSavedMimeType;
->>>>>>> 3e25c848
             }
 
             List<ResolveInfo> launchables = mFileActivity.getPackageManager().
@@ -174,15 +151,6 @@
     public void shareFileViaLink(OCFile file, String password) {
         if (isSharedSupported()) {
             if (file != null) {
-<<<<<<< HEAD
-                String link = "https://fake.url";
-                Intent intent = createShareWithLinkIntent(link);
-                String[] packagesToExclude = new String[] { mFileActivity.getPackageName() };
-                DialogFragment chooserDialog = ShareLinkToDialog.newInstance(intent,
-                        packagesToExclude, file);
-                chooserDialog.show(mFileActivity.getSupportFragmentManager(), FTAG_CHOOSER_DIALOG);
-                
-=======
                 mFileActivity.showLoadingDialog(
                         mFileActivity.getApplicationContext().
                                 getString(R.string.wait_a_moment)
@@ -196,7 +164,6 @@
                 service.putExtra(OperationsService.EXTRA_REMOTE_PATH, file.getRemotePath());
                 mWaitingForOpId = mFileActivity.getOperationsServiceBinder().queueNewOperation(service);
 
->>>>>>> 3e25c848
             } else {
                 Log_OC.wtf(TAG, "Trying to share a NULL OCFile");
                 // TODO user-level error?
@@ -205,12 +172,7 @@
         } else {
             // Show a Message
             Toast t = Toast.makeText(
-<<<<<<< HEAD
-                    mFileActivity,
-                    mFileActivity.getString(R.string.share_link_no_support_share_api),
-=======
                     mFileActivity, mFileActivity.getString(R.string.share_link_no_support_share_api),
->>>>>>> 3e25c848
                     Toast.LENGTH_LONG
             );
             t.show();
@@ -359,7 +321,7 @@
      */
     public void showShareFile(OCFile file){
         Intent intent = new Intent(mFileActivity, ShareActivity.class);
-        intent.putExtra(mFileActivity.EXTRA_FILE, file);
+        intent.putExtra(mFileActivity.EXTRA_FILE, (Parcelable) file);
         intent.putExtra(mFileActivity.EXTRA_ACCOUNT, mFileActivity.getAccount());
         mFileActivity.startActivity(intent);
 
@@ -449,14 +411,8 @@
             sendIntent.putExtra(Intent.ACTION_SEND, true);      // Send Action
 
             // Show dialog, without the own app
-<<<<<<< HEAD
-            String[] packagesToExclude = new String[] { mFileActivity.getPackageName() };
-            DialogFragment chooserDialog = ShareLinkToDialog.newInstance(sendIntent,
-                    packagesToExclude, file);
-=======
             String[] packagesToExclude = new String[]{mFileActivity.getPackageName()};
             DialogFragment chooserDialog = ShareLinkToDialog.newInstance(sendIntent, packagesToExclude);
->>>>>>> 3e25c848
             chooserDialog.show(mFileActivity.getSupportFragmentManager(), FTAG_CHOOSER_DIALOG);
 
         } else {
@@ -592,39 +548,37 @@
 
         // for both files and folders
         FileDownloaderBinder downloaderBinder = mFileActivity.getFileDownloaderBinder();
-<<<<<<< HEAD
-        FileUploaderBinder uploaderBinder = mFileActivity.getFileUploaderBinder();
-        if (downloaderBinder != null) {
-            if (downloaderBinder.isDownloading(account, file)) {
-                // Remove etag for parent, if file is a keep_in_sync
-                if (file.isFavorite()) {
-                    OCFile parent = mFileActivity.getStorageManager().getFileById(file.getParentId());
-                    parent.setEtag("");
-                    mFileActivity.getStorageManager().saveFile(parent);
-                }
-
-                downloaderBinder.cancel(account, file);
-            } else {
-                Log_OC.d(TAG, "Download for " + file + " not in progress. Cannot cancel " + file);
-            }
-        } 
-        if (uploaderBinder != null) {
-            if (uploaderBinder.isUploading(account, file)) {
-                uploaderBinder.cancel(account, file);
-            } else {
-                Log_OC.d(TAG, "Upload for " + file + " not in progress. Cannot cancel.");
-            }
-        } 
-        if(downloaderBinder == null && uploaderBinder == null) {
-            Log_OC.w(TAG, "Neither downloaderBinder nor uploaderBinder set. Cannot cancel.");
-=======
+// On reliable_uploads
+//        FileUploaderBinder uploaderBinder = mFileActivity.getFileUploaderBinder();
+//        if (downloaderBinder != null) {
+//            if (downloaderBinder.isDownloading(account, file)) {
+//                // Remove etag for parent, if file is a keep_in_sync
+//                if (file.isFavorite()) {
+//                    OCFile parent = mFileActivity.getStorageManager().getFileById(file.getParentId());
+//                    parent.setEtag("");
+//                    mFileActivity.getStorageManager().saveFile(parent);
+//                }
+//
+//                downloaderBinder.cancel(account, file);
+//            } else {
+//                Log_OC.d(TAG, "Download for " + file + " not in progress. Cannot cancel " + file);
+//            }
+//        }
+//        if (uploaderBinder != null) {
+//            if (uploaderBinder.isUploading(account, file)) {
+//                uploaderBinder.cancel(account, file);
+//            } else {
+//                Log_OC.d(TAG, "Upload for " + file + " not in progress. Cannot cancel.");
+//            }
+//        }
+//        if(downloaderBinder == null && uploaderBinder == null) {
+//            Log_OC.w(TAG, "Neither downloaderBinder nor uploaderBinder set. Cannot cancel.");
         if (downloaderBinder != null && downloaderBinder.isDownloading(account, file)) {
             downloaderBinder.cancel(account, file);
         }
         FileUploaderBinder uploaderBinder = mFileActivity.getFileUploaderBinder();
         if (uploaderBinder != null && uploaderBinder.isUploading(account, file)) {
             uploaderBinder.cancel(account, file);
->>>>>>> 3e25c848
         }
     }
 
