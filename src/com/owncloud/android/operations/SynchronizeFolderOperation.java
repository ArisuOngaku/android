/* ownCloud Android client application
 *   Copyright (C) 2012-2013 ownCloud Inc.
 *
 *   This program is free software: you can redistribute it and/or modify
 *   it under the terms of the GNU General Public License version 2,
 *   as published by the Free Software Foundation.
 *
 *   This program is distributed in the hope that it will be useful,
 *   but WITHOUT ANY WARRANTY; without even the implied warranty of
 *   MERCHANTABILITY or FITNESS FOR A PARTICULAR PURPOSE.  See the
 *   GNU General Public License for more details.
 *
 *   You should have received a copy of the GNU General Public License
 *   along with this program.  If not, see <http://www.gnu.org/licenses/>.
 *
 */

package com.owncloud.android.operations;

import java.io.File;
import java.io.FileInputStream;
import java.io.FileOutputStream;
import java.io.IOException;
import java.io.InputStream;
import java.io.OutputStream;
import java.util.ArrayList;
import java.util.HashMap;
import java.util.List;
import java.util.Map;
import java.util.Vector;

import org.apache.commons.httpclient.Header;
import org.apache.http.HttpStatus;
import org.apache.jackrabbit.webdav.MultiStatus;
import org.apache.jackrabbit.webdav.client.methods.PropFindMethod;

import android.accounts.Account;
import android.content.Context;
import com.owncloud.android.Log_OC;
import com.owncloud.android.datamodel.DataStorageManager;
import com.owncloud.android.datamodel.OCFile;
import com.owncloud.android.operations.RemoteOperationResult.ResultCode;
import com.owncloud.android.utils.FileStorageUtils;

import eu.alefzero.webdav.WebdavClient;
import eu.alefzero.webdav.WebdavEntry;
import eu.alefzero.webdav.WebdavUtils;


/**
 * Remote operation performing the synchronization a the contents of a remote folder with the local database
 * 
 * @author David A. Velasco
 */
public class SynchronizeFolderOperation extends RemoteOperation {

    private static final String TAG = SynchronizeFolderOperation.class.getSimpleName();

    /** Remote folder to synchronize */
    private String mRemotePath;
    
    /** Timestamp for the synchronization in progress */
    private long mCurrentSyncTime;
    
    /** Id of the folder to synchronize in the local database */
    private long mParentId;

    /** Access to the local database */
    private DataStorageManager mStorageManager;
    
    /** Account where the file to synchronize belongs */
    private Account mAccount;
    
    /** Android context; necessary to send requests to the download service; maybe something to refactor */
    private Context mContext;
    
    /** Files and folders contained in the synchronized folder */
    private List<OCFile> mChildren;

    private int mConflictsFound;

    private int mFailsInFavouritesFound;

    private Map<String, String> mForgottenLocalFiles;
    
    
    public SynchronizeFolderOperation(  String remotePath, 
                                        long currentSyncTime, 
                                        long parentId, 
                                        DataStorageManager dataStorageManager, 
                                        Account account, 
                                        Context context ) {
        mRemotePath = remotePath;
        mCurrentSyncTime = currentSyncTime;
        mParentId = parentId;
        mStorageManager = dataStorageManager;
        mAccount = account;
        mContext = context;
        mForgottenLocalFiles = new HashMap<String, String>();
    }
    
    
    public int getConflictsFound() {
        return mConflictsFound;
    }
    
    public int getFailsInFavouritesFound() {
        return mFailsInFavouritesFound;
    }
    
    public Map<String, String> getForgottenLocalFiles() {
        return mForgottenLocalFiles;
    }
    
    /**
     * Returns the list of files and folders contained in the synchronized folder, if called after synchronization is complete.
     * 
     * @return      List of files and folders contained in the synchronized folder.
     */
    public List<OCFile> getChildren() {
        return mChildren;
    }
    
    public String getRemotePath() {
        return mRemotePath;
    }

    public long getParentId() {
        return mParentId;
    }

    @Override
    protected RemoteOperationResult run(WebdavClient client) {
        RemoteOperationResult result = null;
        mFailsInFavouritesFound = 0;
        mConflictsFound = 0;
        mForgottenLocalFiles.clear();
        boolean fileChanged = false;

        // code before in FileSyncAdapter.fetchData
        PropFindMethod query = null;
        try {
            Log_OC.d(TAG, "Synchronizing " + mAccount.name + ", fetching files in " + mRemotePath);

            // remote request 
            query = new PropFindMethod(client.getBaseUri() + WebdavUtils.encodePath(mRemotePath));
            int status = client.executeMethod(query);

            // check and process response   - /// TODO take into account all the possible status per child-resource
            if (isMultiStatus(status)) { 
                MultiStatus resp = query.getResponseBodyAsMultiStatus();

                // synchronize properties of the parent folder, if necessary
                if (mParentId == DataStorageManager.ROOT_PARENT_ID) {
                    WebdavEntry we = new WebdavEntry(resp.getResponses()[0], client.getBaseUri().getPath());

                    // Properties of server folder
                    OCFile parent = fillOCFile(we);
                    // Properties of local folder
                    OCFile localParent = mStorageManager.getFileById(1);
                    if (parent.getEtag() != localParent.getEtag()) {
                        mStorageManager.saveFile(parent);
                        mParentId = parent.getFileId();
                    }
                }


                // read contents in folder
                List<String> filesOnServer = new ArrayList<String> (); // Contains the lists of files on server
                List<OCFile> updatedFiles = new Vector<OCFile>(resp.getResponses().length - 1);
                List<SynchronizeFileOperation> filesToSyncContents = new Vector<SynchronizeFileOperation>();
                for (int i = 1; i < resp.getResponses().length; ++i) {
                    /// new OCFile instance with the data from the server
                    WebdavEntry we = new WebdavEntry(resp.getResponses()[i], client.getBaseUri().getPath());
                    OCFile file = fillOCFile(we);

                    filesOnServer.add(file.getRemotePath()); // Registry the file in the list

                    /// set data about local state, keeping unchanged former data if existing
                    file.setLastSyncDateForProperties(mCurrentSyncTime);
                    OCFile oldFile = mStorageManager.getFileByPath(file.getRemotePath());

                    // Check if it is needed to synchronize the folder
                    fileChanged = false;
                    if (oldFile != null) {
                        if (!file.getEtag().equalsIgnoreCase(oldFile.getEtag())) {
                            fileChanged = true; 
                        }                        
                    } else
                        fileChanged= true;

                    if (fileChanged){               
                        if (oldFile != null) { 
                            file.setKeepInSync(oldFile.keepInSync());
                            file.setLastSyncDateForData(oldFile.getLastSyncDateForData());
                            file.setModificationTimestampAtLastSyncForData(oldFile.getModificationTimestampAtLastSyncForData());    // must be kept unchanged when the file contents are not updated
                            checkAndFixForeignStoragePath(oldFile);
                            file.setStoragePath(oldFile.getStoragePath());
                        }
                        /// scan default location if local copy of file is not linked in OCFile instance
                        if (file.getStoragePath() == null && !file.isDirectory()) {
                            File f = new File(FileStorageUtils.getDefaultSavePathFor(mAccount.name, file));
                            if (f.exists()) {
                                file.setStoragePath(f.getAbsolutePath());
                                file.setLastSyncDateForData(f.lastModified());
                            }
                        }

                        /// prepare content synchronization for kept-in-sync files
                        if (file.keepInSync()) {
                            SynchronizeFileOperation operation = new SynchronizeFileOperation(  oldFile,        
                                    file, 
                                    mStorageManager,
                                    mAccount,       
                                    true, 
                                    false,          
                                    mContext
                                    );
                            filesToSyncContents.add(operation);
                        }

                        updatedFiles.add(file);
                    }
                }

                // save updated contents in local database; all at once, trying to get a best performance in database update (not a big deal, indeed)
                mStorageManager.saveFiles(updatedFiles);

                // request for the synchronization of files AFTER saving last properties
                //SynchronizeFileOperation op = null;
                RemoteOperationResult contentsResult = null;
                for (SynchronizeFileOperation op: filesToSyncContents) {//int i=0; i < filesToSyncContents.size(); i++) {
                    //op = filesToSyncContents.get(i);
                    contentsResult = op.execute(client);   // returns without waiting for upload or download finishes
                    if (!contentsResult.isSuccess()) {
                        if (contentsResult.getCode() == ResultCode.SYNC_CONFLICT) {
                            mConflictsFound++;
                        } else {
                            mFailsInFavouritesFound++;
                            if (contentsResult.getException() != null) {
                                Log_OC.e(TAG, "Error while synchronizing favourites : " +  contentsResult.getLogMessage(), contentsResult.getException());
                            } else {
                                Log_OC.e(TAG, "Error while synchronizing favourites : " + contentsResult.getLogMessage());
                            }
                        }
                    }   // won't let these fails break the synchronization process
                }


                // removal of obsolete files
                mChildren = mStorageManager.getDirectoryContent(mStorageManager.getFileById(mParentId));
                //OCFile file;
                String currentSavePath = FileStorageUtils.getSavePath(mAccount.name);
                for (OCFile fileChild: mChildren) {
                    //file = mChildren.get(i);
                    //if (file.getLastSyncDateForProperties() != mCurrentSyncTime) {
                    if (!filesOnServer.contains(fileChild.getRemotePath())) {
                        Log_OC.d(TAG, "removing file: " + fileChild.getFileName());
                        mStorageManager.removeFile(fileChild, (fileChild.isDown() && fileChild.getStoragePath().startsWith(currentSavePath)));
                        mChildren.remove(fileChild); //.remove(i);
                    }
                    //                    } else {
                    //                        i++;
                    //                    }
                }
                // }
                //}

            } else {
                client.exhaustResponse(query.getResponseBodyAsStream());
            }

            // prepare result object
            if (!fileChanged) {
                result = new RemoteOperationResult(ResultCode.OK_NO_CHANGES_ON_DIR);

            } else if (isMultiStatus(status)) {
                if (mConflictsFound > 0  || mFailsInFavouritesFound > 0) { 
                    result = new RemoteOperationResult(ResultCode.SYNC_CONFLICT);   // should be different result, but will do the job

                } else {
                    result = new RemoteOperationResult(true, status, query.getResponseHeaders());
                }
            } else {
                result = new RemoteOperationResult(false, status, query.getResponseHeaders());
            }
<<<<<<< HEAD
            Log_OC.i(TAG, "Synchronizing " + mAccount.name + ", folder " + mRemotePath + ": " + result.getLogMessage());


=======
            
            
            
>>>>>>> 68d4c74f
        } catch (Exception e) {
            result = new RemoteOperationResult(e);
            

        } finally {
            if (query != null)
                query.releaseConnection();  // let the connection available for other methods
            if (result.isSuccess()) {
                Log_OC.i(TAG, "Synchronizing " + mAccount.name + ", folder " + mRemotePath + ": " + result.getLogMessage());
            } else {
                if (result.isException()) {
                    Log_OC.e(TAG, "Synchronizing " + mAccount.name + ", folder " + mRemotePath + ": " + result.getLogMessage(), result.getException());
                } else {
                    Log_OC.e(TAG, "Synchronizing " + mAccount.name + ", folder " + mRemotePath + ": " + result.getLogMessage());
                }
            }
        }

        return result;
    }


    public boolean isMultiStatus(int status) {
        return (status == HttpStatus.SC_MULTI_STATUS); 
    }


    /**
     * Creates and populates a new {@link OCFile} object with the data read from the server.
     * 
     * @param we        WebDAV entry read from the server for a WebDAV resource (remote file or folder).
     * @return          New OCFile instance representing the remote resource described by we.
     */
    private OCFile fillOCFile(WebdavEntry we) {
        OCFile file = new OCFile(we.decodedPath());
        file.setCreationTimestamp(we.createTimestamp());
        file.setFileLength(we.contentLength());
        file.setMimetype(we.contentType());
        file.setModificationTimestamp(we.modifiedTimestamp());
        file.setParentId(mParentId);
        file.setEtag(we.etag());
        return file;
    }
    

    /**
     * Checks the storage path of the OCFile received as parameter. If it's out of the local ownCloud folder,
     * tries to copy the file inside it. 
     * 
     * If the copy fails, the link to the local file is nullified. The account of forgotten files is kept in 
     * {@link #mForgottenLocalFiles}
     *) 
     * @param file      File to check and fix.
     */
    private void checkAndFixForeignStoragePath(OCFile file) {
        String storagePath = file.getStoragePath();
        String expectedPath = FileStorageUtils.getDefaultSavePathFor(mAccount.name, file);
        if (storagePath != null && !storagePath.equals(expectedPath)) {
            /// fix storagePaths out of the local ownCloud folder
            File originalFile = new File(storagePath);
            if (FileStorageUtils.getUsableSpace(mAccount.name) < originalFile.length()) {
                mForgottenLocalFiles.put(file.getRemotePath(), storagePath);
                file.setStoragePath(null);
                    
            } else {
                InputStream in = null;
                OutputStream out = null;
                try {
                    File expectedFile = new File(expectedPath);
                    File expectedParent = expectedFile.getParentFile();
                    expectedParent.mkdirs();
                    if (!expectedParent.isDirectory()) {
                        throw new IOException("Unexpected error: parent directory could not be created");
                    }
                    expectedFile.createNewFile();
                    if (!expectedFile.isFile()) {
                        throw new IOException("Unexpected error: target file could not be created");
                    }                    
                    in = new FileInputStream(originalFile);
                    out = new FileOutputStream(expectedFile);
                    byte[] buf = new byte[1024];
                    int len;
                    while ((len = in.read(buf)) > 0){
                        out.write(buf, 0, len);
                    }
                    file.setStoragePath(expectedPath);
                    
                } catch (Exception e) {
                    Log_OC.e(TAG, "Exception while copying foreign file " + expectedPath, e);
                    mForgottenLocalFiles.put(file.getRemotePath(), storagePath);
                    file.setStoragePath(null);
                    
                } finally {
                    try {
                        if (in != null) in.close();
                    } catch (Exception e) {
                        Log_OC.d(TAG, "Weird exception while closing input stream for " + storagePath + " (ignoring)", e);
                    }
                    try {
                        if (out != null) out.close();
                    } catch (Exception e) {
                        Log_OC.d(TAG, "Weird exception while closing output stream for " + expectedPath + " (ignoring)", e);
                    }
                }
            }
        }
    }


}<|MERGE_RESOLUTION|>--- conflicted
+++ resolved
@@ -284,15 +284,8 @@
             } else {
                 result = new RemoteOperationResult(false, status, query.getResponseHeaders());
             }
-<<<<<<< HEAD
             Log_OC.i(TAG, "Synchronizing " + mAccount.name + ", folder " + mRemotePath + ": " + result.getLogMessage());
 
-
-=======
-            
-            
-            
->>>>>>> 68d4c74f
         } catch (Exception e) {
             result = new RemoteOperationResult(e);
             
