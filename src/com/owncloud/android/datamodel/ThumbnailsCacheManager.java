/**
 *   ownCloud Android client application
 *
 *   @author Tobias Kaminsky
 *   @author David A. Velasco
 *   Copyright (C) 2015 ownCloud Inc.
 *
 *   This program is free software: you can redistribute it and/or modify
 *   it under the terms of the GNU General Public License version 2,
 *   as published by the Free Software Foundation.
 *
 *   This program is distributed in the hope that it will be useful,
 *   but WITHOUT ANY WARRANTY; without even the implied warranty of
 *   MERCHANTABILITY or FITNESS FOR A PARTICULAR PURPOSE.  See the
 *   GNU General Public License for more details.
 *
 *   You should have received a copy of the GNU General Public License
 *   along with this program.  If not, see <http://www.gnu.org/licenses/>.
 *
 */

package com.owncloud.android.datamodel;

import android.accounts.Account;
import android.content.Context;
import android.content.res.Resources;
import android.graphics.Bitmap;
import android.graphics.Bitmap.CompressFormat;
import android.graphics.BitmapFactory;
import android.graphics.Canvas;
import android.graphics.Paint;
import android.graphics.Point;
import android.graphics.drawable.BitmapDrawable;
import android.graphics.drawable.Drawable;
import android.media.ThumbnailUtils;
import android.net.Uri;
import android.os.AsyncTask;
import android.view.Display;
import android.view.MenuItem;
import android.view.View;
import android.view.WindowManager;
import android.widget.ImageView;
import android.widget.ProgressBar;

import com.owncloud.android.MainApp;
import com.owncloud.android.R;
import com.owncloud.android.authentication.AccountUtils;
import com.owncloud.android.lib.common.OwnCloudAccount;
import com.owncloud.android.lib.common.OwnCloudClient;
import com.owncloud.android.lib.common.OwnCloudClientManagerFactory;
import com.owncloud.android.lib.common.utils.Log_OC;
import com.owncloud.android.lib.resources.status.OwnCloudVersion;
import com.owncloud.android.ui.adapter.DiskLruImageCache;
import com.owncloud.android.utils.BitmapUtils;
import com.owncloud.android.utils.DisplayUtils.AvatarGenerationListener;
import com.owncloud.android.utils.FileStorageUtils;
import com.owncloud.android.utils.MimeTypeUtil;

import org.apache.commons.httpclient.HttpStatus;
import org.apache.commons.httpclient.methods.GetMethod;

import java.io.File;
import java.io.InputStream;
import java.lang.ref.WeakReference;

import edu.umd.cs.findbugs.annotations.SuppressFBWarnings;

/**
 * Manager for concurrent access to thumbnails cache.
 */
public class ThumbnailsCacheManager {
    
    private static final String TAG = ThumbnailsCacheManager.class.getSimpleName();
    
    private static final String CACHE_FOLDER = "thumbnailCache";

    private static final Object mThumbnailsDiskCacheLock = new Object();
    private static DiskLruImageCache mThumbnailCache = null;
    private static boolean mThumbnailCacheStarting = true;
    
    private static final int DISK_CACHE_SIZE = 1024 * 1024 * 10; // 10MB
    private static final CompressFormat mCompressFormat = CompressFormat.JPEG;
    private static final int mCompressQuality = 70;
    private static OwnCloudClient mClient = null;

    public static final Bitmap mDefaultImg =
            BitmapFactory.decodeResource(
                    MainApp.getAppContext().getResources(),
                    R.drawable.file_image
            );

    public static final Bitmap mDefaultVideo =
            BitmapFactory.decodeResource(
                    MainApp.getAppContext().getResources(),
                    R.drawable.file_movie
            );


    public static class InitDiskCacheTask extends AsyncTask<File, Void, Void> {

        @Override
        protected Void doInBackground(File... params) {
            synchronized (mThumbnailsDiskCacheLock) {
                mThumbnailCacheStarting = true;

                if (mThumbnailCache == null) {
                    try {
                        // Check if media is mounted or storage is built-in, if so, 
                        // try and use external cache dir; otherwise use internal cache dir
                        final String cachePath = 
                                MainApp.getAppContext().getExternalCacheDir().getPath() + 
                                File.separator + CACHE_FOLDER;
                        Log_OC.d(TAG, "create dir: " + cachePath);
                        final File diskCacheDir = new File(cachePath);
                        mThumbnailCache = new DiskLruImageCache(
                                diskCacheDir, 
                                DISK_CACHE_SIZE, 
                                mCompressFormat, 
                                mCompressQuality
                        );
                    } catch (Exception e) {
                        Log_OC.d(TAG, "Thumbnail cache could not be opened ", e);
                        mThumbnailCache = null;
                    }
                }
                mThumbnailCacheStarting = false; // Finished initialization
                mThumbnailsDiskCacheLock.notifyAll(); // Wake any waiting threads
            }
            return null;
        }
    }

    /**
     * Converts size of file icon from dp to pixel
     * @return int
     */
    private static int getThumbnailDimension(){
        // Converts dp to pixel
        Resources r = MainApp.getAppContext().getResources();
        return Math.round(r.getDimension(R.dimen.file_icon_size_grid));
    }

    /**
     * Add thumbnail to cache
     * @param imageKey: thumb key
     * @param bitmap:   image for extracting thumbnail
     * @param path:     image path
     * @param px:       thumbnail dp
     * @return Bitmap
     */
    private static Bitmap addThumbnailToCache(String imageKey, Bitmap bitmap, String path, int px){

        Bitmap thumbnail = ThumbnailUtils.extractThumbnail(bitmap, px, px);

        // Rotate image, obeying exif tag
        thumbnail = BitmapUtils.rotateImage(thumbnail,path);

        // Add thumbnail to cache
        addBitmapToCache(imageKey, thumbnail);

        return thumbnail;
    }
    
    public static void addBitmapToCache(String key, Bitmap bitmap) {
        synchronized (mThumbnailsDiskCacheLock) {
            if (mThumbnailCache != null) {
                mThumbnailCache.put(key, bitmap);
            }
        }
    }

    public static Bitmap getBitmapFromDiskCache(String key) {
        synchronized (mThumbnailsDiskCacheLock) {
            // Wait while disk cache is started from background thread
            while (mThumbnailCacheStarting) {
                try {
                    mThumbnailsDiskCacheLock.wait();
                } catch (InterruptedException e) {
                    Log_OC.e(TAG, "Wait in mThumbnailsDiskCacheLock was interrupted", e);
                }
            }
            if (mThumbnailCache != null) {
                return mThumbnailCache.getBitmap(key);
            }
        }
        return null;
    }

    public static class ThumbnailGenerationTask extends AsyncTask<Object, Void, Bitmap> {
        private final WeakReference<ImageView> mImageViewReference;
        private WeakReference<ProgressBar> mProgressWheelRef;
        private static Account mAccount;
        private Object mFile;
        private Boolean mIsThumbnail;
        private String mImageKey = null;
        private FileDataStorageManager mStorageManager;

        public ThumbnailGenerationTask(ImageView imageView, FileDataStorageManager storageManager,
                                       Account account) {
            // Use a WeakReference to ensure the ImageView can be garbage collected
            mImageViewReference = new WeakReference<ImageView>(imageView);
            if (storageManager == null) {
                throw new IllegalArgumentException("storageManager must not be NULL");
            }
            mStorageManager = storageManager;
            mAccount = account;
        }

        public ThumbnailGenerationTask(FileDataStorageManager storageManager, Account account){
            if (storageManager == null) {
                throw new IllegalArgumentException("storageManager must not be NULL");
            }
            mStorageManager = storageManager;
            mAccount = account;
            mImageViewReference = null;
        }

        public ThumbnailGenerationTask(ImageView imageView, FileDataStorageManager storageManager,
                                       Account account, ProgressBar progressWheel) {
            this(imageView, storageManager, account);
            mProgressWheelRef = new WeakReference<ProgressBar>(progressWheel);
        }

        public ThumbnailGenerationTask(ImageView imageView) {
            // Use a WeakReference to ensure the ImageView can be garbage collected
            mImageViewReference = new WeakReference<ImageView>(imageView);
        }

        @SuppressFBWarnings("Dm")
        @Override
        protected Bitmap doInBackground(Object... params) {
            Bitmap thumbnail = null;

            try {
                if (mAccount != null) {
                    OwnCloudAccount ocAccount = new OwnCloudAccount(
                            mAccount,
                            MainApp.getAppContext()
                    );
                    mClient = OwnCloudClientManagerFactory.getDefaultSingleton().
                            getClientFor(ocAccount, MainApp.getAppContext());
                }

                mFile = params[0];
                mIsThumbnail = (Boolean) params[1];

                if (params.length == 3){
                    mImageKey = (String) params[2];
                }

                if (mFile instanceof OCFile) {
                    thumbnail = doOCFileInBackground(mIsThumbnail);

                    if (MimeTypeUtil.isVideo((OCFile) mFile) && thumbnail != null) {
                        thumbnail = addVideoOverlay(thumbnail);
                    }
                }  else if (mFile instanceof File) {
                    thumbnail = doFileInBackground(mIsThumbnail);

                    String url = ((File) mFile).getAbsolutePath();
                    String mMimeType = FileStorageUtils.getMimeTypeFromName(url);

                    if (MimeTypeUtil.isVideo(mMimeType) && thumbnail != null) {
                        thumbnail = addVideoOverlay(thumbnail);
                    }
                    //} else {  do nothing
                }

            } catch(OutOfMemoryError oome) {
                System.gc();
            } catch (Throwable t) {
                // the app should never break due to a problem with thumbnails
                Log_OC.e(TAG, "Generation of thumbnail for " + mFile + " failed", t);
            }

            return thumbnail;
        }

        protected void onPostExecute(Bitmap bitmap){
            if (bitmap != null && mImageViewReference != null) {
                final ImageView imageView = mImageViewReference.get();
                final ThumbnailGenerationTask bitmapWorkerTask = getBitmapWorkerTask(imageView);
                if (this == bitmapWorkerTask) {
                    String tagId = "";
                    if (mFile instanceof OCFile){
                        tagId = String.valueOf(((OCFile)mFile).getFileId());
                    } else if (mFile instanceof File){
                        tagId = String.valueOf(mFile.hashCode());
                    }
                    if (String.valueOf(imageView.getTag()).equals(tagId)) {
                        if (mProgressWheelRef != null) {
                            final ProgressBar progressWheel = mProgressWheelRef.get();
                            if (progressWheel != null) {
                                progressWheel.setVisibility(View.GONE);
                            }
                        }
                        imageView.setImageBitmap(bitmap);
                    }
                }
            }
        }

        /**
<<<<<<< HEAD
         * Add thumbnail to cache
         * @param imageKey: thumb key
         * @param bitmap:   image for extracting thumbnail
         * @param path:     image path
         * @param pxW:      thumbnail width in pixel
         * @param pxH:      thumbnail height in pixel
         * @return Bitmap
         */
        private Bitmap addThumbnailToCache(String imageKey, Bitmap bitmap, String path,
                                           int pxW, int pxH){

            Bitmap thumbnail = ThumbnailUtils.extractThumbnail(bitmap, pxW, pxH);

            // Rotate image, obeying exif tag
            thumbnail = BitmapUtils.rotateImage(thumbnail,path);

            // Add thumbnail to cache
            addBitmapToCache(imageKey, thumbnail);

            return thumbnail;
        }

        /**
=======
>>>>>>> bfb17b31
         * Converts size of file icon from dp to pixel
         * @return int
         */
        private int getThumbnailDimension(){
            // Converts dp to pixel
            Resources r = MainApp.getAppContext().getResources();
            return Math.round(r.getDimension(R.dimen.file_icon_size_grid));
        }

        private Point getScreenDimension(){
            WindowManager wm = (WindowManager) MainApp.getAppContext().
                    getSystemService(Context.WINDOW_SERVICE);
            Display display = wm.getDefaultDisplay();
            Point test = new Point();
            display.getSize(test);
            return test;
        }

        private Bitmap doOCFileInBackground(Boolean isThumbnail) {
            Bitmap thumbnail = null;
            OCFile file = (OCFile)mFile;

            // distinguish between thumbnail and resized image
            String temp = String.valueOf(file.getRemoteId());
            if (isThumbnail){
                temp = "t" + temp;
            } else {
                temp = "r" + temp;
            }

            final String imageKey = temp;

            // Check disk cache in background thread
            thumbnail = getBitmapFromDiskCache(imageKey);

            // Not found in disk cache
            if (thumbnail == null || file.needsUpdateThumbnail()) {
                int pxW = 0;
                int pxH = 0;
                if (mIsThumbnail) {
                    pxW = pxH = getThumbnailDimension();
                } else {
                    Point p = getScreenDimension();
                    pxW = p.x;
                    pxH = p.y;
                }

                if (file.isDown()) {
                    Bitmap bitmap = BitmapUtils.decodeSampledBitmapFromFile(
                            file.getStoragePath(), pxW, pxH);

                    if (bitmap != null) {
                        // Handle PNG
                        if (file.getMimetype().equalsIgnoreCase("image/png")) {
                            bitmap = handlePNG(bitmap, pxW);
                        }

                        thumbnail = addThumbnailToCache(imageKey, bitmap, file.getStoragePath(),
                                pxW, pxH);

                        file.setNeedsUpdateThumbnail(false);
                        mStorageManager.saveFile(file);
                    }

                } else {
                    // Download thumbnail from server
                    OwnCloudVersion serverOCVersion = AccountUtils.getServerVersion(mAccount);
                    if (mClient != null && serverOCVersion != null) {
                        if (serverOCVersion.supportsRemoteThumbnails()) {
                            GetMethod get = null;
                            try {
                                if (mIsThumbnail) {
                                    String uri = mClient.getBaseUri() + "" +
                                            "/index.php/apps/files/api/v1/thumbnail/" +
                                            pxW + "/" + pxH + Uri.encode(file.getRemotePath(), "/");
                                    Log_OC.d("Thumbnail", "URI: " + uri);
                                    get = new GetMethod(uri);
                                    get.setRequestHeader("Cookie",
                                            "nc_sameSiteCookielax=true;nc_sameSiteCookiestrict=true");
                                    int status = mClient.executeMethod(get);
                                    if (status == HttpStatus.SC_OK) {
                                        InputStream inputStream = get.getResponseBodyAsStream();
                                        Bitmap bitmap = BitmapFactory.decodeStream(inputStream);
                                        thumbnail = ThumbnailUtils.extractThumbnail(bitmap, pxW, pxH);
                                    }
                                } else {
                                    String uri = mClient.getBaseUri() + "" +
                                            "/index.php/apps/gallery/api/preview/" +
                                            Integer.parseInt(file.getRemoteId().substring(0,8)) +
                                            "/" + pxW + "/" + pxH;
                                    Log_OC.d("Thumbnail", "FileName: " + file.getFileName() +
                                            " Download URI: " + uri);
                                    get = new GetMethod(uri);
                                    get.setRequestHeader("Cookie",
                                            "nc_sameSiteCookielax=true;nc_sameSiteCookiestrict=true");
                                    int status = mClient.executeMethod(get);
                                    if (status == HttpStatus.SC_OK) {
                                        InputStream inputStream = get.getResponseBodyAsStream();
                                        Bitmap bitmap = BitmapFactory.decodeStream(inputStream);
                                        // Download via gallery app
                                        thumbnail = bitmap;
                                    }
                                }

                                // Handle PNG
                                if (file.getMimetype().equalsIgnoreCase("image/png")) {
                                    thumbnail = handlePNG(thumbnail, pxW);
                                }

                                // Add thumbnail to cache
                                if (thumbnail != null) {
                                    addBitmapToCache(imageKey, thumbnail);
                                }
                            } catch (Exception e) {
                                Log_OC.d(TAG, e.getMessage(), e);
                            } finally {
                                if (get != null) {
                                    get.releaseConnection();
                                }
                            }
                        } else {
                            Log_OC.d(TAG, "Server too old");
                        }
                    }
                }
            }

            return thumbnail;

        }

        private Bitmap doFileInBackground(Boolean mIsThumbnail) {
            File file = (File)mFile;

            final String imageKey;
            if (mImageKey != null) {
                imageKey = mImageKey;
            } else {
                imageKey = String.valueOf(file.hashCode());
            }

            // distinguish between thumbnail and resized image
            if (mIsThumbnail){
                mImageKey = "t" + mImageKey;
            } else {
                mImageKey = "r" + mImageKey;
            }

            // Check disk cache in background thread
            Bitmap thumbnail = getBitmapFromDiskCache(imageKey);

            // Not found in disk cache
            if (thumbnail == null) {
                int pxW = 0;
                int pxH = 0;
                if (mIsThumbnail) {
                    pxW = pxH = getThumbnailDimension();
                } else {
                    Point p = getScreenDimension();
                    pxW = p.x;
                    pxH = p.y;
                }

                Bitmap bitmap = BitmapUtils.decodeSampledBitmapFromFile(
                        file.getAbsolutePath(), pxW, pxH);

                if (bitmap != null) {
                    thumbnail = addThumbnailToCache(imageKey, bitmap, file.getPath(), pxW, pxH);
                }
            }
            return thumbnail;
        }

    }

    public static class MediaThumbnailGenerationTask extends AsyncTask<Object, Void, Bitmap> {
        private final WeakReference<ImageView> mImageViewReference;
        private File mFile;
        private String mImageKey = null;

        public MediaThumbnailGenerationTask(ImageView imageView) {
            // Use a WeakReference to ensure the ImageView can be garbage collected
            mImageViewReference = new WeakReference<>(imageView);
        }

        @Override
        protected Bitmap doInBackground(Object... params) {
            Bitmap thumbnail = null;

            try {
                if (params[0] instanceof File) {
                    mFile = (File) params[0];
                    if (params.length == 2) {
                        mImageKey = (String) params[1];
                    }

                    if (MimeTypeUtil.isImage(mFile)) {
                        thumbnail = doFileInBackground(mFile);
                    }
                }
            } catch (Throwable t) {
                // the app should never break due to a problem with thumbnails
                Log_OC.e(TAG, "Generation of thumbnail for " + mFile.getAbsolutePath() + " failed", t);
                if (t instanceof OutOfMemoryError) {
                    System.gc();
                }
            }

            return thumbnail;
        }

        protected void onPostExecute(Bitmap bitmap) {
            String tagId = "";
            final ImageView imageView = mImageViewReference.get();
            if (imageView != null) {
                if (mFile != null) {
                    tagId = String.valueOf(mFile.hashCode());
                }

                if (bitmap != null) {
                    if (tagId.equals(String.valueOf(imageView.getTag()))) {
                        imageView.setImageBitmap(bitmap);
                    }
                } else {
                    if (mFile != null) {
                        if (mFile.isDirectory()) {
                            imageView.setImageResource(R.drawable.ic_menu_archive);
                        } else {
                            if (MimeTypeUtil.isVideo(mFile)) {
                                imageView.setImageBitmap(ThumbnailsCacheManager.mDefaultVideo);
                            } else {
                                imageView.setImageResource(MimeTypeUtil.getFileTypeIconId(null, mFile.getName()));
                            }
                        }
                    }
                }
            }
        }

        private Bitmap doFileInBackground(File file) {
            final String imageKey;

            if (mImageKey != null) {
                imageKey = mImageKey;
            } else {
                imageKey = String.valueOf(file.hashCode());
            }

            // Check disk cache in background thread
            Bitmap thumbnail = getBitmapFromDiskCache(imageKey);

            // Not found in disk cache
            if (thumbnail == null) {

                int px = getThumbnailDimension();

                Bitmap bitmap = BitmapUtils.decodeSampledBitmapFromFile(file.getAbsolutePath(), px, px);

                if (bitmap != null) {
                    thumbnail = addThumbnailToCache(imageKey, bitmap, file.getPath(), px);
                }
            }
            return thumbnail;
        }
    }

    public static class AvatarGenerationTask extends AsyncTask<String, Void, Bitmap> {
        private final WeakReference<AvatarGenerationListener> mAvatarGenerationListener;
        private final Object mCallContext;
        private Account mAccount;
        private String mUsername;


        public AvatarGenerationTask(AvatarGenerationListener avatarGenerationListener, Object callContext,
                                    FileDataStorageManager storageManager, Account account) {
            mAvatarGenerationListener = new WeakReference<>(avatarGenerationListener);
            mCallContext = callContext;
            if (storageManager == null) {
                throw new IllegalArgumentException("storageManager must not be NULL");
            }
            mAccount = account;
        }

        @SuppressFBWarnings("Dm")
        @Override
        protected Bitmap doInBackground(String... params) {
            Bitmap thumbnail = null;

            try {
                if (mAccount != null) {
                    OwnCloudAccount ocAccount = new OwnCloudAccount(mAccount,
                            MainApp.getAppContext());
                    mClient = OwnCloudClientManagerFactory.getDefaultSingleton().
                            getClientFor(ocAccount, MainApp.getAppContext());
                }

                mUsername = params[0];
                thumbnail = doAvatarInBackground();

            } catch(OutOfMemoryError oome) {
                System.gc(); // todo, does this really make sense?
            } catch(Throwable t){
                // the app should never break due to a problem with avatars
                Log_OC.e(TAG, "Generation of avatar for " + mUsername + " failed", t);
            }

            return thumbnail;
        }

        protected void onPostExecute(Bitmap bitmap) {
            if (bitmap != null) {
                AvatarGenerationListener listener = mAvatarGenerationListener.get();
                AvatarGenerationTask avatarWorkerTask = getAvatarWorkerTask(mCallContext);
                if (this == avatarWorkerTask
                        && listener.shouldCallGeneratedCallback(mUsername, mCallContext)) {
                        listener.avatarGenerated(new BitmapDrawable(bitmap), mCallContext);
                    }
            }
        }

        /**
         * Add thumbnail to cache
         * @param imageKey: thumb key
         * @param bitmap:   image for extracting thumbnail
         * @param path:     image path
         * @param px:       thumbnail dp
         * @return Bitmap
         */
        private Bitmap addThumbnailToCache(String imageKey, Bitmap bitmap, String path, int px){

            Bitmap thumbnail = ThumbnailUtils.extractThumbnail(bitmap, px, px);

            // Rotate image, obeying exif tag
            thumbnail = BitmapUtils.rotateImage(thumbnail,path);

            // Add thumbnail to cache
            addBitmapToCache(imageKey, thumbnail);

            return thumbnail;
        }

        /**
         * Converts size of file icon from dp to pixel
         * @return int
         */
        private int getAvatarDimension(){
            // Converts dp to pixel
            Resources r = MainApp.getAppContext().getResources();
            return Math.round(r.getDimension(R.dimen.file_avatar_size));
        }

        private Bitmap doAvatarInBackground() {
            String username = (String) mUsername;

            final String imageKey = "a_" + username;

            // Check disk cache in background thread
            Bitmap avatar = getBitmapFromDiskCache(imageKey);

            // Not found in disk cache
            if (avatar == null) {

                int px = getAvatarDimension();

                // Download avatar from server
                OwnCloudVersion serverOCVersion = AccountUtils.getServerVersion(mAccount);
                if (mClient != null && serverOCVersion != null) {
                    if (serverOCVersion.supportsRemoteThumbnails()) {
                        GetMethod get = null;
                        try {
                            String uri = mClient.getBaseUri() + "" +
                                    "/index.php/avatar/" + AccountUtils.getAccountUsername(username) + "/" + px;
                            Log_OC.d("Avatar", "URI: " + uri);
                            get = new GetMethod(uri);
                            int status = mClient.executeMethod(get);
                            if (status == HttpStatus.SC_OK) {
                                InputStream inputStream = get.getResponseBodyAsStream();
                                Bitmap bitmap = BitmapFactory.decodeStream(inputStream);
                                avatar = ThumbnailUtils.extractThumbnail(bitmap, px, px);

                                // Add avatar to cache
                                if (avatar != null) {
                                    avatar = handlePNG(avatar, px);
                                    addBitmapToCache(imageKey, avatar);
                                }
                            } else {
                                mClient.exhaustResponse(get.getResponseBodyAsStream());
                            }
                        } catch (Exception e) {
                            Log_OC.e(TAG, "Error downloading avatar", e);
                        } finally {
                            if (get != null) {
                                get.releaseConnection();
                            }
                        }
                    } else {
                        Log_OC.d(TAG, "Server too old");
                    }
                }
            }
            return avatar;
        }
    }

    public static boolean cancelPotentialThumbnailWork(Object file, ImageView imageView) {
        final ThumbnailGenerationTask bitmapWorkerTask = getBitmapWorkerTask(imageView);

        if (bitmapWorkerTask != null) {
            final Object bitmapData = bitmapWorkerTask.mFile;
            // If bitmapData is not yet set or it differs from the new data
            if (bitmapData == null || !bitmapData.equals(file)) {
                // Cancel previous task
                bitmapWorkerTask.cancel(true);
                Log_OC.v(TAG, "Cancelled generation of thumbnail for a reused imageView");
            } else {
                // The same work is already in progress
                return false;
            }
        }
        // No task associated with the ImageView, or an existing task was cancelled
        return true;
    }

    public static boolean cancelPotentialAvatarWork(Object file, Object callContext) {
        if (callContext instanceof ImageView) {
            return cancelPotentialAvatarWork(file, (ImageView) callContext);
        } else if (callContext instanceof MenuItem) {
            return cancelPotentialAvatarWork(file, (MenuItem)callContext);
        }

        return false;
    }

    public static boolean cancelPotentialAvatarWork(Object file, ImageView imageView) {
        final AvatarGenerationTask avatarWorkerTask = getAvatarWorkerTask(imageView);

        if (avatarWorkerTask != null) {
            final Object usernameData = avatarWorkerTask.mUsername;
            // If usernameData is not yet set or it differs from the new data
            if (usernameData == null || !usernameData.equals(file)) {
                // Cancel previous task
                avatarWorkerTask.cancel(true);
                Log_OC.v(TAG, "Cancelled generation of avatar for a reused imageView");
            } else {
                // The same work is already in progress
                return false;
            }
        }
        // No task associated with the ImageView, or an existing task was cancelled
        return true;
    }

    public static boolean cancelPotentialAvatarWork(Object file, MenuItem menuItem) {
        final AvatarGenerationTask avatarWorkerTask = getAvatarWorkerTask(menuItem);

        if (avatarWorkerTask != null) {
            final Object usernameData = avatarWorkerTask.mUsername;
            // If usernameData is not yet set or it differs from the new data
            if (usernameData == null || !usernameData.equals(file)) {
                // Cancel previous task
                avatarWorkerTask.cancel(true);
                Log_OC.v(TAG, "Cancelled generation of avatar for a reused imageView");
            } else {
                // The same work is already in progress
                return false;
            }
        }
        // No task associated with the ImageView, or an existing task was cancelled
        return true;
    }

    public static ThumbnailGenerationTask getBitmapWorkerTask(ImageView imageView) {
        if (imageView != null) {
            final Drawable drawable = imageView.getDrawable();
            if (drawable instanceof AsyncThumbnailDrawable) {
                final AsyncThumbnailDrawable asyncDrawable = (AsyncThumbnailDrawable) drawable;
                return asyncDrawable.getBitmapWorkerTask();
            }
        }
        return null;
    }

    public static Bitmap addVideoOverlay(Bitmap thumbnail){
        Bitmap playButton = BitmapFactory.decodeResource(MainApp.getAppContext().getResources(),
                R.drawable.view_play);

        Bitmap resizedPlayButton = Bitmap.createScaledBitmap(playButton,
                (int) (thumbnail.getWidth() * 0.3),
                (int) (thumbnail.getHeight() * 0.3), true);

        Bitmap resultBitmap = Bitmap.createBitmap(thumbnail.getWidth(),
                thumbnail.getHeight(),
                Bitmap.Config.ARGB_8888);

        Canvas c = new Canvas(resultBitmap);

        // compute visual center of play button, according to resized image
        int x1 = resizedPlayButton.getWidth();
        int y1 = resizedPlayButton.getHeight() / 2;
        int x2 = 0;
        int y2 = resizedPlayButton.getWidth();
        int x3 = 0;
        int y3 = 0;

        double ym = ( ((Math.pow(x3,2) - Math.pow(x1,2) + Math.pow(y3,2) - Math.pow(y1,2)) *
                (x2 - x1)) - (Math.pow(x2,2) - Math.pow(x1,2) + Math.pow(y2,2) -
                Math.pow(y1,2)) * (x3 - x1) )  /  (2 * ( ((y3 - y1) * (x2 - x1)) -
                ((y2 - y1) * (x3 - x1)) ));
        double xm = ( (Math.pow(x2,2) - Math.pow(x1,2)) + (Math.pow(y2,2) - Math.pow(y1,2)) -
                (2*ym*(y2 - y1)) ) / (2*(x2 - x1));

        // offset to top left
        double ox = - xm;


        c.drawBitmap(thumbnail, 0, 0, null);

        Paint p = new Paint();
        p.setAlpha(230);

        c.drawBitmap(resizedPlayButton, (float) ((thumbnail.getWidth() / 2) + ox),
                (float) ((thumbnail.getHeight() / 2) - ym), p);

        return resultBitmap;
    }

    public static AvatarGenerationTask getAvatarWorkerTask(Object callContext) {
        if (callContext instanceof ImageView) {
            return getAvatarWorkerTask(((ImageView)callContext).getDrawable());
        } else if (callContext instanceof MenuItem) {
            return getAvatarWorkerTask(((MenuItem)callContext).getIcon());
        }

        return null;
    }

    private static AvatarGenerationTask getAvatarWorkerTask(Drawable drawable) {
        if (drawable instanceof AsyncAvatarDrawable) {
            final AsyncAvatarDrawable asyncDrawable = (AsyncAvatarDrawable) drawable;
            return asyncDrawable.getAvatarWorkerTask();
        }
        return null;
    }

    public static class AsyncThumbnailDrawable extends BitmapDrawable {
        private final WeakReference<ThumbnailGenerationTask> bitmapWorkerTaskReference;

        public AsyncThumbnailDrawable(
                Resources res, Bitmap bitmap, ThumbnailGenerationTask bitmapWorkerTask
        ) {

            super(res, bitmap);
            bitmapWorkerTaskReference = new WeakReference<>(bitmapWorkerTask);
        }

        public ThumbnailGenerationTask getBitmapWorkerTask() {
            return bitmapWorkerTaskReference.get();
        }
    }

    public static class AsyncMediaThumbnailDrawable extends BitmapDrawable {
        private final WeakReference<MediaThumbnailGenerationTask> bitmapWorkerTaskReference;

        public AsyncMediaThumbnailDrawable(
                Resources res, Bitmap bitmap, MediaThumbnailGenerationTask bitmapWorkerTask
        ) {

            super(res, bitmap);
            bitmapWorkerTaskReference = new WeakReference<>(bitmapWorkerTask);
        }

        public MediaThumbnailGenerationTask getBitmapWorkerTask() {
            return bitmapWorkerTaskReference.get();
        }
    }

    public static class AsyncAvatarDrawable extends BitmapDrawable {
        private final WeakReference<AvatarGenerationTask> avatarWorkerTaskReference;

        public AsyncAvatarDrawable(
                Resources res, Bitmap bitmap, AvatarGenerationTask avatarWorkerTask
        ) {

            super(res, bitmap);
            avatarWorkerTaskReference =
                    new WeakReference<AvatarGenerationTask>(avatarWorkerTask);
        }

        public AvatarGenerationTask getAvatarWorkerTask() {
            return avatarWorkerTaskReference.get();
        }
    }

    private static Bitmap handlePNG(Bitmap bitmap, int px){
        Bitmap resultBitmap = Bitmap.createBitmap(px,
                px,
                Bitmap.Config.ARGB_8888);
        Canvas c = new Canvas(resultBitmap);

        c.drawColor(MainApp.getAppContext().getResources().
                getColor(R.color.background_color));
        c.drawBitmap(bitmap, 0, 0, null);

        return resultBitmap;
    }
}<|MERGE_RESOLUTION|>--- conflicted
+++ resolved
@@ -301,7 +301,6 @@
         }
 
         /**
-<<<<<<< HEAD
          * Add thumbnail to cache
          * @param imageKey: thumb key
          * @param bitmap:   image for extracting thumbnail
@@ -325,8 +324,6 @@
         }
 
         /**
-=======
->>>>>>> bfb17b31
          * Converts size of file icon from dp to pixel
          * @return int
          */
