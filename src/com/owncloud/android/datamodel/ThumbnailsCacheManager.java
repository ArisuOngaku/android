/**
 *   ownCloud Android client application
 *
 *   @author Tobias Kaminsky
 *   @author David A. Velasco
 *   Copyright (C) 2015 ownCloud Inc.
 *
 *   This program is free software: you can redistribute it and/or modify
 *   it under the terms of the GNU General Public License version 2,
 *   as published by the Free Software Foundation.
 *
 *   This program is distributed in the hope that it will be useful,
 *   but WITHOUT ANY WARRANTY; without even the implied warranty of
 *   MERCHANTABILITY or FITNESS FOR A PARTICULAR PURPOSE.  See the
 *   GNU General Public License for more details.
 *
 *   You should have received a copy of the GNU General Public License
 *   along with this program.  If not, see <http://www.gnu.org/licenses/>.
 *
 */

package com.owncloud.android.datamodel;

import java.io.File;
import java.io.InputStream;
import java.lang.ref.WeakReference;
import java.net.FileNameMap;
import java.net.URLConnection;

import org.apache.commons.httpclient.HttpStatus;
import org.apache.commons.httpclient.methods.GetMethod;

import android.accounts.Account;
import android.accounts.AccountManager;
import android.content.Context;
import android.content.res.Resources;
import android.graphics.Bitmap;
import android.graphics.Bitmap.CompressFormat;
import android.graphics.BitmapFactory;
import android.graphics.Point;
import android.graphics.Canvas;
import android.graphics.Paint;
import android.graphics.drawable.BitmapDrawable;
import android.graphics.drawable.Drawable;
import android.media.Image;
import android.media.ThumbnailUtils;
import android.net.Uri;
import android.os.AsyncTask;
import android.view.MenuItem;
import android.view.Display;
import android.view.View;
import android.view.WindowManager;
import android.widget.ImageView;
import android.widget.ProgressBar;

import com.owncloud.android.MainApp;
import com.owncloud.android.R;
import com.owncloud.android.authentication.AccountUtils;
import com.owncloud.android.lib.common.OwnCloudAccount;
import com.owncloud.android.lib.common.OwnCloudClient;
import com.owncloud.android.lib.common.OwnCloudClientManagerFactory;
import com.owncloud.android.lib.common.utils.Log_OC;
import com.owncloud.android.lib.resources.status.OwnCloudVersion;
import com.owncloud.android.ui.adapter.DiskLruImageCache;
import com.owncloud.android.utils.BitmapUtils;
import com.owncloud.android.utils.DisplayUtils;
import com.owncloud.android.utils.DisplayUtils.AvatarGenerationListener;

import org.apache.commons.httpclient.HttpStatus;
import org.apache.commons.httpclient.methods.GetMethod;

import java.io.File;
import java.io.InputStream;
import java.lang.ref.WeakReference;
import com.owncloud.android.utils.FileStorageUtils;

/**
 * Manager for concurrent access to thumbnails cache.
 */
public class ThumbnailsCacheManager {
    
    private static final String TAG = ThumbnailsCacheManager.class.getSimpleName();
    
    private static final String CACHE_FOLDER = "thumbnailCache";

    private static final Object mThumbnailsDiskCacheLock = new Object();
    private static DiskLruImageCache mThumbnailCache = null;
    private static boolean mThumbnailCacheStarting = true;
    
    private static final int DISK_CACHE_SIZE = 1024 * 1024 * 10; // 10MB
    private static final CompressFormat mCompressFormat = CompressFormat.JPEG;
    private static final int mCompressQuality = 70;
    private static OwnCloudClient mClient = null;

    public static Bitmap mDefaultImg = 
            BitmapFactory.decodeResource(
                    MainApp.getAppContext().getResources(),
                    R.drawable.file_image
            );

    public static Bitmap mDefaultVideo =
            BitmapFactory.decodeResource(
                    MainApp.getAppContext().getResources(),
                    R.drawable.file_movie
            );


    public static class InitDiskCacheTask extends AsyncTask<File, Void, Void> {

        @Override
        protected Void doInBackground(File... params) {
            synchronized (mThumbnailsDiskCacheLock) {
                mThumbnailCacheStarting = true;

                if (mThumbnailCache == null) {
                    try {
                        // Check if media is mounted or storage is built-in, if so, 
                        // try and use external cache dir; otherwise use internal cache dir
                        final String cachePath = 
                                MainApp.getAppContext().getExternalCacheDir().getPath() + 
                                File.separator + CACHE_FOLDER;
                        Log_OC.d(TAG, "create dir: " + cachePath);
                        final File diskCacheDir = new File(cachePath);
                        mThumbnailCache = new DiskLruImageCache(
                                diskCacheDir, 
                                DISK_CACHE_SIZE, 
                                mCompressFormat, 
                                mCompressQuality
                        );
                    } catch (Exception e) {
                        Log_OC.d(TAG, "Thumbnail cache could not be opened ", e);
                        mThumbnailCache = null;
                    }
                }
                mThumbnailCacheStarting = false; // Finished initialization
                mThumbnailsDiskCacheLock.notifyAll(); // Wake any waiting threads
            }
            return null;
        }
    }
    
    
    public static void addBitmapToCache(String key, Bitmap bitmap) {
        synchronized (mThumbnailsDiskCacheLock) {
            if (mThumbnailCache != null) {
                mThumbnailCache.put(key, bitmap);
            }
        }
    }


    public static Bitmap getBitmapFromDiskCache(String key) {
        synchronized (mThumbnailsDiskCacheLock) {
            // Wait while disk cache is started from background thread
            while (mThumbnailCacheStarting) {
                try {
                    mThumbnailsDiskCacheLock.wait();
                } catch (InterruptedException e) {
                    Log_OC.e(TAG, "Wait in mThumbnailsDiskCacheLock was interrupted", e);
                }
            }
            if (mThumbnailCache != null) {
                return mThumbnailCache.getBitmap(key);
            }
        }
        return null;
    }

    public static class ThumbnailGenerationTask extends AsyncTask<Object, Void, Bitmap> {
        private final WeakReference<ImageView> mImageViewReference;
        private WeakReference<ProgressBar> mProgressWheelRef;
        private static Account mAccount;
        private Object mFile;
        private Boolean mIsThumbnail;
        private String mImageKey = null;
        private Boolean mIsThumbnail;
        private FileDataStorageManager mStorageManager;

        public ThumbnailGenerationTask(ImageView imageView, FileDataStorageManager storageManager,
                                       Account account) {
            // Use a WeakReference to ensure the ImageView can be garbage collected
            mImageViewReference = new WeakReference<ImageView>(imageView);
            if (storageManager == null)
                throw new IllegalArgumentException("storageManager must not be NULL");
            mStorageManager = storageManager;
            mAccount = account;
        }

        public ThumbnailGenerationTask(FileDataStorageManager storageManager, Account account){
            if (storageManager == null)
                throw new IllegalArgumentException("storageManager must not be NULL");
            mStorageManager = storageManager;
            mAccount = account;
            mImageViewReference = null;
        }

        public ThumbnailGenerationTask(ImageView imageView, FileDataStorageManager storageManager,
                                       Account account, ProgressBar progressWheel) {
            this(imageView, storageManager, account);
            mProgressWheelRef = new WeakReference<ProgressBar>(progressWheel);
        }

        public ThumbnailGenerationTask(ImageView imageView) {
            // Use a WeakReference to ensure the ImageView can be garbage collected
            mImageViewReference = new WeakReference<ImageView>(imageView);
        }

        @Override
        protected Bitmap doInBackground(Object... params) {
            Bitmap thumbnail = null;

            try {
                if (mAccount != null) {
                    OwnCloudAccount ocAccount = new OwnCloudAccount(
                            mAccount,
                            MainApp.getAppContext()
                    );
                    mClient = OwnCloudClientManagerFactory.getDefaultSingleton().
                            getClientFor(ocAccount, MainApp.getAppContext());
                }

                mFile = params[0];
                mIsThumbnail = (Boolean) params[1];

                if (params.length == 3){
                    mImageKey = (String) params[2];
                }

<<<<<<< HEAD
=======

>>>>>>> 3ff2d58a
                if (mFile instanceof OCFile) {
                    thumbnail = doOCFileInBackground(mIsThumbnail);

                    if (((OCFile) mFile).isVideo() && thumbnail != null){
                        thumbnail = addVideoOverlay(thumbnail);
                    }
                }  else if (mFile instanceof File) {
                    thumbnail = doFileInBackground(mIsThumbnail);

                    String url = ((File) mFile).getAbsolutePath();
                    String mMimeType = FileStorageUtils.getMimeTypeFromName(url);

                    if (mMimeType != null && mMimeType.startsWith("video/") && thumbnail != null){
                        thumbnail = addVideoOverlay(thumbnail);
                    }
                //} else {  do nothing
                }

                }catch(Throwable t){
                    // the app should never break due to a problem with thumbnails
                    Log_OC.e(TAG, "Generation of thumbnail for " + mFile + " failed", t);
                    if (t instanceof OutOfMemoryError) {
                        System.gc();
                    }
                }

            return thumbnail;
        }

        protected void onPostExecute(Bitmap bitmap){
            if (bitmap != null && mImageViewReference != null) {
                final ImageView imageView = mImageViewReference.get();
                final ThumbnailGenerationTask bitmapWorkerTask = getBitmapWorkerTask(imageView);
                if (this == bitmapWorkerTask) {
                    String tagId = "";
                    if (mFile instanceof OCFile){
                        tagId = String.valueOf(((OCFile)mFile).getFileId());
                    } else if (mFile instanceof File){
                        tagId = String.valueOf(mFile.hashCode());
                    }
                    if (String.valueOf(imageView.getTag()).equals(tagId)) {
                        if (mProgressWheelRef != null) {
                            final ProgressBar progressWheel = mProgressWheelRef.get();
                            if (progressWheel != null) {
                                progressWheel.setVisibility(View.GONE);
                            }
                        }
                        imageView.setImageBitmap(bitmap);
                        // imageView.setVisibility(View.VISIBLE);
                    }
                }
            }
        }

        /**
         * Add thumbnail to cache
         * @param imageKey: thumb key
         * @param bitmap:   image for extracting thumbnail
         * @param path:     image path
         * @param pxW:       thumbnail width
         * @param pxH:       thumbnail height
         * @return Bitmap
         */
        private Bitmap addThumbnailToCache(String imageKey, Bitmap bitmap, String path, int pxW, int pxH){

            Bitmap thumbnail = ThumbnailUtils.extractThumbnail(bitmap, pxW, pxH);

            // Rotate image, obeying exif tag
            thumbnail = BitmapUtils.rotateImage(thumbnail,path);

            // Add thumbnail to cache
            addBitmapToCache(imageKey, thumbnail);

            return thumbnail;
        }

        /**
         * Converts size of file icon from dp to pixel
         * @return int
         */
        private int getThumbnailDimension(){
            // Converts dp to pixel
            Resources r = MainApp.getAppContext().getResources();
            return Math.round(r.getDimension(R.dimen.file_icon_size_grid));
        }

        private Point getScreenDimension(){
            WindowManager wm = (WindowManager) MainApp.getAppContext().getSystemService(Context.WINDOW_SERVICE);
            Display display = wm.getDefaultDisplay();
            Point test = new Point();
            display.getSize(test);
            return test;
        }

        private Bitmap doOCFileInBackground(Boolean isThumbnail) {
            Bitmap thumbnail = null;
            OCFile file = (OCFile)mFile;

            // distinguish between thumbnail and resized image
            String temp = String.valueOf(file.getRemoteId());
            if (isThumbnail){
                temp = "t" + temp;
            } else {
                temp = "r" + temp;
            }

            final String imageKey = temp;

            // Check disk cache in background thread
            thumbnail = getBitmapFromDiskCache(imageKey);

            // Not found in disk cache
            if (thumbnail == null || file.needsUpdateThumbnail()) {
                int pxW = 0;
                int pxH = 0;
                if (mIsThumbnail) {
                    pxW = pxH = getThumbnailDimension();
                } else {
                    Point p = getScreenDimension();
                    pxW = p.x;
                    pxH = p.y;
                }

                if (file.isDown()) {
                    Bitmap bitmap = BitmapUtils.decodeSampledBitmapFromFile(
                            file.getStoragePath(), pxW, pxH);

                    if (bitmap != null) {
                        // Handle PNG
                        if (file.getMimetype().equalsIgnoreCase("image/png")) {
                            bitmap = handlePNG(bitmap, pxW);
                        }

                        thumbnail = addThumbnailToCache(imageKey, bitmap, file.getStoragePath(), pxW, pxH);

                        file.setNeedsUpdateThumbnail(false);
                        mStorageManager.saveFile(file);
                    }

                } else {
                    // Download thumbnail from server
                    OwnCloudVersion serverOCVersion = AccountUtils.getServerVersion(mAccount);
                    if (mClient != null && serverOCVersion != null) {
                        if (serverOCVersion.supportsRemoteThumbnails()) {
                            GetMethod get = null;
                            try {
<<<<<<< HEAD
                                if (mIsThumbnail) {
                                    String uri = mClient.getBaseUri() + "" +
                                            "/index.php/apps/files/api/v1/thumbnail/" +
                                            pxW + "/" + pxH + Uri.encode(file.getRemotePath(), "/");
                                    Log_OC.d("Thumbnail", "URI: " + uri);
                                    get = new GetMethod(uri);
                                    get.setRequestHeader("Cookie",
                                            "nc_sameSiteCookielax=true;nc_sameSiteCookiestrict=true");
                                    int status = mClient.executeMethod(get);
                                    if (status == HttpStatus.SC_OK) {
                                        InputStream inputStream = get.getResponseBodyAsStream();
                                        Bitmap bitmap = BitmapFactory.decodeStream(inputStream);
                                        thumbnail = ThumbnailUtils.extractThumbnail(bitmap, pxW, pxH);
=======
                                String uri = mClient.getBaseUri() + "" +
                                        "/index.php/apps/files/api/v1/thumbnail/" +
                                        pxW + "/" + pxH + Uri.encode(file.getRemotePath(), "/");
                                Log_OC.d("Thumbnail", "URI: " + uri);
                                get = new GetMethod(uri);
                                get.setRequestHeader("Cookie",
                                        "nc_sameSiteCookielax=true;nc_sameSiteCookiestrict=true");
                                int status = mClient.executeMethod(get);
                                if (status == HttpStatus.SC_OK) {
                                    InputStream inputStream = get.getResponseBodyAsStream();
                                    Bitmap bitmap = BitmapFactory.decodeStream(inputStream);
                                    thumbnail = ThumbnailUtils.extractThumbnail(bitmap, pxW, pxH);
                                    byte[] bytes = get.getResponseBody();

                                    if (mIsThumbnail) {
                                        thumbnail = ThumbnailUtils.extractThumbnail(bitmap, pxW, pxH);
                                    } else {
                                        thumbnail = bitmap;
                                    }

                                    // Handle PNG
                                    if (file.getMimetype().equalsIgnoreCase("image/png")) {
                                        thumbnail = handlePNG(thumbnail, pxW);
                                    }

                                    // Add thumbnail to cache
                                    if (thumbnail != null) {
                                        addBitmapToCache(imageKey, thumbnail);
>>>>>>> 3ff2d58a
                                    }
                                } else {
                                    String uri = mClient.getBaseUri() + "" +
                                            "/index.php/apps/gallery/api/preview/" +
                                            Integer.parseInt(file.getRemoteId().substring(0,8)) +
                                            "/" + pxW + "/" + pxH;
                                    Log_OC.d("Thumbnail", "FileName: " + file.getFileName() +
                                            " Download URI: " + uri);
                                    get = new GetMethod(uri);
                                    get.setRequestHeader("Cookie",
                                            "nc_sameSiteCookielax=true;nc_sameSiteCookiestrict=true");
                                    int status = mClient.executeMethod(get);
                                    if (status == HttpStatus.SC_OK) {
                                        InputStream inputStream = get.getResponseBodyAsStream();
                                        Bitmap bitmap = BitmapFactory.decodeStream(inputStream);
                                        // Download via gallery app
                                        thumbnail = bitmap;
                                    }
                                }

                                // Handle PNG
                                if (file.getMimetype().equalsIgnoreCase("image/png")) {
                                    thumbnail = handlePNG(thumbnail, pxW);
                                }

                                // Add thumbnail to cache
                                if (thumbnail != null) {
                                    addBitmapToCache(imageKey, thumbnail);
                                }
                            } catch (Exception e) {
                                e.printStackTrace();
                            } finally {
                                if (get != null) {
                                    get.releaseConnection();
                                }
                            }
                        } else {
                            Log_OC.d(TAG, "Server too old");
                        }
                    }
                }
            }

            return thumbnail;

        }

        private Bitmap doFileInBackground(Boolean mIsThumbnail) {
            File file = (File)mFile;

            String temp;
            if (mImageKey != null) {
                temp = mImageKey;
            } else {
                temp = String.valueOf(file.hashCode());
            }
            // distinguish between thumbnail and resized image
            if (mIsThumbnail){
                temp = "t" + temp;
            } else {
                temp = "r" + temp;
            }

<<<<<<< HEAD
            // distinguish between thumbnail and resized image
            if (mIsThumbnail){
                mImageKey = "t" + mImageKey;
            } else {
                mImageKey = "r" + mImageKey;
            }
=======
            final String imageKey = temp;
>>>>>>> 3ff2d58a

            // Check disk cache in background thread
            Bitmap thumbnail = getBitmapFromDiskCache(imageKey);

            // Not found in disk cache
            if (thumbnail == null) {
                int pxW = 0;
                int pxH = 0;
                if (mIsThumbnail) {
                    pxW = pxH = getThumbnailDimension();
                } else {
                    Point p = getScreenDimension();
                    pxW = p.x;
                    pxH = p.y;
                }

                Bitmap bitmap = BitmapUtils.decodeSampledBitmapFromFile(
                        file.getAbsolutePath(), pxW, pxH);

                if (bitmap != null) {
                    thumbnail = addThumbnailToCache(imageKey, bitmap, file.getPath(), pxW, pxH);
                }
            }
            return thumbnail;
        }

    }

    public static class AvatarGenerationTask extends AsyncTask<String, Void, Bitmap> {
        private final WeakReference<AvatarGenerationListener> mAvatarGenerationListener;
        private final Object mCallContext;
        private Account mAccount;
        private String mUsername;


        public AvatarGenerationTask(AvatarGenerationListener avatarGenerationListener, Object callContext,
                                    FileDataStorageManager storageManager, Account account) {
            mAvatarGenerationListener = new WeakReference<>(avatarGenerationListener);
            mCallContext = callContext;
            if (storageManager == null)
                throw new IllegalArgumentException("storageManager must not be NULL");
            mAccount = account;
        }

        @Override
        protected Bitmap doInBackground(String... params) {
            Bitmap thumbnail = null;

            try {
                if (mAccount != null) {
                    OwnCloudAccount ocAccount = new OwnCloudAccount(mAccount,
                            MainApp.getAppContext());
                    mClient = OwnCloudClientManagerFactory.getDefaultSingleton().
                            getClientFor(ocAccount, MainApp.getAppContext());
                }

                mUsername = params[0];
                thumbnail = doAvatarInBackground();

            } catch(Throwable t){
                // the app should never break due to a problem with avatars
                Log_OC.e(TAG, "Generation of avatar for " + mUsername + " failed", t);
                if (t instanceof OutOfMemoryError) {
                    System.gc();
                }
            }

            return thumbnail;
        }

        protected void onPostExecute(Bitmap bitmap) {
            if (bitmap != null) {
                if (mAvatarGenerationListener != null) {
                    AvatarGenerationListener listener = mAvatarGenerationListener.get();
                    AvatarGenerationTask avatarWorkerTask = getAvatarWorkerTask(mCallContext);
                    if (this == avatarWorkerTask) {
                        if (listener.shouldCallGeneratedCallback(mUsername, mCallContext)) {
                            listener.avatarGenerated(new BitmapDrawable(bitmap), mCallContext);
                        }
                    }
                }
            }
        }

        /**
         * Add thumbnail to cache
         * @param imageKey: thumb key
         * @param bitmap:   image for extracting thumbnail
         * @param path:     image path
         * @param px:       thumbnail dp
         * @return Bitmap
         */
        private Bitmap addThumbnailToCache(String imageKey, Bitmap bitmap, String path, int px){

            Bitmap thumbnail = ThumbnailUtils.extractThumbnail(bitmap, px, px);

            // Rotate image, obeying exif tag
            thumbnail = BitmapUtils.rotateImage(thumbnail,path);

            // Add thumbnail to cache
            addBitmapToCache(imageKey, thumbnail);

            return thumbnail;
        }

        /**
         * Converts size of file icon from dp to pixel
         * @return int
         */
        private int getAvatarDimension(){
            // Converts dp to pixel
            Resources r = MainApp.getAppContext().getResources();
            return Math.round(r.getDimension(R.dimen.file_avatar_size));
        }

        private Bitmap doAvatarInBackground() {
            String username = (String) mUsername;

            final String imageKey = "a_" + username;

            // Check disk cache in background thread
            Bitmap avatar = getBitmapFromDiskCache(imageKey);

            // Not found in disk cache
            if (avatar == null) {

                int px = getAvatarDimension();

                // Download avatar from server
                OwnCloudVersion serverOCVersion = AccountUtils.getServerVersion(mAccount);
                if (mClient != null && serverOCVersion != null) {
                    if (serverOCVersion.supportsRemoteThumbnails()) {
                        GetMethod get = null;
                        try {
                            String uri = mClient.getBaseUri() + "" +
                                    "/index.php/avatar/" + AccountUtils.getAccountUsername(username) + "/" + px;
                            Log_OC.d("Avatar", "URI: " + uri);
                            get = new GetMethod(uri);
                            int status = mClient.executeMethod(get);
                            if (status == HttpStatus.SC_OK) {
                                InputStream inputStream = get.getResponseBodyAsStream();
                                Bitmap bitmap = BitmapFactory.decodeStream(inputStream);
                                avatar = ThumbnailUtils.extractThumbnail(bitmap, px, px);

                                // Add avatar to cache
                                if (avatar != null) {
                                    avatar = handlePNG(avatar, px);
                                    addBitmapToCache(imageKey, avatar);
                                }
                            } else {
                                mClient.exhaustResponse(get.getResponseBodyAsStream());
                            }
                        } catch (Exception e) {
                            Log_OC.e(TAG, "Error downloading avatar", e);
                        } finally {
                            if (get != null) {
                                get.releaseConnection();
                            }
                        }
                    } else {
                        Log_OC.d(TAG, "Server too old");
                    }
                }
            }
            return avatar;
        }
    }

    public static boolean cancelPotentialThumbnailWork(Object file, ImageView imageView) {
        final ThumbnailGenerationTask bitmapWorkerTask = getBitmapWorkerTask(imageView);

        if (bitmapWorkerTask != null) {
            final Object bitmapData = bitmapWorkerTask.mFile;
            // If bitmapData is not yet set or it differs from the new data
            if (bitmapData == null || bitmapData != file) {
                // Cancel previous task
                bitmapWorkerTask.cancel(true);
                Log_OC.v(TAG, "Cancelled generation of thumbnail for a reused imageView");
            } else {
                // The same work is already in progress
                return false;
            }
        }
        // No task associated with the ImageView, or an existing task was cancelled
        return true;
    }

    public static boolean cancelPotentialAvatarWork(Object file, Object callContext) {
        if (callContext instanceof ImageView)
            return cancelPotentialAvatarWork(file, (ImageView)callContext);
        else if (callContext instanceof MenuItem)
            return cancelPotentialAvatarWork(file, (MenuItem)callContext);

        return false;
    }

    public static boolean cancelPotentialAvatarWork(Object file, ImageView imageView) {
        final AvatarGenerationTask avatarWorkerTask = getAvatarWorkerTask(imageView);

        if (avatarWorkerTask != null) {
            final Object usernameData = avatarWorkerTask.mUsername;
            // If usernameData is not yet set or it differs from the new data
            if (usernameData == null || usernameData != file) {
                // Cancel previous task
                avatarWorkerTask.cancel(true);
                Log_OC.v(TAG, "Cancelled generation of avatar for a reused imageView");
            } else {
                // The same work is already in progress
                return false;
            }
        }
        // No task associated with the ImageView, or an existing task was cancelled
        return true;
    }

    public static boolean cancelPotentialAvatarWork(Object file, MenuItem menuItem) {
        final AvatarGenerationTask avatarWorkerTask = getAvatarWorkerTask(menuItem);

        if (avatarWorkerTask != null) {
            final Object usernameData = avatarWorkerTask.mUsername;
            // If usernameData is not yet set or it differs from the new data
            if (usernameData == null || usernameData != file) {
                // Cancel previous task
                avatarWorkerTask.cancel(true);
                Log_OC.v(TAG, "Cancelled generation of avatar for a reused imageView");
            } else {
                // The same work is already in progress
                return false;
            }
        }
        // No task associated with the ImageView, or an existing task was cancelled
        return true;
    }

    public static ThumbnailGenerationTask getBitmapWorkerTask(ImageView imageView) {
        if (imageView != null) {
            final Drawable drawable = imageView.getDrawable();
            if (drawable instanceof AsyncThumbnailDrawable) {
                final AsyncThumbnailDrawable asyncDrawable = (AsyncThumbnailDrawable) drawable;
                return asyncDrawable.getBitmapWorkerTask();
            }
        }
        return null;
    }

    public static Bitmap addVideoOverlay(Bitmap thumbnail){
        Bitmap playButton = BitmapFactory.decodeResource(MainApp.getAppContext().getResources(),
                R.drawable.view_play);

        Bitmap resizedPlayButton = Bitmap.createScaledBitmap(playButton,
                (int) (thumbnail.getWidth() * 0.3),
                (int) (thumbnail.getHeight() * 0.3), true);

        Bitmap resultBitmap = Bitmap.createBitmap(thumbnail.getWidth(),
                thumbnail.getHeight(),
                Bitmap.Config.ARGB_8888);

        Canvas c = new Canvas(resultBitmap);

        // compute visual center of play button, according to resized image
        int x1 = resizedPlayButton.getWidth();
        int y1 = resizedPlayButton.getHeight() / 2;
        int x2 = 0;
        int y2 = resizedPlayButton.getWidth();
        int x3 = 0;
        int y3 = 0;

        double ym = ( ((Math.pow(x3,2) - Math.pow(x1,2) + Math.pow(y3,2) - Math.pow(y1,2)) *
                (x2 - x1)) - (Math.pow(x2,2) - Math.pow(x1,2) + Math.pow(y2,2) -
                Math.pow(y1,2)) * (x3 - x1) )  /  (2 * ( ((y3 - y1) * (x2 - x1)) -
                ((y2 - y1) * (x3 - x1)) ));
        double xm = ( (Math.pow(x2,2) - Math.pow(x1,2)) + (Math.pow(y2,2) - Math.pow(y1,2)) -
                (2*ym*(y2 - y1)) ) / (2*(x2 - x1));

        // offset to top left
        double ox = - xm;
        double oy = thumbnail.getHeight() - ym;


        c.drawBitmap(thumbnail, 0, 0, null);

        Paint p = new Paint();
        p.setAlpha(230);

        c.drawBitmap(resizedPlayButton, (float) ((thumbnail.getWidth() / 2) + ox),
                (float) ((thumbnail.getHeight() / 2) - ym), p);

        return resultBitmap;
    }

    public static AvatarGenerationTask getAvatarWorkerTask(Object callContext) {
        if (callContext instanceof ImageView)
            return getAvatarWorkerTask(((ImageView)callContext).getDrawable());
        else if (callContext instanceof MenuItem)
            return getAvatarWorkerTask(((MenuItem)callContext).getIcon());

        return null;
    }

    private static AvatarGenerationTask getAvatarWorkerTask(Drawable drawable) {
        if (drawable instanceof AsyncAvatarDrawable) {
            final AsyncAvatarDrawable asyncDrawable = (AsyncAvatarDrawable) drawable;
            return asyncDrawable.getAvatarWorkerTask();
        }
        return null;
    }

    public static class AsyncThumbnailDrawable extends BitmapDrawable {
        private final WeakReference<ThumbnailGenerationTask> bitmapWorkerTaskReference;

        public AsyncThumbnailDrawable(
                Resources res, Bitmap bitmap, ThumbnailGenerationTask bitmapWorkerTask
        ) {

            super(res, bitmap);
            bitmapWorkerTaskReference = new WeakReference<>(bitmapWorkerTask);
        }

        public ThumbnailGenerationTask getBitmapWorkerTask() {
            return bitmapWorkerTaskReference.get();
        }
    }

    public static class AsyncAvatarDrawable extends BitmapDrawable {
        private final WeakReference<AvatarGenerationTask> avatarWorkerTaskReference;

        public AsyncAvatarDrawable(
                Resources res, Bitmap bitmap, AvatarGenerationTask avatarWorkerTask
        ) {

            super(res, bitmap);
            avatarWorkerTaskReference =
                    new WeakReference<AvatarGenerationTask>(avatarWorkerTask);
        }

        public AvatarGenerationTask getAvatarWorkerTask() {
            return avatarWorkerTaskReference.get();
        }
    }

    private static Bitmap handlePNG(Bitmap bitmap, int px){
        Bitmap resultBitmap = Bitmap.createBitmap(px,
                px,
                Bitmap.Config.ARGB_8888);
        Canvas c = new Canvas(resultBitmap);

        c.drawColor(MainApp.getAppContext().getResources().
                getColor(R.color.background_color));
        c.drawBitmap(bitmap, 0, 0, null);

        return resultBitmap;
    }
}<|MERGE_RESOLUTION|>--- conflicted
+++ resolved
@@ -21,33 +21,22 @@
 
 package com.owncloud.android.datamodel;
 
-import java.io.File;
-import java.io.InputStream;
-import java.lang.ref.WeakReference;
-import java.net.FileNameMap;
-import java.net.URLConnection;
-
-import org.apache.commons.httpclient.HttpStatus;
-import org.apache.commons.httpclient.methods.GetMethod;
-
 import android.accounts.Account;
-import android.accounts.AccountManager;
 import android.content.Context;
 import android.content.res.Resources;
 import android.graphics.Bitmap;
 import android.graphics.Bitmap.CompressFormat;
 import android.graphics.BitmapFactory;
-import android.graphics.Point;
 import android.graphics.Canvas;
 import android.graphics.Paint;
+import android.graphics.Point;
 import android.graphics.drawable.BitmapDrawable;
 import android.graphics.drawable.Drawable;
-import android.media.Image;
 import android.media.ThumbnailUtils;
 import android.net.Uri;
 import android.os.AsyncTask;
+import android.view.Display;
 import android.view.MenuItem;
-import android.view.Display;
 import android.view.View;
 import android.view.WindowManager;
 import android.widget.ImageView;
@@ -63,8 +52,8 @@
 import com.owncloud.android.lib.resources.status.OwnCloudVersion;
 import com.owncloud.android.ui.adapter.DiskLruImageCache;
 import com.owncloud.android.utils.BitmapUtils;
-import com.owncloud.android.utils.DisplayUtils;
 import com.owncloud.android.utils.DisplayUtils.AvatarGenerationListener;
+import com.owncloud.android.utils.FileStorageUtils;
 
 import org.apache.commons.httpclient.HttpStatus;
 import org.apache.commons.httpclient.methods.GetMethod;
@@ -72,7 +61,6 @@
 import java.io.File;
 import java.io.InputStream;
 import java.lang.ref.WeakReference;
-import com.owncloud.android.utils.FileStorageUtils;
 
 /**
  * Manager for concurrent access to thumbnails cache.
@@ -173,7 +161,6 @@
         private Object mFile;
         private Boolean mIsThumbnail;
         private String mImageKey = null;
-        private Boolean mIsThumbnail;
         private FileDataStorageManager mStorageManager;
 
         public ThumbnailGenerationTask(ImageView imageView, FileDataStorageManager storageManager,
@@ -226,10 +213,6 @@
                     mImageKey = (String) params[2];
                 }
 
-<<<<<<< HEAD
-=======
-
->>>>>>> 3ff2d58a
                 if (mFile instanceof OCFile) {
                     thumbnail = doOCFileInBackground(mIsThumbnail);
 
@@ -376,7 +359,6 @@
                         if (serverOCVersion.supportsRemoteThumbnails()) {
                             GetMethod get = null;
                             try {
-<<<<<<< HEAD
                                 if (mIsThumbnail) {
                                     String uri = mClient.getBaseUri() + "" +
                                             "/index.php/apps/files/api/v1/thumbnail/" +
@@ -390,36 +372,6 @@
                                         InputStream inputStream = get.getResponseBodyAsStream();
                                         Bitmap bitmap = BitmapFactory.decodeStream(inputStream);
                                         thumbnail = ThumbnailUtils.extractThumbnail(bitmap, pxW, pxH);
-=======
-                                String uri = mClient.getBaseUri() + "" +
-                                        "/index.php/apps/files/api/v1/thumbnail/" +
-                                        pxW + "/" + pxH + Uri.encode(file.getRemotePath(), "/");
-                                Log_OC.d("Thumbnail", "URI: " + uri);
-                                get = new GetMethod(uri);
-                                get.setRequestHeader("Cookie",
-                                        "nc_sameSiteCookielax=true;nc_sameSiteCookiestrict=true");
-                                int status = mClient.executeMethod(get);
-                                if (status == HttpStatus.SC_OK) {
-                                    InputStream inputStream = get.getResponseBodyAsStream();
-                                    Bitmap bitmap = BitmapFactory.decodeStream(inputStream);
-                                    thumbnail = ThumbnailUtils.extractThumbnail(bitmap, pxW, pxH);
-                                    byte[] bytes = get.getResponseBody();
-
-                                    if (mIsThumbnail) {
-                                        thumbnail = ThumbnailUtils.extractThumbnail(bitmap, pxW, pxH);
-                                    } else {
-                                        thumbnail = bitmap;
-                                    }
-
-                                    // Handle PNG
-                                    if (file.getMimetype().equalsIgnoreCase("image/png")) {
-                                        thumbnail = handlePNG(thumbnail, pxW);
-                                    }
-
-                                    // Add thumbnail to cache
-                                    if (thumbnail != null) {
-                                        addBitmapToCache(imageKey, thumbnail);
->>>>>>> 3ff2d58a
                                     }
                                 } else {
                                     String uri = mClient.getBaseUri() + "" +
@@ -470,29 +422,19 @@
         private Bitmap doFileInBackground(Boolean mIsThumbnail) {
             File file = (File)mFile;
 
-            String temp;
+            final String imageKey;
             if (mImageKey != null) {
-                temp = mImageKey;
+                imageKey = mImageKey;
             } else {
-                temp = String.valueOf(file.hashCode());
-            }
-            // distinguish between thumbnail and resized image
-            if (mIsThumbnail){
-                temp = "t" + temp;
-            } else {
-                temp = "r" + temp;
-            }
-
-<<<<<<< HEAD
+                imageKey = String.valueOf(file.hashCode());
+            }
+
             // distinguish between thumbnail and resized image
             if (mIsThumbnail){
                 mImageKey = "t" + mImageKey;
             } else {
                 mImageKey = "r" + mImageKey;
             }
-=======
-            final String imageKey = temp;
->>>>>>> 3ff2d58a
 
             // Check disk cache in background thread
             Bitmap thumbnail = getBitmapFromDiskCache(imageKey);
