--- conflicted
+++ resolved
@@ -35,11 +35,8 @@
 import android.graphics.Bitmap;
 import android.graphics.Bitmap.CompressFormat;
 import android.graphics.BitmapFactory;
-<<<<<<< HEAD
 import android.graphics.Point;
-=======
 import android.graphics.Canvas;
->>>>>>> 7e963056
 import android.graphics.drawable.BitmapDrawable;
 import android.graphics.drawable.ColorDrawable;
 import android.graphics.drawable.Drawable;
@@ -309,25 +306,16 @@
                 }
 
                 if (file.isDown()) {
-<<<<<<< HEAD
                     Bitmap bitmap = BitmapUtils.decodeSampledBitmapFromFile(
                             file.getStoragePath(), pxW, pxH);
-
-                    if (bitmap != null) {
-                        thumbnail = addThumbnailToCache(imageKey, bitmap, file.getStoragePath(), pxW, pxH);
-=======
-                    Bitmap temp = BitmapUtils.decodeSampledBitmapFromFile(
-                            file.getStoragePath(), px, px);
-                    Bitmap bitmap = ThumbnailUtils.extractThumbnail(temp, px, px);
 
                     if (bitmap != null) {
                         // Handle PNG
                         if (file.getMimetype().equalsIgnoreCase("image/png")) {
-                            bitmap = handlePNG(bitmap, px);
+                            bitmap = handlePNG(bitmap, pxW);
                         }
 
-                        thumbnail = addThumbnailToCache(imageKey, bitmap, file.getStoragePath(), px);
->>>>>>> 7e963056
+                        thumbnail = addThumbnailToCache(imageKey, bitmap, file.getStoragePath(), pxW, pxH);
 
                         file.setNeedsUpdateThumbnail(false);
                         mStorageManager.saveFile(file);
@@ -359,7 +347,7 @@
 
                                     // Handle PNG
                                     if (file.getMimetype().equalsIgnoreCase("image/png")) {
-                                        thumbnail = handlePNG(thumbnail, px);
+                                        thumbnail = handlePNG(thumbnail, pxW);
                                     }
 
                                     // Add thumbnail to cache
@@ -381,9 +369,6 @@
 
         }
 
-<<<<<<< HEAD
-        private Bitmap doFileInBackground(Boolean mIsThumbnail) {
-=======
         private Bitmap handlePNG(Bitmap bitmap, int px){
             Bitmap resultBitmap = Bitmap.createBitmap(px,
                     px,
@@ -397,8 +382,7 @@
             return resultBitmap;
         }
 
-        private Bitmap doFileInBackground() {
->>>>>>> 7e963056
+        private Bitmap doFileInBackground(Boolean mIsThumbnail) {
             File file = (File)mFile;
 
             // distinguish between thumbnail and resized image
