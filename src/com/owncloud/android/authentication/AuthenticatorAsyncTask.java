--- conflicted
+++ resolved
@@ -49,12 +49,8 @@
 
     public AuthenticatorAsyncTask(Activity activity) {
         mContext = activity.getApplicationContext();
-<<<<<<< HEAD
-        mListener = new WeakReference<>((OnAuthenticatorTaskListener)activity);
+        mListener = new WeakReference<OnAuthenticatorTaskListener>((OnAuthenticatorTaskListener)activity);
         mActivity = activity;
-=======
-        mListener = new WeakReference<OnAuthenticatorTaskListener>((OnAuthenticatorTaskListener)activity);
->>>>>>> a5fca19b
     }
 
     @Override
