/**
 *   ownCloud Android client application
 *
 *   @author Bartek Przybylski
 *   @author masensio
 *   @author David A. Velasco
 *   Copyright (C) 2011  Bartek Przybylski
 *   Copyright (C) 2016 ownCloud Inc.
 *
 *   This program is free software: you can redistribute it and/or modify
 *   it under the terms of the GNU General Public License version 2,
 *   as published by the Free Software Foundation.
 *
 *   This program is distributed in the hope that it will be useful,
 *   but WITHOUT ANY WARRANTY; without even the implied warranty of
 *   MERCHANTABILITY or FITNESS FOR A PARTICULAR PURPOSE.  See the
 *   GNU General Public License for more details.
 *
 *   You should have received a copy of the GNU General Public License
 *   along with this program.  If not, see <http://www.gnu.org/licenses/>.
 *
 */
package com.owncloud.android.ui.fragment;

import android.content.Context;
import android.content.Intent;
import android.content.SharedPreferences;
import android.os.Build;
import android.os.Bundle;
import android.preference.PreferenceManager;
import android.support.v4.widget.SwipeRefreshLayout;
import android.view.ActionMode;
import android.view.LayoutInflater;
import android.view.Menu;
import android.view.MenuInflater;
import android.view.MenuItem;
import android.view.View;
import android.view.ViewGroup;
import android.widget.AbsListView;
import android.widget.AdapterView;
import android.widget.ListView;
import android.widget.TextView;
import android.widget.Toast;

import com.owncloud.android.MainApp;
import com.owncloud.android.R;
import com.owncloud.android.authentication.AccountUtils;
import com.owncloud.android.datamodel.FileDataStorageManager;
import com.owncloud.android.datamodel.OCFile;
import com.owncloud.android.files.FileMenuFilter;
import com.owncloud.android.lib.common.utils.Log_OC;
import com.owncloud.android.lib.resources.status.OwnCloudVersion;
import com.owncloud.android.ui.activity.FileActivity;
import com.owncloud.android.ui.activity.FileDisplayActivity;
import com.owncloud.android.ui.activity.FolderPickerActivity;
import com.owncloud.android.ui.activity.OnEnforceableRefreshListener;
import com.owncloud.android.ui.activity.UploadFilesActivity;
import com.owncloud.android.ui.adapter.FileListListAdapter;
import com.owncloud.android.ui.dialog.ConfirmationDialogFragment;
import com.owncloud.android.ui.dialog.CreateFolderDialogFragment;
import com.owncloud.android.ui.dialog.RemoveFilesDialogFragment;
import com.owncloud.android.ui.dialog.RenameFileDialogFragment;
import com.owncloud.android.ui.preview.PreviewImageFragment;
import com.owncloud.android.ui.preview.PreviewMediaFragment;
import com.owncloud.android.ui.preview.PreviewTextFragment;
import com.owncloud.android.utils.DisplayUtils;
import com.owncloud.android.utils.FileStorageUtils;

import java.io.File;
import java.util.ArrayList;
import java.util.List;

/**
 * A Fragment that lists all files and folders in a given path.
 *
 * TODO refactor to get rid of direct dependency on FileDisplayActivity
 */
public class OCFileListFragment extends ExtendedListFragment {

    private static final String TAG = OCFileListFragment.class.getSimpleName();

    private static final String MY_PACKAGE = OCFileListFragment.class.getPackage() != null ?
            OCFileListFragment.class.getPackage().getName() : "com.owncloud.android.ui.fragment";

    public final static String ARG_JUST_FOLDERS = MY_PACKAGE + ".JUST_FOLDERS";
    public final static String ARG_ALLOW_CONTEXTUAL_ACTIONS = MY_PACKAGE + ".ALLOW_CONTEXTUAL";
    public final static String ARG_HIDE_FAB = MY_PACKAGE + ".HIDE_FAB";

    private static final String KEY_FILE = MY_PACKAGE + ".extra.FILE";
    private static final String KEY_FAB_EVER_CLICKED = "FAB_EVER_CLICKED";

    private static final String GRID_IS_PREFERED_PREFERENCE = "gridIsPrefered";

    private static String DIALOG_CREATE_FOLDER = "DIALOG_CREATE_FOLDER";

    private FileFragment.ContainerActivity mContainerActivity;

    private OCFile mFile = null;
    private FileListListAdapter mAdapter;
    private boolean mJustFolders;

    private int mSystemBarActionModeColor;
    private int mSystemBarColor;
    private int mProgressBarActionModeColor;
    private int mProgressBarColor;

    private boolean mHideFab = true;
    private boolean miniFabClicked = false;
    private ActionMode mActiveActionMode;

    @Override
    public void onCreate(Bundle savedInstanceState) {
        super.onCreate(savedInstanceState);
        setHasOptionsMenu(true);
        mSystemBarActionModeColor = getResources().getColor(R.color.action_mode_status_bar_background);
        mSystemBarColor = getResources().getColor(R.color.primary_dark);
        mProgressBarActionModeColor = getResources().getColor(R.color.action_mode_background);
        mProgressBarColor = getResources().getColor(R.color.primary);
    }

    /**
     * {@inheritDoc}
     */
    @Override
    public void onAttach(Context context) {
        super.onAttach(context);
        Log_OC.i(TAG, "onAttach");
        try {
            mContainerActivity = (FileFragment.ContainerActivity) context;

        } catch (ClassCastException e) {
            throw new ClassCastException(context.toString() + " must implement " +
                    FileFragment.ContainerActivity.class.getSimpleName());
        }
        try {
            setOnRefreshListener((OnEnforceableRefreshListener) context);

        } catch (ClassCastException e) {
            throw new ClassCastException(context.toString() + " must implement " +
                    SwipeRefreshLayout.OnRefreshListener.class.getSimpleName());
        }
    }

    /**
     * {@inheritDoc}
     */
    @Override
    public View onCreateView(LayoutInflater inflater, ViewGroup container, Bundle savedInstanceState) {
        Log_OC.i(TAG, "onCreateView() start");
        View v = super.onCreateView(inflater, container, savedInstanceState);
        Bundle args = getArguments();
        boolean allowContextualActions = (args != null) && args.getBoolean(ARG_ALLOW_CONTEXTUAL_ACTIONS, false);
        if (allowContextualActions) {
            setChoiceModeAsMultipleModal();
        }
        Log_OC.i(TAG, "onCreateView() end");
        return v;
    }

    
    @Override
    public void onDetach() {
        setOnRefreshListener(null);
        mContainerActivity = null;
        super.onDetach();
    }

    /**
     * {@inheritDoc}
     */
    @Override
    public void onActivityCreated(Bundle savedInstanceState) {
        super.onActivityCreated(savedInstanceState);
        Log_OC.i(TAG, "onActivityCreated() start");

        if (savedInstanceState != null) {
            mFile = savedInstanceState.getParcelable(KEY_FILE);
        }

        if (mJustFolders) {
            setFooterEnabled(false);
        } else {
            setFooterEnabled(true);
        }

        Bundle args = getArguments();
        mJustFolders = (args != null) && args.getBoolean(ARG_JUST_FOLDERS, false);
        mAdapter = new FileListListAdapter(
                mJustFolders,
                getActivity(),
                mContainerActivity
        );
        setListAdapter(mAdapter);

        mHideFab = (args != null) && args.getBoolean(ARG_HIDE_FAB, false);
        if (mHideFab) {
            setFabEnabled(false);
        } else {
            setFabEnabled(true);
            registerFabListeners();

            // detect if a mini FAB has ever been clicked
            final SharedPreferences prefs = PreferenceManager.getDefaultSharedPreferences(getActivity());
            if(prefs.getLong(KEY_FAB_EVER_CLICKED, 0) > 0) {
                miniFabClicked = true;
            }

            // add labels to the min FABs when none of them has ever been clicked on
            if(!miniFabClicked) {
                setFabLabels();
            } else {
                removeFabLabels();
            }
        }
    }

    /**
     * adds labels to all mini FABs.
     */
    private void setFabLabels() {
        getFabUpload().setTitle(getResources().getString(R.string.actionbar_upload));
        getFabMkdir().setTitle(getResources().getString(R.string.actionbar_mkdir));
        getFabUploadFromApp().setTitle(getResources().getString(R.string.actionbar_upload_from_apps));
    }

    /**
     * registers all listeners on all mini FABs.
     */
    private void registerFabListeners() {
        registerFabUploadListeners();
        registerFabMkDirListeners();
        registerFabUploadFromAppListeners();
    }

    /**
     * registers {@link android.view.View.OnClickListener} and {@link android.view.View.OnLongClickListener}
     * on the Upload mini FAB for the linked action and {@link Toast} showing the underlying action.
     */
    private void registerFabUploadListeners() {
        getFabUpload().setOnClickListener(new View.OnClickListener() {
            @Override
            public void onClick(View v) {
                UploadFilesActivity.startUploadActivityForResult(getActivity(), ((FileActivity) getActivity())
                        .getAccount(), FileDisplayActivity.REQUEST_CODE__SELECT_FILES_FROM_FILE_SYSTEM);
                getFabMain().collapse();
                recordMiniFabClick();
            }
        });

        getFabUpload().setOnLongClickListener(new View.OnLongClickListener() {
            @Override
            public boolean onLongClick(View v) {
                Toast.makeText(getActivity(), R.string.actionbar_upload, Toast.LENGTH_SHORT).show();
                return true;
            }
        });
    }

    /**
     * registers {@link android.view.View.OnClickListener} and {@link android.view.View.OnLongClickListener}
     * on the 'Create Dir' mini FAB for the linked action and {@link Toast} showing the underlying action.
     */
    private void registerFabMkDirListeners() {
        getFabMkdir().setOnClickListener(new View.OnClickListener() {
            @Override
            public void onClick(View v) {
                CreateFolderDialogFragment dialog =
                        CreateFolderDialogFragment.newInstance(mFile);
                dialog.show(getActivity().getSupportFragmentManager(), DIALOG_CREATE_FOLDER);
                getFabMain().collapse();
                recordMiniFabClick();
            }
        });

        getFabMkdir().setOnLongClickListener(new View.OnLongClickListener() {
            @Override
            public boolean onLongClick(View v) {
                Toast.makeText(getActivity(), R.string.actionbar_mkdir, Toast.LENGTH_SHORT).show();
                return true;
            }
        });
    }

    /**
     * registers {@link android.view.View.OnClickListener} and {@link android.view.View.OnLongClickListener}
     * on the Upload from App mini FAB for the linked action and {@link Toast} showing the underlying action.
     */
    private void registerFabUploadFromAppListeners() {
        getFabUploadFromApp().setOnClickListener(new View.OnClickListener() {
            @Override
            public void onClick(View v) {
                Intent action = new Intent(Intent.ACTION_GET_CONTENT);
                action = action.setType("*/*").addCategory(Intent.CATEGORY_OPENABLE);
                //Intent.EXTRA_ALLOW_MULTIPLE is only supported on api level 18+, Jelly Bean
                if (Build.VERSION.SDK_INT >= Build.VERSION_CODES.JELLY_BEAN_MR2) {
                    action.putExtra(Intent.EXTRA_ALLOW_MULTIPLE, true);
                }
                getActivity().startActivityForResult(
                        Intent.createChooser(action, getString(R.string.upload_chooser_title)),
                        FileDisplayActivity.REQUEST_CODE__SELECT_CONTENT_FROM_APPS
                );
                getFabMain().collapse();
                recordMiniFabClick();
            }
        });

        getFabUploadFromApp().setOnLongClickListener(new View.OnLongClickListener() {
            @Override
            public boolean onLongClick(View v) {
                Toast.makeText(getActivity(),
                        R.string.actionbar_upload_from_apps,
                        Toast.LENGTH_SHORT).show();
                return true;
            }
        });
    }

    /**
     * records a click on a mini FAB and thus:
     * <ol>
     *     <li>persists the click fact</li>
     *     <li>removes the mini FAB labels</li>
     * </ol>
     */
    private void recordMiniFabClick() {
        // only record if it hasn't been done already at some other time
        if(!miniFabClicked) {
            final SharedPreferences sp = PreferenceManager.getDefaultSharedPreferences(getActivity());
            sp.edit().putLong(KEY_FAB_EVER_CLICKED, 1).apply();
            miniFabClicked = true;
        }
    }

    /**
     * removes the labels on all known min FABs.
     */
    private void removeFabLabels() {
        getFabUpload().setTitle(null);
        getFabMkdir().setTitle(null);
        getFabUploadFromApp().setTitle(null);
        ((TextView) getFabUpload().getTag(
                com.getbase.floatingactionbutton.R.id.fab_label)).setVisibility(View.GONE);
        ((TextView) getFabMkdir().getTag(
                com.getbase.floatingactionbutton.R.id.fab_label)).setVisibility(View.GONE);
        ((TextView) getFabUploadFromApp().getTag(
                com.getbase.floatingactionbutton.R.id.fab_label)).setVisibility(View.GONE);
    }

    private void setChoiceModeAsMultipleModal() {

        setChoiceMode(ListView.CHOICE_MODE_MULTIPLE_MODAL);

        setMultiChoiceModeListener(new AbsListView.MultiChoiceModeListener() {

            @Override
            public void onItemCheckedStateChanged(ActionMode mode, int position, long id, boolean checked) {
                getListView().invalidateViews();
                mode.invalidate();
            }

            @Override
            public boolean onCreateActionMode(ActionMode mode, Menu menu) {
                mActiveActionMode = mode;

                MenuInflater inflater = getActivity().getMenuInflater();
                inflater.inflate(R.menu.file_actions_menu, menu);
                mode.invalidate();

                //set gray color
                DisplayUtils.colorStatusBar(getActivity(), mSystemBarActionModeColor);
                DisplayUtils.colorToolbarProgressBar(getActivity(), mProgressBarActionModeColor);

                // hide FAB in multi selection mode
                setFabEnabled(false);

                return true;
            }

            @Override
            public boolean onPrepareActionMode(ActionMode mode, Menu menu) {
                List<OCFile> checkedFiles = mAdapter.getCheckedItems(getListView());
                final int checkedCount = checkedFiles.size();
                String title = getResources().getQuantityString(
                    R.plurals.items_selected_count,
                    checkedCount,
                    checkedCount
                );
                mode.setTitle(title);
                FileMenuFilter mf = new FileMenuFilter(
                    checkedFiles,
                    ((FileActivity) getActivity()).getAccount(),
                    mContainerActivity,
                    getActivity()
                );
                mf.filter(menu);

                return true;
            }

            @Override
            public boolean onActionItemClicked(ActionMode mode, MenuItem item) {
                return onFileActionChosen(item.getItemId());
            }

            @Override
            public void onDestroyActionMode(ActionMode mode) {
                mActiveActionMode = null;

                // reset to previous color
                DisplayUtils.colorStatusBar(getActivity(), mSystemBarColor);
                DisplayUtils.colorToolbarProgressBar(getActivity(), mProgressBarColor);

                // show FAB on multi selection mode exit
                if(!mHideFab) {
                    setFabEnabled(true);
                }
            }
        });
    }

    /**
     * Saves the current listed folder.
     */
    @Override
    public void onSaveInstanceState(Bundle outState) {
        super.onSaveInstanceState(outState);
        outState.putParcelable(KEY_FILE, mFile);
    }

    @Override
    public void onPrepareOptionsMenu (Menu menu) {
        changeGridIcon(menu);   // this is enough if the option stays out of the action bar
    }

    /**
     * Call this, when the user presses the up button.
     *
     * Tries to move up the current folder one level. If the parent folder was removed from the
     * database, it continues browsing up until finding an existing folders.
     * <p/>
     * return       Count of folder levels browsed up.
     */
    public int onBrowseUp() {
        OCFile parentDir;
        int moveCount = 0;

        if (mFile != null) {
            FileDataStorageManager storageManager = mContainerActivity.getStorageManager();

            String parentPath = null;
            if (mFile.getParentId() != FileDataStorageManager.ROOT_PARENT_ID) {
                parentPath = new File(mFile.getRemotePath()).getParent();
                parentPath = parentPath.endsWith(OCFile.PATH_SEPARATOR) ? parentPath :
                        parentPath + OCFile.PATH_SEPARATOR;
                parentDir = storageManager.getFileByPath(parentPath);
                moveCount++;
            } else {
                parentDir = storageManager.getFileByPath(OCFile.ROOT_PATH);
            }
            while (parentDir == null) {
                parentPath = new File(parentPath).getParent();
                parentPath = parentPath.endsWith(OCFile.PATH_SEPARATOR) ? parentPath :
                        parentPath + OCFile.PATH_SEPARATOR;
                parentDir = storageManager.getFileByPath(parentPath);
                moveCount++;
            }   // exit is granted because storageManager.getFileByPath("/") never returns null
            mFile = parentDir;

            listDirectory(mFile, MainApp.getOnlyOnDevice());

            onRefresh(false);

            // restore index and top position
            restoreIndexAndTopPosition();

        }   // else - should never happen now

        return moveCount;
    }

    @Override
    public void onItemClick(AdapterView<?> l, View v, int position, long id) {
        OCFile file = (OCFile) mAdapter.getItem(position);
        if (file != null) {
            if (file.isFolder()) {
                // update state and view of this fragment
                listDirectory(file, MainApp.getOnlyOnDevice());
                // then, notify parent activity to let it update its state and view
                mContainerActivity.onBrowsedDownTo(file);
                // save index and top position
                saveIndexAndTopPosition(position);

            } else { /// Click on a file
                if (PreviewImageFragment.canBePreviewed(file)) {
                    // preview image - it handles the download, if needed
                    ((FileDisplayActivity)mContainerActivity).startImagePreview(file);
                } else if (PreviewTextFragment.canBePreviewed(file)){
                    ((FileDisplayActivity)mContainerActivity).startTextPreview(file);
                } else if (file.isDown()) {
                    if (PreviewMediaFragment.canBePreviewed(file)) {
                        // media preview
                        ((FileDisplayActivity) mContainerActivity).startMediaPreview(file, 0, true);
                    } else {
                        mContainerActivity.getFileOperationsHelper().openFile(file);
                    }

                } else {
                    // automatic download, preview on finish
                    ((FileDisplayActivity) mContainerActivity).startDownloadForPreview(file);
                }

            }

        } else {
            Log_OC.d(TAG, "Null object in ListAdapter!!");
        }

    }

    /**
     * Start the appropriate action(s) on the currently selected files given menu selected by the user.
     *
     * @param menuId        Identifier of the action menu selected by the user
     * @return              'true' if the menu selection started any action, 'false' otherwise.
     */
    public boolean onFileActionChosen(int menuId) {
        final ArrayList<OCFile> checkedFiles = mAdapter.getCheckedItems(getListView());
        if (checkedFiles.size() <= 0) return false;

        if (checkedFiles.size() == 1) {
            /// action only possible on a single file
            OCFile singleFile = checkedFiles.get(0);
            switch (menuId) {
                case R.id.action_share_file: {
                    mContainerActivity.getFileOperationsHelper().showShareFile(singleFile);
                    return true;
                }
                case R.id.action_open_file_with: {
                    mContainerActivity.getFileOperationsHelper().openFile(singleFile);
                    return true;
                }
                case R.id.action_rename_file: {
                    RenameFileDialogFragment dialog = RenameFileDialogFragment.newInstance(singleFile);
                    dialog.show(getFragmentManager(), FileDetailFragment.FTAG_RENAME_FILE);
                    return true;
                }
                case R.id.action_see_details: {
                    if (mActiveActionMode != null) {
                        mActiveActionMode.finish();
                    }
                    mContainerActivity.showDetails(singleFile);
                    return true;
                }
                case R.id.action_send_file: {
                    // Obtain the file
                    if (!singleFile.isDown()) {  // Download the file
                        Log_OC.d(TAG, singleFile.getRemotePath() + " : File must be downloaded");
                        ((FileDisplayActivity) mContainerActivity).startDownloadForSending(singleFile);

                    } else {
                        mContainerActivity.getFileOperationsHelper().sendDownloadedFile(singleFile);
                    }
                    return true;
                }
            }
        }

        /// actions possible on a batch of files
        switch (menuId) {
            case R.id.action_remove_file: {
                RemoveFilesDialogFragment dialog = RemoveFilesDialogFragment.newInstance(checkedFiles);
                dialog.show(getFragmentManager(), ConfirmationDialogFragment.FTAG_CONFIRMATION);
                return true;
            }
            case R.id.action_download_file:
            case R.id.action_sync_file: {
                mContainerActivity.getFileOperationsHelper().syncFiles(checkedFiles);
                return true;
            }
            case R.id.action_cancel_sync: {
                ((FileDisplayActivity) mContainerActivity).cancelTransference(checkedFiles);
                return true;
            }
            case R.id.action_favorite_file: {
                mContainerActivity.getFileOperationsHelper().toggleFavorites(checkedFiles, true);
                return true;
            }
            case R.id.action_unfavorite_file: {
                mContainerActivity.getFileOperationsHelper().toggleFavorites(checkedFiles, false);
                return true;
            }
            case R.id.action_move: {
                Intent action = new Intent(getActivity(), FolderPickerActivity.class);
                action.putParcelableArrayListExtra(FolderPickerActivity.EXTRA_FILES, checkedFiles);
                getActivity().startActivityForResult(action, FileDisplayActivity.REQUEST_CODE__MOVE_FILES);
                return true;
            }
            case R.id.action_copy:
                Intent action = new Intent(getActivity(), FolderPickerActivity.class);
                action.putParcelableArrayListExtra(FolderPickerActivity.EXTRA_FILES, checkedFiles);
                getActivity().startActivityForResult(action, FileDisplayActivity.REQUEST_CODE__COPY_FILES);
                return true;
            default:
                return false;
        }
    }

    /**
     * Use this to query the {@link OCFile} that is currently
     * being displayed by this fragment
     *
     * @return The currently viewed OCFile
     */
    public OCFile getCurrentFile() {
        return mFile;
    }

    /**
     * Calls {@link OCFileListFragment#listDirectory(OCFile, boolean)} with a null parameter
     */
    public void listDirectory(boolean onlyOnDevice){
        listDirectory(null, onlyOnDevice);
    }

    public void refreshDirectory(){
        listDirectory(getCurrentFile(), MainApp.getOnlyOnDevice());
    }

    /**
     * Lists the given directory on the view. When the input parameter is null,
     * it will either refresh the last known directory. list the root
     * if there never was a directory.
     *
     * @param directory File to be listed
     */
    public void listDirectory(OCFile directory, boolean onlyOnDevice) {
        FileDataStorageManager storageManager = mContainerActivity.getStorageManager();
        if (storageManager != null) {

            // Check input parameters for null
            if (directory == null) {
                if (mFile != null) {
                    directory = mFile;
                } else {
                    directory = storageManager.getFileByPath("/");
                    if (directory == null) return; // no files, wait for sync
                }
            }


            // If that's not a directory -> List its parent
            if (!directory.isFolder()) {
                Log_OC.w(TAG, "You see, that is not a directory -> " + directory.toString());
                directory = storageManager.getFileById(directory.getParentId());
            }

            mAdapter.swapDirectory(directory, storageManager, onlyOnDevice);
            if (mFile == null || !mFile.equals(directory)) {
                mCurrentListView.setSelection(0);
            }
            mFile = directory;

            updateLayout();

        }
    }

    private void updateLayout() {
        if (!mJustFolders) {
            int filesCount = 0, foldersCount = 0;
            int count = mAdapter.getCount();
            OCFile file;
            for (int i=0; i < count ; i++) {
                file = (OCFile) mAdapter.getItem(i);
                if (file.isFolder()) {
                    foldersCount++;
                } else {
                    if (!file.isHidden()) {
                        filesCount++;
<<<<<<< HEAD
=======

                        if (file.isImage() || file.isVideo()) {
                            imagesCount++;
                        }
>>>>>>> 18767464
                    }
                }
            }
            // set footer text
            setFooterText(generateFooterText(filesCount, foldersCount));

            // decide grid vs list view
            OwnCloudVersion version = AccountUtils.getServerVersion(
                    ((FileActivity)mContainerActivity).getAccount());
            if (version != null && version.supportsRemoteThumbnails() &&
                    isGridViewPreferred(mFile)) {
                switchToGridView();
            } else {
                switchToListView();
            }
        }
        invalidateActionMode();
    }

    private void invalidateActionMode() {
        if(mActiveActionMode != null){
            mActiveActionMode.invalidate();
        }
    }

    private String generateFooterText(int filesCount, int foldersCount) {
        String output;
        if (filesCount <= 0) {
            if (foldersCount <= 0) {
                output = "";

            } else if (foldersCount == 1) {
                output = getResources().getString(R.string.file_list__footer__folder);

            } else { // foldersCount > 1
                output = getResources().getString(R.string.file_list__footer__folders, foldersCount);
            }

        } else if (filesCount == 1) {
            if (foldersCount <= 0) {
                output = getResources().getString(R.string.file_list__footer__file);

            } else if (foldersCount == 1) {
                output = getResources().getString(R.string.file_list__footer__file_and_folder);

            } else { // foldersCount > 1
                output = getResources().getString(R.string.file_list__footer__file_and_folders, foldersCount);
            }
        } else {    // filesCount > 1
            if (foldersCount <= 0) {
                output = getResources().getString(R.string.file_list__footer__files, filesCount);

            } else if (foldersCount == 1) {
                output = getResources().getString(R.string.file_list__footer__files_and_folder, filesCount);

            } else { // foldersCount > 1
                output = getResources().getString(
                        R.string.file_list__footer__files_and_folders, filesCount, foldersCount
                );

            }
        }
        return output;
    }

    public void sortByName(boolean descending) {
        mAdapter.setSortOrder(FileStorageUtils.SORT_NAME, descending);
    }

    public void sortByDate(boolean descending) {
        mAdapter.setSortOrder(FileStorageUtils.SORT_DATE, descending);
    }

    public void sortBySize(boolean descending) {
        mAdapter.setSortOrder(FileStorageUtils.SORT_SIZE, descending);
    }

    /**
     * Determines if user set folder to grid or list view. If folder is not set itself,
     * it finds a parent that is set (at least root is set).
     * @param file      Folder to check.
     * @return          'true' is folder should be shown in grid mode, 'false' if list mode is preferred.
     */
    public boolean isGridViewPreferred(OCFile file){
        if (file != null) {
            OCFile fileToTest = file;
            OCFile parentDir;
            String parentPath = null;
            FileDataStorageManager storageManager = mContainerActivity.getStorageManager();

            SharedPreferences setting =
                    getActivity().getSharedPreferences(
                            GRID_IS_PREFERED_PREFERENCE, Context.MODE_PRIVATE
                    );

            if (setting.contains(String.valueOf(fileToTest.getFileId()))) {
                return setting.getBoolean(String.valueOf(fileToTest.getFileId()), false);
            } else {
                do {
                    if (fileToTest.getParentId() != FileDataStorageManager.ROOT_PARENT_ID) {
                        parentPath = new File(fileToTest.getRemotePath()).getParent();
                        parentPath = parentPath.endsWith(OCFile.PATH_SEPARATOR) ? parentPath :
                                parentPath + OCFile.PATH_SEPARATOR;
                        parentDir = storageManager.getFileByPath(parentPath);
                    } else {
                        parentDir = storageManager.getFileByPath(OCFile.ROOT_PATH);
                    }

                    while (parentDir == null) {
                        parentPath = new File(parentPath).getParent();
                        parentPath = parentPath.endsWith(OCFile.PATH_SEPARATOR) ? parentPath :
                                parentPath + OCFile.PATH_SEPARATOR;
                        parentDir = storageManager.getFileByPath(parentPath);
                    }
                    fileToTest = parentDir;
                } while (endWhile(parentDir, setting));
                return setting.getBoolean(String.valueOf(fileToTest.getFileId()), false);
            }
        } else {
            return false;
        }
    }

    private boolean endWhile(OCFile parentDir, SharedPreferences setting) {
        if (parentDir.getRemotePath().compareToIgnoreCase(OCFile.ROOT_PATH) == 0) {
            return false;
        } else {
            return !setting.contains(String.valueOf(parentDir.getFileId()));
        }
    }

    private void changeGridIcon(Menu menu){
        MenuItem menuItem = menu.findItem(R.id.action_switch_view);
        if (isGridViewPreferred(mFile)){
            menuItem.setTitle(getString(R.string.action_switch_list_view));
            menuItem.setIcon(R.drawable.ic_view_list);
        } else {
            menuItem.setTitle(getString(R.string.action_switch_grid_view));
            menuItem.setIcon(R.drawable.ic_view_module);
        }
    }

    public void setListAsPreferred() {
        saveGridAsPreferred(false);
        switchToListView();
    }

    public void setGridAsPreferred() {
        saveGridAsPreferred(true);
        switchToGridView();
    }

    private void saveGridAsPreferred(boolean setGrid){
        SharedPreferences setting = getActivity().getSharedPreferences(
                GRID_IS_PREFERED_PREFERENCE, Context.MODE_PRIVATE
        );

        SharedPreferences.Editor editor = setting.edit();
        editor.putBoolean(String.valueOf(mFile.getFileId()), setGrid);
        editor.apply();
    }


}<|MERGE_RESOLUTION|>--- conflicted
+++ resolved
@@ -677,13 +677,10 @@
                 } else {
                     if (!file.isHidden()) {
                         filesCount++;
-<<<<<<< HEAD
-=======
 
                         if (file.isImage() || file.isVideo()) {
                             imagesCount++;
                         }
->>>>>>> 18767464
                     }
                 }
             }
