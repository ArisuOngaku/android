/**
 *   ownCloud Android client application
 *
 *   @author Bartek Przybylski
 *   @author David A. Velasco
 *   Copyright (C) 2011  Bartek Przybylski
 *   Copyright (C) 2015 ownCloud Inc.
 *
 *   This program is free software: you can redistribute it and/or modify
 *   it under the terms of the GNU General Public License version 2,
 *   as published by the Free Software Foundation.
 *
 *   This program is distributed in the hope that it will be useful,
 *   but WITHOUT ANY WARRANTY; without even the implied warranty of
 *   MERCHANTABILITY or FITNESS FOR A PARTICULAR PURPOSE.  See the
 *   GNU General Public License for more details.
 *
 *   You should have received a copy of the GNU General Public License
 *   along with this program.  If not, see <http://www.gnu.org/licenses/>.
 *
 */
package com.owncloud.android.ui.fragment;

import android.accounts.Account;
<<<<<<< HEAD
=======
import android.content.Intent;
import android.graphics.Bitmap;
>>>>>>> a601a0e0
import android.os.Bundle;
import android.view.LayoutInflater;
import android.view.Menu;
import android.view.MenuInflater;
import android.view.MenuItem;
import android.view.View;
import android.view.View.OnClickListener;
import android.view.ViewGroup;
import android.widget.CheckBox;
import android.widget.ImageView;
import android.widget.ProgressBar;
import android.widget.TextView;

import com.owncloud.android.R;
import com.owncloud.android.datamodel.FileDataStorageManager;
import com.owncloud.android.datamodel.OCFile;
import com.owncloud.android.datamodel.ThumbnailsCacheManager;
import com.owncloud.android.files.FileMenuFilter;
import com.owncloud.android.files.services.FileDownloader.FileDownloaderBinder;
import com.owncloud.android.files.services.FileUploader.FileUploaderBinder;
import com.owncloud.android.lib.common.network.OnDatatransferProgressListener;
import com.owncloud.android.lib.common.utils.Log_OC;
import com.owncloud.android.ui.activity.FileActivity;
import com.owncloud.android.ui.activity.FileDisplayActivity;
import com.owncloud.android.ui.dialog.RemoveFileDialogFragment;
import com.owncloud.android.ui.dialog.RenameFileDialogFragment;
import com.owncloud.android.utils.DisplayUtils;
import com.owncloud.android.utils.MimetypeIconUtil;

import java.lang.ref.WeakReference;


/**
 * This Fragment is used to display the details about a file.
 */
public class FileDetailFragment extends FileFragment implements OnClickListener {

    private int mLayout;
    private View mView;
    private Account mAccount;

    public ProgressListener mProgressListener;

    private static final String TAG = FileDetailFragment.class.getSimpleName();
    public static final String FTAG_CONFIRMATION = "REMOVE_CONFIRMATION_FRAGMENT";
    public static final String FTAG_RENAME_FILE = "RENAME_FILE_FRAGMENT";

    private static final String ARG_FILE = "FILE";
    private static final String ARG_ACCOUNT = "ACCOUNT";


    /**
     * Public factory method to create new FileDetailFragment instances.
     *
     * When 'fileToDetail' or 'ocAccount' are null, creates a dummy layout (to use when a file wasn't tapped before).
     *
     * @param fileToDetail      An {@link OCFile} to show in the fragment
     * @param account           An ownCloud account; needed to start downloads
     * @return                  New fragment with arguments set
     */
    public static FileDetailFragment newInstance(OCFile fileToDetail, Account account) {
        FileDetailFragment frag = new FileDetailFragment();
        Bundle args = new Bundle();
        args.putParcelable(ARG_FILE, fileToDetail);
        args.putParcelable(ARG_ACCOUNT, account);
        frag.setArguments(args);
        return frag;
    }

    /**
     * Creates an empty details fragment.
     * 
     * It's necessary to keep a public constructor without parameters; the system uses it when tries
     * to reinstantiate a fragment automatically.
     */
    public FileDetailFragment() {
        super();
        mAccount = null;
        mLayout = R.layout.file_details_empty;
        mProgressListener = null;
    }


    @Override
    public void onActivityCreated(Bundle savedInstanceState) {
        super.onCreate(savedInstanceState);
        setHasOptionsMenu(true);
    }


    @Override
    public View onCreateView(LayoutInflater inflater, ViewGroup container,
            Bundle savedInstanceState) {

        setFile((OCFile) getArguments().getParcelable(ARG_FILE));
        mAccount = getArguments().getParcelable(ARG_ACCOUNT);

        if (savedInstanceState != null) {
            setFile((OCFile) savedInstanceState.getParcelable(FileActivity.EXTRA_FILE));
            mAccount = savedInstanceState.getParcelable(FileActivity.EXTRA_ACCOUNT);
        }

        if (getFile() != null && mAccount != null) {
            mLayout = R.layout.file_details_fragment;
        }

        mView = inflater.inflate(mLayout, null);
        
        if (mLayout == R.layout.file_details_fragment) {
            mView.findViewById(R.id.fdFavorite).setOnClickListener(this);
            ProgressBar progressBar = (ProgressBar)mView.findViewById(R.id.fdProgressBar);
            DisplayUtils.colorPreLollipopHorizontalProgressBar(progressBar);
            mProgressListener = new ProgressListener(progressBar);
            mView.findViewById(R.id.fdCancelBtn).setOnClickListener(this);
        }

        updateFileDetails(false, false);
        return mView;
    }

    @Override
    public void onSaveInstanceState(Bundle outState) {
        super.onSaveInstanceState(outState);
        outState.putParcelable(FileActivity.EXTRA_FILE, getFile());
        outState.putParcelable(FileActivity.EXTRA_ACCOUNT, mAccount);
    }

    @Override
    public void onStart() {
        super.onStart();
        listenForTransferProgress();
    }

    @Override
    public void onStop() {
        leaveTransferProgress();
        super.onStop();
    }


    @Override
    public View getView() {
        return super.getView() == null ? mView : super.getView();
    }


    /**
     * {@inheritDoc}
     */
    @Override
    public void onCreateOptionsMenu(Menu menu, MenuInflater inflater) {
        super.onCreateOptionsMenu(menu, inflater);
        inflater.inflate(R.menu.file_actions_menu, menu);
    }


    /**
     * {@inheritDoc}
     */
    @Override
    public void onPrepareOptionsMenu(Menu menu) {
        super.onPrepareOptionsMenu(menu);

        if (mContainerActivity.getStorageManager() != null) {
            FileMenuFilter mf = new FileMenuFilter(
                getFile(),
                mContainerActivity.getStorageManager().getAccount(),
                mContainerActivity,
                getActivity()
            );
            mf.filter(menu);
        }

        // additional restriction for this fragment 
        MenuItem item = menu.findItem(R.id.action_see_details);
        if (item != null) {
            item.setVisible(false);
            item.setEnabled(false);
        }

        // additional restriction for this fragment
        item = menu.findItem(R.id.action_move);
        if (item != null) {
            item.setVisible(false);
            item.setEnabled(false);
        }

        // additional restriction for this fragment
        item = menu.findItem(R.id.action_copy);
        if (item != null) {
            item.setVisible(false);
            item.setEnabled(false);
        }
    }


    /**
     * {@inheritDoc}
     */
    @Override
    public boolean onOptionsItemSelected(MenuItem item) {
        switch (item.getItemId()) {
            case R.id.action_share_file: {
                mContainerActivity.getFileOperationsHelper().shareFileWithLink(getFile());
                return true;
            }
            case R.id.action_unshare_file: {
                mContainerActivity.getFileOperationsHelper().unshareFileWithLink(getFile());
                return true;
            }
            case R.id.action_open_file_with: {
                mContainerActivity.getFileOperationsHelper().openFile(getFile());
                return true;
            }
            case R.id.action_remove_file: {
                RemoveFileDialogFragment dialog = RemoveFileDialogFragment.newInstance(getFile());
                dialog.show(getFragmentManager(), FTAG_CONFIRMATION);
                return true;
            }
            case R.id.action_rename_file: {
                RenameFileDialogFragment dialog = RenameFileDialogFragment.newInstance(getFile());
                dialog.show(getFragmentManager(), FTAG_RENAME_FILE);
                return true;
            }
            case R.id.action_cancel_download:
            case R.id.action_cancel_upload: {
                ((FileDisplayActivity) mContainerActivity).cancelTransference(getFile());
                return true;
            }
            case R.id.action_download_file:
            case R.id.action_sync_file: {
                mContainerActivity.getFileOperationsHelper().syncFile(getFile());
                return true;
            }
            case R.id.action_send_file: {
                // Obtain the file
                if (!getFile().isDown()) {  // Download the file                    
                    Log_OC.d(TAG, getFile().getRemotePath() + " : File must be downloaded");
                    ((FileDisplayActivity) mContainerActivity).startDownloadForSending(getFile());

                }
                else {
                    mContainerActivity.getFileOperationsHelper().sendDownloadedFile(getFile());
                }
                return true;
            }
            case R.id.action_favorite_file:{
                mContainerActivity.getFileOperationsHelper().toggleFavorite(getFile(), true);
                return true;
            }
            case R.id.action_unfavorite_file:{
                mContainerActivity.getFileOperationsHelper().toggleFavorite(getFile(), false);
                return true;
            }
            default:
                return false;
        }
    }

    @Override
    public void onClick(View v) {
        switch (v.getId()) {
            case R.id.fdFavorite: {
                CheckBox cb = (CheckBox) getView().findViewById(R.id.fdFavorite);
                mContainerActivity.getFileOperationsHelper().toggleFavorite(getFile(),cb.isChecked());
                break;
            }
            case R.id.fdCancelBtn: {
                ((FileDisplayActivity) mContainerActivity).cancelTransference(getFile());
                break;
            }
            default:
                Log_OC.e(TAG, "Incorrect view clicked!");
        }
    }


    /**
     * Check if the fragment was created with an empty layout. An empty fragment can't show file details, must be replaced.
     *
     * @return True when the fragment was created with the empty layout.
     */
    public boolean isEmpty() {
        return (mLayout == R.layout.file_details_empty || getFile() == null || mAccount == null);
    }


    /**
     * Use this method to signal this Activity that it shall update its view.
     *
     * @param file : An {@link OCFile}
     */
    public void updateFileDetails(OCFile file, Account ocAccount) {
        setFile(file);
        mAccount = ocAccount;
        updateFileDetails(false, false);
    }

    /**
     * Updates the view with all relevant details about that file.
     * <p/>
     * TODO Remove parameter when the transferring state of files is kept in database.
     *
     * @param transferring Flag signaling if the file should be considered as downloading or uploading,
     *                     although {@link FileDownloaderBinder#isDownloading(Account, OCFile)}  and
     *                     {@link FileUploaderBinder#isUploading(Account, OCFile)} return false.
     * @param refresh      If 'true', try to refresh the whole file from the database
     */
    public void updateFileDetails(boolean transferring, boolean refresh) {
        if (readyToShow()) {
            FileDataStorageManager storageManager = mContainerActivity.getStorageManager();
            if (refresh && storageManager != null) {
                setFile(storageManager.getFileByPath(getFile().getRemotePath()));
            }
            OCFile file = getFile();

            // set file details
            setFilename(file.getFileName());
            setFiletype(file);
            setFilesize(file.getFileLength());

            setTimeModified(file.getModificationTimestamp());
            
            CheckBox cb = (CheckBox)getView().findViewById(R.id.fdFavorite);
            cb.setChecked(file.isFavorite());

            // configure UI for depending upon local state of the file
            FileDownloaderBinder downloaderBinder = mContainerActivity.getFileDownloaderBinder();
            FileUploaderBinder uploaderBinder = mContainerActivity.getFileUploaderBinder();
            if (transferring ||
                    (downloaderBinder != null && downloaderBinder.isDownloading(mAccount, file)) ||
                    (uploaderBinder != null && uploaderBinder.isUploading(mAccount, file))
                    ) {
                setButtonsForTransferring();

            } else if (file.isDown()) {
                
                setButtonsForDown();
                
            } else {
                // TODO load default preview image; when the local file is removed, the preview
                // remains there
                setButtonsForRemote();
            }
        }
        getView().invalidate();
    }

    /**
     * Checks if the fragment is ready to show details of a OCFile
     *
     * @return 'True' when the fragment is ready to show details of a file
     */
    private boolean readyToShow() {
        return (getFile() != null && mAccount != null && mLayout == R.layout.file_details_fragment);
    }


    /**
     * Updates the filename in view
     *
     * @param filename to set
     */
    private void setFilename(String filename) {
        TextView tv = (TextView) getView().findViewById(R.id.fdFilename);
        if (tv != null) {
            tv.setText(filename);
        }
    }

    /**
     * Updates the MIME type in view
     * @param file : An {@link OCFile}
     */
    private void setFiletype(OCFile file) {
        String mimetype = file.getMimetype();
        TextView tv = (TextView) getView().findViewById(R.id.fdType);
        if (tv != null) {
			// mimetype      MIME type to set
            String printableMimetype = DisplayUtils.convertMIMEtoPrettyPrint(mimetype);
            tv.setText(printableMimetype);
        }
        ImageView iv = (ImageView) getView().findViewById(R.id.fdIcon);
        if (iv != null) {
<<<<<<< HEAD
            iv.setImageResource(MimetypeIconUtil.getFileTypeIconId(mimetype, filename));
=======
			Bitmap thumbnail = null;
            if (file.isImage()) {
                String tagId = String.valueOf(file.getRemoteId());
                thumbnail = ThumbnailsCacheManager.getBitmapFromDiskCache(tagId);
			}
			if (thumbnail != null) {
				// Display thumbnail
				iv.setImageBitmap(thumbnail);
			} else {
				// Name of the file, to deduce the icon to use in case the MIME type is not precise enough
				String filename = file.getFileName();
				iv.setImageResource(DisplayUtils.getFileTypeIconId(mimetype, filename));
			}
>>>>>>> a601a0e0
        }
    }

    /**
     * Updates the file size in view
     *
     * @param filesize in bytes to set
     */
    private void setFilesize(long filesize) {
        TextView tv = (TextView) getView().findViewById(R.id.fdSize);
        if (tv != null) {
            tv.setText(DisplayUtils.bytesToHumanReadable(filesize));
        }
    }

    /**
     * Updates the time that the file was last modified
     *
     * @param milliseconds Unix time to set
     */
    private void setTimeModified(long milliseconds) {
        TextView tv = (TextView) getView().findViewById(R.id.fdModified);
        if (tv != null) {
            tv.setText(DisplayUtils.unixTimeToHumanReadable(milliseconds));
        }
    }

    /**
     * Enables or disables buttons for a file being downloaded
     */
    private void setButtonsForTransferring() {
        if (!isEmpty()) {
            // let's protect the user from himself ;)
            getView().findViewById(R.id.fdFavorite).setEnabled(false);
            
            // show the progress bar for the transfer
            getView().findViewById(R.id.fdProgressBlock).setVisibility(View.VISIBLE);
            TextView progressText = (TextView) getView().findViewById(R.id.fdProgressText);
            progressText.setVisibility(View.VISIBLE);
            FileDownloaderBinder downloaderBinder = mContainerActivity.getFileDownloaderBinder();
            FileUploaderBinder uploaderBinder = mContainerActivity.getFileUploaderBinder();
            //if (getFile().isDownloading()) {
            if (downloaderBinder != null && downloaderBinder.isDownloading(mAccount, getFile())) {
                progressText.setText(R.string.downloader_download_in_progress_ticker);
            }
            else {
                if (uploaderBinder != null && uploaderBinder.isUploading(mAccount, getFile())) {
                    progressText.setText(R.string.uploader_upload_in_progress_ticker);
                }
            }
        }
    }

    /**
     * Enables or disables buttons for a file locally available
     */
    private void setButtonsForDown() {
        if (!isEmpty()) {
            getView().findViewById(R.id.fdFavorite).setEnabled(true);
            
            // hides the progress bar
            getView().findViewById(R.id.fdProgressBlock).setVisibility(View.GONE);
            TextView progressText = (TextView) getView().findViewById(R.id.fdProgressText);
            progressText.setVisibility(View.GONE);
        }
    }

    /**
     * Enables or disables buttons for a file not locally available
     */
    private void setButtonsForRemote() {
        if (!isEmpty()) {
            getView().findViewById(R.id.fdFavorite).setEnabled(true);
            
            // hides the progress bar
            getView().findViewById(R.id.fdProgressBlock).setVisibility(View.GONE);
            TextView progressText = (TextView) getView().findViewById(R.id.fdProgressText);
            progressText.setVisibility(View.GONE);
        }
    }


    public void listenForTransferProgress() {
        if (mProgressListener != null) {
            if (mContainerActivity.getFileDownloaderBinder() != null) {
                mContainerActivity.getFileDownloaderBinder().
                        addDatatransferProgressListener(mProgressListener, mAccount, getFile());
            }
            if (mContainerActivity.getFileUploaderBinder() != null) {
                mContainerActivity.getFileUploaderBinder().
                        addDatatransferProgressListener(mProgressListener, mAccount, getFile());
            }
        }
    }


    public void leaveTransferProgress() {
        if (mProgressListener != null) {
            if (mContainerActivity.getFileDownloaderBinder() != null) {
                mContainerActivity.getFileDownloaderBinder().
                        removeDatatransferProgressListener(mProgressListener, mAccount, getFile());
            }
            if (mContainerActivity.getFileUploaderBinder() != null) {
                mContainerActivity.getFileUploaderBinder().
                        removeDatatransferProgressListener(mProgressListener, mAccount, getFile());
            }
        }
    }


    /**
     * Helper class responsible for updating the progress bar shown for file uploading or
     * downloading
     */
    private class ProgressListener implements OnDatatransferProgressListener {
        int mLastPercent = 0;
        WeakReference<ProgressBar> mProgressBar = null;

        ProgressListener(ProgressBar progressBar) {
            mProgressBar = new WeakReference<ProgressBar>(progressBar);
        }

        @Override
        public void onTransferProgress(long progressRate, long totalTransferredSoFar,
                                       long totalToTransfer, String filename) {
            int percent = (int)(100.0*((double)totalTransferredSoFar)/((double)totalToTransfer));
            if (percent != mLastPercent) {
                ProgressBar pb = mProgressBar.get();
                if (pb != null) {
                    pb.setProgress(percent);
                    pb.postInvalidate();
                }
            }
            mLastPercent = percent;
        }

    }

}<|MERGE_RESOLUTION|>--- conflicted
+++ resolved
@@ -22,11 +22,8 @@
 package com.owncloud.android.ui.fragment;
 
 import android.accounts.Account;
-<<<<<<< HEAD
-=======
-import android.content.Intent;
+
 import android.graphics.Bitmap;
->>>>>>> a601a0e0
 import android.os.Bundle;
 import android.view.LayoutInflater;
 import android.view.Menu;
@@ -411,9 +408,6 @@
         }
         ImageView iv = (ImageView) getView().findViewById(R.id.fdIcon);
         if (iv != null) {
-<<<<<<< HEAD
-            iv.setImageResource(MimetypeIconUtil.getFileTypeIconId(mimetype, filename));
-=======
 			Bitmap thumbnail = null;
             if (file.isImage()) {
                 String tagId = String.valueOf(file.getRemoteId());
@@ -425,9 +419,8 @@
 			} else {
 				// Name of the file, to deduce the icon to use in case the MIME type is not precise enough
 				String filename = file.getFileName();
-				iv.setImageResource(DisplayUtils.getFileTypeIconId(mimetype, filename));
+                iv.setImageResource(MimetypeIconUtil.getFileTypeIconId(mimetype, filename));
 			}
->>>>>>> a601a0e0
         }
     }
 
