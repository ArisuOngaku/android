/**
 *   ownCloud Android client application
 *
 *   @author David A. Velasco
 *   Copyright (C) 2011  Bartek Przybylski
 *   Copyright (C) 2015 ownCloud Inc.
 *
 *   This program is free software: you can redistribute it and/or modify
 *   it under the terms of the GNU General Public License version 2,
 *   as published by the Free Software Foundation.
 *
 *   This program is distributed in the hope that it will be useful,
 *   but WITHOUT ANY WARRANTY; without even the implied warranty of
 *   MERCHANTABILITY or FITNESS FOR A PARTICULAR PURPOSE.  See the
 *   GNU General Public License for more details.
 *
 *   You should have received a copy of the GNU General Public License
 *   along with this program.  If not, see <http://www.gnu.org/licenses/>.
 *
 */

package com.owncloud.android.ui.activity;

import android.accounts.Account;
import android.accounts.AccountManager;
import android.accounts.AccountManagerCallback;
import android.accounts.AccountManagerFuture;
import android.accounts.AuthenticatorException;
import android.accounts.OperationCanceledException;
import android.content.ComponentName;
import android.content.Context;
import android.content.Intent;
import android.content.ServiceConnection;
import android.content.res.Configuration;
import android.os.Bundle;
import android.os.Handler;
import android.os.IBinder;
import android.support.v4.app.ActionBarDrawerToggle;
import android.support.v4.app.Fragment;
import android.support.v4.app.FragmentManager;
import android.support.v4.app.FragmentTransaction;
import android.support.v4.view.GravityCompat;
import android.support.v4.widget.DrawerLayout;
import android.support.v7.app.ActionBar;
import android.support.v7.app.ActionBarActivity;
import android.view.View;
import android.widget.AdapterView;
import android.widget.LinearLayout;
import android.widget.ListView;
import android.widget.Toast;

import com.owncloud.android.BuildConfig;
import com.owncloud.android.MainApp;
import com.owncloud.android.R;
import com.owncloud.android.authentication.AccountUtils;
import com.owncloud.android.authentication.AuthenticatorActivity;
import com.owncloud.android.datamodel.FileDataStorageManager;
import com.owncloud.android.datamodel.OCFile;
import com.owncloud.android.files.FileOperationsHelper;
import com.owncloud.android.files.services.FileDownloader;
<<<<<<< HEAD
import com.owncloud.android.files.services.FileUploadService;
import com.owncloud.android.files.services.FileDownloader.FileDownloaderBinder;
import com.owncloud.android.files.services.FileUploadService.FileUploaderBinder;
=======
import com.owncloud.android.files.services.FileDownloader.FileDownloaderBinder;
import com.owncloud.android.files.services.FileUploader;
import com.owncloud.android.files.services.FileUploader.FileUploaderBinder;
>>>>>>> 95db3421
import com.owncloud.android.lib.common.operations.OnRemoteOperationListener;
import com.owncloud.android.lib.common.operations.RemoteOperation;
import com.owncloud.android.lib.common.operations.RemoteOperationResult;
import com.owncloud.android.lib.common.operations.RemoteOperationResult.ResultCode;
import com.owncloud.android.lib.common.utils.Log_OC;
import com.owncloud.android.operations.CreateShareOperation;
import com.owncloud.android.operations.SynchronizeFileOperation;
import com.owncloud.android.operations.SynchronizeFolderOperation;
import com.owncloud.android.operations.UnshareLinkOperation;
import com.owncloud.android.services.OperationsService;
import com.owncloud.android.services.OperationsService.OperationsServiceBinder;
import com.owncloud.android.ui.NavigationDrawerItem;
import com.owncloud.android.ui.adapter.NavigationDrawerListAdapter;
import com.owncloud.android.ui.dialog.LoadingDialog;
import com.owncloud.android.ui.dialog.SharePasswordDialogFragment;
import com.owncloud.android.ui.fragment.FileDetailFragment;
import com.owncloud.android.ui.fragment.FileFragment;
import com.owncloud.android.utils.ErrorMessageAdapter;

import java.util.ArrayList;


/**
 * Activity with common behaviour for activities handling {@link OCFile}s in ownCloud
 * {@link Account}s .
 */
public class FileActivity extends ActionBarActivity
        implements OnRemoteOperationListener, ComponentsGetter {

    public static final String EXTRA_FILE = "com.owncloud.android.ui.activity.FILE";
    public static final String EXTRA_ACCOUNT = "com.owncloud.android.ui.activity.ACCOUNT";
    public static final String EXTRA_WAITING_TO_PREVIEW =
            "com.owncloud.android.ui.activity.WAITING_TO_PREVIEW";
    public static final String EXTRA_FROM_NOTIFICATION =
            "com.owncloud.android.ui.activity.FROM_NOTIFICATION";

    public static final String TAG = FileActivity.class.getSimpleName();

    private static final String DIALOG_WAIT_TAG = "DIALOG_WAIT";
    private static final String KEY_WAITING_FOR_OP_ID = "WAITING_FOR_OP_ID";
    private static final String DIALOG_SHARE_PASSWORD = "DIALOG_SHARE_PASSWORD";
    private static final String KEY_TRY_SHARE_AGAIN = "TRY_SHARE_AGAIN";
    private static final String KEY_ACTION_BAR_TITLE = "ACTION_BAR_TITLE";

    protected static final long DELAY_TO_REQUEST_OPERATION_ON_ACTIVITY_RESULTS = 200;


    /** OwnCloud {@link Account} where the main {@link OCFile} handled by the activity is located.*/
    private Account mAccount;

    /** Main {@link OCFile} handled by the activity.*/
    private OCFile mFile;

    /** Flag to signal that the activity will is finishing to enforce the creation of an ownCloud
     * {@link Account} */
    private boolean mRedirectingToSetupAccount = false;

    /** Flag to signal when the value of mAccount was set */
    protected boolean mAccountWasSet;

    /** Flag to signal when the value of mAccount was restored from a saved state */
    protected boolean mAccountWasRestored;

    /** Flag to signal if the activity is launched by a notification */
    private boolean mFromNotification;

    /** Messages handler associated to the main thread and the life cycle of the activity */
    private Handler mHandler;

    /** Access point to the cached database for the current ownCloud {@link Account} */
    private FileDataStorageManager mStorageManager = null;

    private FileOperationsHelper mFileOperationsHelper;

    private ServiceConnection mOperationsServiceConnection = null;

    private OperationsServiceBinder mOperationsServiceBinder = null;

    protected FileDownloaderBinder mDownloaderBinder = null;
    protected FileUploaderBinder mUploaderBinder = null;
    private ServiceConnection mDownloadServiceConnection, mUploadServiceConnection = null;

    private boolean mTryShareAgain = false;

    // Navigation Drawer
    protected DrawerLayout mDrawerLayout;
    protected ActionBarDrawerToggle mDrawerToggle;
    protected ListView mDrawerList;

    // Slide menu items
    protected String[] mDrawerTitles;
    protected String[] mDrawerContentDescriptions;

    protected ArrayList<NavigationDrawerItem> mDrawerItems;

    protected NavigationDrawerListAdapter mNavigationDrawerAdapter = null;


    // TODO re-enable when "Accounts" is available in Navigation Drawer
//    protected boolean mShowAccounts = false;

    /**
     * Loads the ownCloud {@link Account} and main {@link OCFile} to be handled by the instance of
     * the {@link FileActivity}.
     *
     * Grants that a valid ownCloud {@link Account} is associated to the instance, or that the user
     * is requested to create a new one.
     */
    @Override
    protected void onCreate(Bundle savedInstanceState) {
        super.onCreate(savedInstanceState);
        mHandler = new Handler();
        mFileOperationsHelper = new FileOperationsHelper(this);
        Account account = null;
        if(savedInstanceState != null) {
            mFile = savedInstanceState.getParcelable(FileActivity.EXTRA_FILE);
            mFromNotification = savedInstanceState.getBoolean(FileActivity.EXTRA_FROM_NOTIFICATION);
            mFileOperationsHelper.setOpIdWaitingFor(
                    savedInstanceState.getLong(KEY_WAITING_FOR_OP_ID, Long.MAX_VALUE)
                    );
            mTryShareAgain = savedInstanceState.getBoolean(KEY_TRY_SHARE_AGAIN);
            getSupportActionBar().setTitle(savedInstanceState.getString(KEY_ACTION_BAR_TITLE));
        } else {
            account = getIntent().getParcelableExtra(FileActivity.EXTRA_ACCOUNT);
            mFile = getIntent().getParcelableExtra(FileActivity.EXTRA_FILE);
            mFromNotification = getIntent().getBooleanExtra(FileActivity.EXTRA_FROM_NOTIFICATION,
                    false);
        }

        AccountUtils.updateAccountVersion(this); // best place, before any access to AccountManager
                                                 // or database

        setAccount(account, savedInstanceState != null);

        mOperationsServiceConnection = new OperationsServiceConnection();
        bindService(new Intent(this, OperationsService.class), mOperationsServiceConnection,
                Context.BIND_AUTO_CREATE);

        mDownloadServiceConnection = newTransferenceServiceConnection();
        if (mDownloadServiceConnection != null) {
            bindService(new Intent(this, FileDownloader.class), mDownloadServiceConnection,
                    Context.BIND_AUTO_CREATE);
        }
        mUploadServiceConnection = newTransferenceServiceConnection();
        if (mUploadServiceConnection != null) {
<<<<<<< HEAD
            bindService(new Intent(this, FileUploadService.class), mUploadServiceConnection, Context.BIND_AUTO_CREATE);
=======
            bindService(new Intent(this, FileUploader.class), mUploadServiceConnection,
                    Context.BIND_AUTO_CREATE);
        }

    }

    @Override
    protected void onNewIntent (Intent intent) {
        Log_OC.v(TAG, "onNewIntent() start");
        Account current = AccountUtils.getCurrentOwnCloudAccount(this);
        if (current != null && mAccount != null && !mAccount.name.equals(current.name)) {
            mAccount = current;
>>>>>>> 95db3421
        }
        Log_OC.v(TAG, "onNewIntent() stop");
    }

    /**
     *  Since ownCloud {@link Account}s can be managed from the system setting menu,
     *  the existence of the {@link Account} associated to the instance must be checked
     *  every time it is restarted.
     */
    @Override
    protected void onRestart() {
        Log_OC.v(TAG, "onRestart() start");
        super.onRestart();
        boolean validAccount = (mAccount != null && AccountUtils.exists(mAccount, this));
        if (!validAccount) {
            swapToDefaultAccount();
        }
        Log_OC.v(TAG, "onRestart() end");
    }


    @Override
    protected void onStart() {
        super.onStart();

        if (mAccountWasSet) {
            onAccountSet(mAccountWasRestored);
        }
    }

    @Override
    protected void onResume() {
        super.onResume();

        if (mOperationsServiceBinder != null) {
            doOnResumeAndBound();
        }
    }

    @Override
    protected void onPause()  {
        if (mOperationsServiceBinder != null) {
            mOperationsServiceBinder.removeOperationListener(this);
        }

        super.onPause();
    }


    @Override
    protected void onDestroy() {
        if (mOperationsServiceConnection != null) {
            unbindService(mOperationsServiceConnection);
            mOperationsServiceBinder = null;
        }
        if (mDownloadServiceConnection != null) {
            unbindService(mDownloadServiceConnection);
            mDownloadServiceConnection = null;
        }
        if (mUploadServiceConnection != null) {
            unbindService(mUploadServiceConnection);
            mUploadServiceConnection = null;
        }

        super.onDestroy();
    }

    @Override
    protected void onPostCreate(Bundle savedInstanceState) {
        super.onPostCreate(savedInstanceState);
        // Sync the toggle state after onRestoreInstanceState has occurred.
        if (mDrawerToggle != null) {
            mDrawerToggle.syncState();
            if (mDrawerLayout.isDrawerOpen(GravityCompat.START)) {
                getSupportActionBar().setTitle(R.string.app_name);
                mDrawerToggle.setDrawerIndicatorEnabled(true);
            }
        }
    }

    @Override
    public void onConfigurationChanged(Configuration newConfig) {
        super.onConfigurationChanged(newConfig);
        if (mDrawerToggle != null) {
            mDrawerToggle.onConfigurationChanged(newConfig);
        }
    }

    protected void initDrawer(){
        // constant settings for action bar when navigation drawer is inited
        getSupportActionBar().setNavigationMode(ActionBar.NAVIGATION_MODE_STANDARD);


        mDrawerLayout = (DrawerLayout) findViewById(R.id.drawer_layout);
        // Notification Drawer
        LinearLayout navigationDrawerLayout = (LinearLayout) findViewById(R.id.left_drawer);
        mDrawerList = (ListView) navigationDrawerLayout.findViewById(R.id.drawer_list);

        // TODO re-enable when "Accounts" is available in Navigation Drawer
//        // load Account in the Drawer Title
//        // User-Icon
//        ImageView userIcon = (ImageView) navigationDrawerLayout.findViewById(R.id.drawer_userIcon);
//        userIcon.setImageResource(DisplayUtils.getSeasonalIconId());
//
//        // Username
//        TextView username = (TextView) navigationDrawerLayout.findViewById(R.id.drawer_username);
//        Account account = AccountUtils.getCurrentOwnCloudAccount(getApplicationContext());
//
//        if (account != null) {
//            int lastAtPos = account.name.lastIndexOf("@");
//            username.setText(account.name.substring(0, lastAtPos));
//        }

        // load slide menu items
        mDrawerTitles = getResources().getStringArray(R.array.drawer_items);

        // nav drawer content description from resources
        mDrawerContentDescriptions = getResources().
                getStringArray(R.array.drawer_content_descriptions);

        // nav drawer items
        mDrawerItems = new ArrayList<NavigationDrawerItem>();
        // adding nav drawer items to array
        // TODO re-enable when "Accounts" is available in Navigation Drawer
        // Accounts
        // mDrawerItems.add(new NavigationDrawerItem(mDrawerTitles[0],
        // mDrawerContentDescriptions[0]));
        // All Files
        mDrawerItems.add(new NavigationDrawerItem(mDrawerTitles[0], mDrawerContentDescriptions[0]));

        // TODO Enable when "On Device" is recovered
        // On Device
        //mDrawerItems.add(new NavigationDrawerItem(mDrawerTitles[2],
        //        mDrawerContentDescriptions[2]));

        // Settings
        mDrawerItems.add(new NavigationDrawerItem(mDrawerTitles[1], mDrawerContentDescriptions[1]));
        // Logs
        if (BuildConfig.DEBUG) {
            mDrawerItems.add(new NavigationDrawerItem(mDrawerTitles[2],
                    mDrawerContentDescriptions[2]));
        }

        // setting the nav drawer list adapter
        mNavigationDrawerAdapter = new NavigationDrawerListAdapter(getApplicationContext(), this,
                mDrawerItems);
        mDrawerList.setAdapter(mNavigationDrawerAdapter);

        mDrawerToggle = new ActionBarDrawerToggle(
                this,
                mDrawerLayout,
                R.drawable.ic_drawer,
                R.string.app_name,
                R.string.drawer_close) {

            /** Called when a drawer has settled in a completely closed state. */
            public void onDrawerClosed(View view) {
                super.onDrawerClosed(view);
                updateActionBarTitleAndHomeButton(null);
                invalidateOptionsMenu();
            }

            /** Called when a drawer has settled in a completely open state. */
            public void onDrawerOpened(View drawerView) {
                super.onDrawerOpened(drawerView);
                getSupportActionBar().setTitle(R.string.app_name);
                mDrawerToggle.setDrawerIndicatorEnabled(true);
                invalidateOptionsMenu();
            }
        };

        //mDrawerToggle.setDrawerIndicatorEnabled(true);
        // Set the list's click listener
        mDrawerList.setOnItemClickListener(new DrawerItemClickListener());

        // Set the drawer toggle as the DrawerListener
        mDrawerLayout.setDrawerListener(mDrawerToggle);
    }

    /**
     * Updates title bar and home buttons (state and icon).
     *
     * Assumes that navigation drawer is NOT visible.
     */
    protected void updateActionBarTitleAndHomeButton(OCFile chosenFile) {
        String title = getString(R.string.default_display_name_for_root_folder);    // default
        boolean inRoot;

        /// choose the appropiate title
        if (chosenFile == null) {
            chosenFile = mFile;     // if no file is passed, current file decides
        }
        inRoot = (
                chosenFile == null ||
                (chosenFile.isFolder() && chosenFile.getParentId() == FileDataStorageManager.ROOT_PARENT_ID)
        );
        if (!inRoot) {
            title = chosenFile.getFileName();
        }

        /// set the chosen title
        ActionBar actionBar = getSupportActionBar();
        actionBar.setTitle(title);
        /// also as content description
        View actionBarTitleView = getWindow().getDecorView().findViewById(
                getResources().getIdentifier("action_bar_title", "id", "android")
        );
        if (actionBarTitleView != null) {    // it's null in Android 2.x
            actionBarTitleView.setContentDescription(title);
        }

        /// set home button properties
        mDrawerToggle.setDrawerIndicatorEnabled(inRoot);
        actionBar.setDisplayHomeAsUpEnabled(true);
        actionBar.setDisplayShowTitleEnabled(true);

    }


    /**
     *  Sets and validates the ownCloud {@link Account} associated to the Activity.
     *
     *  If not valid, tries to swap it for other valid and existing ownCloud {@link Account}.
     *
     *  POSTCONDITION: updates {@link #mAccountWasSet} and {@link #mAccountWasRestored}.
     *
     *  @param account          New {@link Account} to set.
     *  @param savedAccount     When 'true', account was retrieved from a saved instance state.
     */
    protected void setAccount(Account account, boolean savedAccount) {
        Account oldAccount = mAccount;
        boolean validAccount =
                (account != null && AccountUtils.setCurrentOwnCloudAccount(getApplicationContext(),
                        account.name));
        if (validAccount) {
            mAccount = account;
            mAccountWasSet = true;
            mAccountWasRestored = (savedAccount || mAccount.equals(oldAccount));

        } else {
            swapToDefaultAccount();
        }
    }


    /**
     *  Tries to swap the current ownCloud {@link Account} for other valid and existing.
     *
     *  If no valid ownCloud {@link Account} exists, the the user is requested
     *  to create a new ownCloud {@link Account}.
     *
     *  POSTCONDITION: updates {@link #mAccountWasSet} and {@link #mAccountWasRestored}.
     */
    private void swapToDefaultAccount() {
        // default to the most recently used account
        Account newAccount  = AccountUtils.getCurrentOwnCloudAccount(getApplicationContext());
        if (newAccount == null) {
            /// no account available: force account creation
            createFirstAccount();
            mRedirectingToSetupAccount = true;
            mAccountWasSet = false;
            mAccountWasRestored = false;

        } else {
            mAccountWasSet = true;
            mAccountWasRestored = (newAccount.equals(mAccount));
            mAccount = newAccount;
        }
    }


    /**
     * Launches the account creation activity. To use when no ownCloud account is available
     */
    private void createFirstAccount() {
        AccountManager am = AccountManager.get(getApplicationContext());
        am.addAccount(MainApp.getAccountType(),
                null,
                null,
                null,
                this,
                new AccountCreationCallback(),
                null);
    }


    /**
     * {@inheritDoc}
     */
    @Override
    protected void onSaveInstanceState(Bundle outState) {
        super.onSaveInstanceState(outState);
        outState.putParcelable(FileActivity.EXTRA_FILE, mFile);
        outState.putBoolean(FileActivity.EXTRA_FROM_NOTIFICATION, mFromNotification);
        outState.putLong(KEY_WAITING_FOR_OP_ID, mFileOperationsHelper.getOpIdWaitingFor());
        outState.putBoolean(KEY_TRY_SHARE_AGAIN, mTryShareAgain);
        outState.putString(KEY_ACTION_BAR_TITLE, getSupportActionBar().getTitle().toString());
    }


    /**
     * Getter for the main {@link OCFile} handled by the activity.
     *
     * @return  Main {@link OCFile} handled by the activity.
     */
    public OCFile getFile() {
        return mFile;
    }


    /**
     * Setter for the main {@link OCFile} handled by the activity.
     *
     * @param file  Main {@link OCFile} to be handled by the activity.
     */
    public void setFile(OCFile file) {
        mFile = file;
    }


    /**
     * Getter for the ownCloud {@link Account} where the main {@link OCFile} handled by the activity
     * is located.
     *
     * @return  OwnCloud {@link Account} where the main {@link OCFile} handled by the activity
     *          is located.
     */
    public Account getAccount() {
        return mAccount;
    }

    protected void setAccount(Account account) {
        mAccount = account;
    }

    /**
     * @return Value of mFromNotification: True if the Activity is launched by a notification
     */
    public boolean fromNotification() {
        return mFromNotification;
    }

    /**
     * @return  'True' when the Activity is finishing to enforce the setup of a new account.
     */
    protected boolean isRedirectingToSetupAccount() {
        return mRedirectingToSetupAccount;
    }

    public boolean isTryShareAgain(){
        return mTryShareAgain;
    }

    public void setTryShareAgain(boolean tryShareAgain) {
       mTryShareAgain = tryShareAgain;
    }

    public OperationsServiceBinder getOperationsServiceBinder() {
        return mOperationsServiceBinder;
    }

    protected ServiceConnection newTransferenceServiceConnection() {
        return null;
    }

    /**
     * Helper class handling a callback from the {@link AccountManager} after the creation of
     * a new ownCloud {@link Account} finished, successfully or not.
     *
     * At this moment, only called after the creation of the first account.
     */
    public class AccountCreationCallback implements AccountManagerCallback<Bundle> {

        @Override
        public void run(AccountManagerFuture<Bundle> future) {
            FileActivity.this.mRedirectingToSetupAccount = false;
            boolean accountWasSet = false;
            if (future != null) {
                try {
                    Bundle result;
                    result = future.getResult();
                    String name = result.getString(AccountManager.KEY_ACCOUNT_NAME);
                    String type = result.getString(AccountManager.KEY_ACCOUNT_TYPE);
                    if (AccountUtils.setCurrentOwnCloudAccount(getApplicationContext(), name)) {
                        setAccount(new Account(name, type), false);
                        accountWasSet = true;
                    }
                } catch (OperationCanceledException e) {
                    Log_OC.d(TAG, "Account creation canceled");

                } catch (Exception e) {
                    Log_OC.e(TAG, "Account creation finished in exception: ", e);
                }

            } else {
                Log_OC.e(TAG, "Account creation callback with null bundle");
            }
            if (!accountWasSet) {
                moveTaskToBack(true);
            }
        }

    }


    /**
     *  Called when the ownCloud {@link Account} associated to the Activity was just updated.
     *
     *  Child classes must grant that state depending on the {@link Account} is updated.
     */
    protected void onAccountSet(boolean stateWasRecovered) {
        if (getAccount() != null) {
            mStorageManager = new FileDataStorageManager(getAccount(), getContentResolver());

        } else {
            Log_OC.wtf(TAG, "onAccountChanged was called with NULL account associated!");
        }
    }


    public FileDataStorageManager getStorageManager() {
        return mStorageManager;
    }


    public OnRemoteOperationListener getRemoteOperationListener() {
        return this;
    }


    public Handler getHandler() {
        return mHandler;
    }

    public FileOperationsHelper getFileOperationsHelper() {
        return mFileOperationsHelper;
    }

    /**
     *
     * @param operation     Removal operation performed.
     * @param result        Result of the removal.
     */
    @Override
    public void onRemoteOperationFinish(RemoteOperation operation, RemoteOperationResult result) {
        Log_OC.d(TAG, "Received result of operation in FileActivity - common behaviour for all the "
                + "FileActivities ");

        mFileOperationsHelper.setOpIdWaitingFor(Long.MAX_VALUE);

        if (!result.isSuccess() && (
                result.getCode() == ResultCode.UNAUTHORIZED ||
                result.isIdPRedirection() ||
                (result.isException() && result.getException() instanceof AuthenticatorException)
                )) {

            requestCredentialsUpdate();

            if (result.getCode() == ResultCode.UNAUTHORIZED) {
                dismissLoadingDialog();
                Toast t = Toast.makeText(this, ErrorMessageAdapter.getErrorCauseMessage(result,
                                operation, getResources()),
                        Toast.LENGTH_LONG);
                t.show();
            }
            mTryShareAgain = false;

        } else if (operation instanceof CreateShareOperation) {
            onCreateShareOperationFinish((CreateShareOperation) operation, result);

        } else if (operation instanceof UnshareLinkOperation) {
            onUnshareLinkOperationFinish((UnshareLinkOperation)operation, result);

        } else if (operation instanceof SynchronizeFolderOperation) {
            onSynchronizeFolderOperationFinish((SynchronizeFolderOperation)operation, result);

        }else if (operation instanceof SynchronizeFileOperation) {
            onSynchronizeFileOperationFinish((SynchronizeFileOperation)operation, result);

        }
    }

    protected void requestCredentialsUpdate() {
        Intent updateAccountCredentials = new Intent(this, AuthenticatorActivity.class);
        updateAccountCredentials.putExtra(AuthenticatorActivity.EXTRA_ACCOUNT, getAccount());
        updateAccountCredentials.putExtra(
                AuthenticatorActivity.EXTRA_ACTION,
                AuthenticatorActivity.ACTION_UPDATE_EXPIRED_TOKEN);
        updateAccountCredentials.addFlags(Intent.FLAG_ACTIVITY_EXCLUDE_FROM_RECENTS);
        startActivity(updateAccountCredentials);
    }


    private void onCreateShareOperationFinish(CreateShareOperation operation,
                                              RemoteOperationResult result) {
        dismissLoadingDialog();
        if (result.isSuccess()) {
            mTryShareAgain = false;
            updateFileFromDB();

            Intent sendIntent = operation.getSendIntent();
            startActivity(sendIntent);
        } else {
            // Detect Failure (403) --> needs Password
            if (result.getCode() == ResultCode.SHARE_FORBIDDEN) {
                if (!isTryShareAgain()) {
                    SharePasswordDialogFragment dialog =
                            SharePasswordDialogFragment.newInstance(new OCFile(operation.getPath()),
                                    operation.getSendIntent());
                    dialog.show(getSupportFragmentManager(), DIALOG_SHARE_PASSWORD);
                } else {
                    Toast t = Toast.makeText(this,
                        ErrorMessageAdapter.getErrorCauseMessage(result, operation, getResources()),
                        Toast.LENGTH_LONG);
                    t.show();
                    mTryShareAgain = false;
                }
            } else {
                Toast t = Toast.makeText(this,
                        ErrorMessageAdapter.getErrorCauseMessage(result, operation, getResources()),
                        Toast.LENGTH_LONG);
                t.show();
            }
        }
    }


    private void onUnshareLinkOperationFinish(UnshareLinkOperation operation,
                                              RemoteOperationResult result) {
        dismissLoadingDialog();

        if (result.isSuccess()){
            updateFileFromDB();

        } else {
            Toast t = Toast.makeText(this, ErrorMessageAdapter.getErrorCauseMessage(result,
                            operation, getResources()), Toast.LENGTH_LONG);
            t.show();
        }
    }

    private void onSynchronizeFolderOperationFinish(
            SynchronizeFolderOperation operation, RemoteOperationResult result
    ) {
        if (!result.isSuccess() && result.getCode() != ResultCode.CANCELLED){
            Toast t = Toast.makeText(this, ErrorMessageAdapter.getErrorCauseMessage(result,
                            operation, getResources()), Toast.LENGTH_LONG);
            t.show();
        }
    }

    private void onSynchronizeFileOperationFinish(SynchronizeFileOperation operation,
                                                  RemoteOperationResult result) {
        dismissLoadingDialog();
        OCFile syncedFile = operation.getLocalFile();
        if (!result.isSuccess()) {
            if (result.getCode() == ResultCode.SYNC_CONFLICT) {
                Intent i = new Intent(this, ConflictsResolveActivity.class);
                i.putExtra(ConflictsResolveActivity.EXTRA_FILE, syncedFile);
                i.putExtra(ConflictsResolveActivity.EXTRA_ACCOUNT, getAccount());
                startActivity(i);
            }

        } else {
            if (!operation.transferWasRequested()) {
                Toast msg = Toast.makeText(this, ErrorMessageAdapter.getErrorCauseMessage(result,
                        operation, getResources()), Toast.LENGTH_LONG);
                msg.show();
            }
            invalidateOptionsMenu();
        }
    }

    protected void updateFileFromDB(){
        OCFile file = getFile();
        if (file != null) {
            file = getStorageManager().getFileByPath(file.getRemotePath());
            setFile(file);
        }
    }


    /**
     * Show loading dialog
     */
    public void showLoadingDialog() {
        // Construct dialog
        LoadingDialog loading = new LoadingDialog(getResources().getString(R.string.wait_a_moment));
        FragmentManager fm = getSupportFragmentManager();
        FragmentTransaction ft = fm.beginTransaction();
        loading.show(ft, DIALOG_WAIT_TAG);

    }


    /**
     * Dismiss loading dialog
     */
    public void dismissLoadingDialog(){
        Fragment frag = getSupportFragmentManager().findFragmentByTag(DIALOG_WAIT_TAG);
        if (frag != null) {
            LoadingDialog loading = (LoadingDialog) frag;
            loading.dismiss();
        }
    }


    private void doOnResumeAndBound() {
        mOperationsServiceBinder.addOperationListener(FileActivity.this, mHandler);
        long waitingForOpId = mFileOperationsHelper.getOpIdWaitingFor();
        if (waitingForOpId <= Integer.MAX_VALUE) {
            boolean wait = mOperationsServiceBinder.dispatchResultIfFinished((int)waitingForOpId,
                    this);
            if (!wait ) {
                dismissLoadingDialog();
            }
        }
    }


    /**
     * Implements callback methods for service binding. Passed as a parameter to {
     */
    private class OperationsServiceConnection implements ServiceConnection {

        @Override
        public void onServiceConnected(ComponentName component, IBinder service) {
            if (component.equals(new ComponentName(FileActivity.this, OperationsService.class))) {
                Log_OC.d(TAG, "Operations service connected");
                mOperationsServiceBinder = (OperationsServiceBinder) service;
                /*if (!mOperationsServiceBinder.isPerformingBlockingOperation()) {
                    dismissLoadingDialog();
                }*/
                doOnResumeAndBound();

            } else {
                return;
            }
        }


        @Override
        public void onServiceDisconnected(ComponentName component) {
            if (component.equals(new ComponentName(FileActivity.this, OperationsService.class))) {
                Log_OC.d(TAG, "Operations service disconnected");
                mOperationsServiceBinder = null;
                // TODO whatever could be waiting for the service is unbound
            }
        }
    }


    @Override
    public FileDownloaderBinder getFileDownloaderBinder() {
        return mDownloaderBinder;
    }


    @Override
    public FileUploaderBinder getFileUploaderBinder() {
        return mUploaderBinder;
    }


    public void restart(){
        Intent i = new Intent(this, FileDisplayActivity.class);
        i.addFlags(Intent.FLAG_ACTIVITY_CLEAR_TOP);
        startActivity(i);
    }

//    TODO re-enable when "Accounts" is available in Navigation Drawer
//    public void closeDrawer() {
//        mDrawerLayout.closeDrawers();
//    }

    public void allFilesOption(){
        restart();
    }

    private class DrawerItemClickListener implements ListView.OnItemClickListener {
        @Override
        public void onItemClick(AdapterView<?> parent, View view, int position, long id) {
            // TODO re-enable when "Accounts" is available in Navigation Drawer
//            if (mShowAccounts && position > 0){
//                position = position - 1;
//            }
            switch (position){
                // TODO re-enable when "Accounts" is available in Navigation Drawer
//                case 0: // Accounts
//                    mShowAccounts = !mShowAccounts;
//                    mNavigationDrawerAdapter.setShowAccounts(mShowAccounts);
//                    mNavigationDrawerAdapter.notifyDataSetChanged();
//                    break;

                case 0: // All Files
                    allFilesOption();
                    mDrawerLayout.closeDrawers();
                    break;

                // TODO Enable when "On Device" is recovered ?
//                case 2:
//                    MainApp.showOnlyFilesOnDevice(true);
//                    mDrawerLayout.closeDrawers();
//                    break;

                case 1: // Settings
                    Intent settingsIntent = new Intent(getApplicationContext(),
                            Preferences.class);
                    startActivity(settingsIntent);
                    mDrawerLayout.closeDrawers();
                    break;

                case 2: // Logs
                    Intent loggerIntent = new Intent(getApplicationContext(),
                            LogHistoryActivity.class);
                    startActivity(loggerIntent);
                    mDrawerLayout.closeDrawers();
                    break;
            }
        }
    }
}<|MERGE_RESOLUTION|>--- conflicted
+++ resolved
@@ -35,6 +35,7 @@
 import android.os.Bundle;
 import android.os.Handler;
 import android.os.IBinder;
+import android.os.Parcelable;
 import android.support.v4.app.ActionBarDrawerToggle;
 import android.support.v4.app.Fragment;
 import android.support.v4.app.FragmentManager;
@@ -58,15 +59,9 @@
 import com.owncloud.android.datamodel.OCFile;
 import com.owncloud.android.files.FileOperationsHelper;
 import com.owncloud.android.files.services.FileDownloader;
-<<<<<<< HEAD
 import com.owncloud.android.files.services.FileUploadService;
 import com.owncloud.android.files.services.FileDownloader.FileDownloaderBinder;
 import com.owncloud.android.files.services.FileUploadService.FileUploaderBinder;
-=======
-import com.owncloud.android.files.services.FileDownloader.FileDownloaderBinder;
-import com.owncloud.android.files.services.FileUploader;
-import com.owncloud.android.files.services.FileUploader.FileUploaderBinder;
->>>>>>> 95db3421
 import com.owncloud.android.lib.common.operations.OnRemoteOperationListener;
 import com.owncloud.android.lib.common.operations.RemoteOperation;
 import com.owncloud.android.lib.common.operations.RemoteOperationResult;
@@ -212,10 +207,7 @@
         }
         mUploadServiceConnection = newTransferenceServiceConnection();
         if (mUploadServiceConnection != null) {
-<<<<<<< HEAD
-            bindService(new Intent(this, FileUploadService.class), mUploadServiceConnection, Context.BIND_AUTO_CREATE);
-=======
-            bindService(new Intent(this, FileUploader.class), mUploadServiceConnection,
+            bindService(new Intent(this, FileUploadService.class), mUploadServiceConnection,
                     Context.BIND_AUTO_CREATE);
         }
 
@@ -227,7 +219,6 @@
         Account current = AccountUtils.getCurrentOwnCloudAccount(this);
         if (current != null && mAccount != null && !mAccount.name.equals(current.name)) {
             mAccount = current;
->>>>>>> 95db3421
         }
         Log_OC.v(TAG, "onNewIntent() stop");
     }
@@ -786,7 +777,7 @@
         if (!result.isSuccess()) {
             if (result.getCode() == ResultCode.SYNC_CONFLICT) {
                 Intent i = new Intent(this, ConflictsResolveActivity.class);
-                i.putExtra(ConflictsResolveActivity.EXTRA_FILE, syncedFile);
+                i.putExtra(ConflictsResolveActivity.EXTRA_FILE, (Parcelable)syncedFile);
                 i.putExtra(ConflictsResolveActivity.EXTRA_ACCOUNT, getAccount());
                 startActivity(i);
             }
