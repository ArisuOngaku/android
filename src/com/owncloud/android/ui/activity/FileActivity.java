/**
 *   ownCloud Android client application
 *
 *   @author David A. Velasco
 *   Copyright (C) 2011  Bartek Przybylski
 *   Copyright (C) 2015 ownCloud Inc.
 *
 *   This program is free software: you can redistribute it and/or modify
 *   it under the terms of the GNU General Public License version 2,
 *   as published by the Free Software Foundation.
 *
 *   This program is distributed in the hope that it will be useful,
 *   but WITHOUT ANY WARRANTY; without even the implied warranty of
 *   MERCHANTABILITY or FITNESS FOR A PARTICULAR PURPOSE.  See the
 *   GNU General Public License for more details.
 *
 *   You should have received a copy of the GNU General Public License
 *   along with this program.  If not, see <http://www.gnu.org/licenses/>.
 *
 */

package com.owncloud.android.ui.activity;

import android.accounts.Account;
import android.accounts.AccountManager;
import android.accounts.AccountManagerCallback;
import android.accounts.AccountManagerFuture;
import android.accounts.AuthenticatorException;
import android.accounts.OperationCanceledException;
import android.content.ComponentName;
import android.content.Context;
import android.content.Intent;
import android.content.ServiceConnection;
import android.content.res.Configuration;
import android.os.Bundle;
import android.os.Handler;
import android.os.IBinder;
import android.support.v4.app.Fragment;
import android.support.v4.app.FragmentManager;
import android.support.v4.app.FragmentTransaction;
import android.support.v4.view.GravityCompat;
import android.support.v4.widget.DrawerLayout;
import android.support.v7.app.ActionBar;
import android.support.v7.app.ActionBarDrawerToggle;
import android.support.v7.app.AppCompatActivity;
import android.view.View;
import android.widget.AdapterView;
import android.widget.ListView;
import android.widget.RelativeLayout;
import android.widget.TextView;
import android.widget.Toast;

import com.owncloud.android.BuildConfig;
import com.owncloud.android.MainApp;
import com.owncloud.android.R;
import com.owncloud.android.authentication.AccountUtils;
import com.owncloud.android.authentication.AuthenticatorActivity;
import com.owncloud.android.datamodel.FileDataStorageManager;
import com.owncloud.android.datamodel.OCFile;
import com.owncloud.android.files.FileOperationsHelper;
import com.owncloud.android.files.services.FileDownloader;
import com.owncloud.android.files.services.FileDownloader.FileDownloaderBinder;
import com.owncloud.android.files.services.FileUploader;
import com.owncloud.android.files.services.FileUploader.FileUploaderBinder;
import com.owncloud.android.lib.common.operations.OnRemoteOperationListener;
import com.owncloud.android.lib.common.operations.RemoteOperation;
import com.owncloud.android.lib.common.operations.RemoteOperationResult;
import com.owncloud.android.lib.common.operations.RemoteOperationResult.ResultCode;
import com.owncloud.android.lib.common.utils.Log_OC;
import com.owncloud.android.operations.CreateShareViaLinkOperation;
import com.owncloud.android.operations.CreateShareWithShareeOperation;
import com.owncloud.android.operations.GetSharesForFileOperation;
import com.owncloud.android.operations.SynchronizeFileOperation;
import com.owncloud.android.operations.SynchronizeFolderOperation;
import com.owncloud.android.operations.UnshareOperation;
import com.owncloud.android.services.OperationsService;
import com.owncloud.android.services.OperationsService.OperationsServiceBinder;
import com.owncloud.android.ui.NavigationDrawerItem;
import com.owncloud.android.ui.adapter.NavigationDrawerListAdapter;
import com.owncloud.android.ui.dialog.LoadingDialog;
import com.owncloud.android.ui.dialog.SharePasswordDialogFragment;
import com.owncloud.android.utils.ErrorMessageAdapter;

import java.util.ArrayList;


/**
 * Activity with common behaviour for activities handling {@link OCFile}s in ownCloud
 * {@link Account}s .
 */
public class FileActivity extends AppCompatActivity
        implements OnRemoteOperationListener, ComponentsGetter {

    public static final String EXTRA_FILE = "com.owncloud.android.ui.activity.FILE";
    public static final String EXTRA_ACCOUNT = "com.owncloud.android.ui.activity.ACCOUNT";
    public static final String EXTRA_WAITING_TO_PREVIEW =
            "com.owncloud.android.ui.activity.WAITING_TO_PREVIEW";
    public static final String EXTRA_FROM_NOTIFICATION =
            "com.owncloud.android.ui.activity.FROM_NOTIFICATION";

    public static final String TAG = FileActivity.class.getSimpleName();

    private static final String DIALOG_WAIT_TAG = "DIALOG_WAIT";

    private static final String KEY_WAITING_FOR_OP_ID = "WAITING_FOR_OP_ID";
    private static final String DIALOG_SHARE_PASSWORD = "DIALOG_SHARE_PASSWORD";
    private static final String KEY_TRY_SHARE_AGAIN = "TRY_SHARE_AGAIN";
    private static final String KEY_ACTION_BAR_TITLE = "ACTION_BAR_TITLE";

    protected static final long DELAY_TO_REQUEST_OPERATIONS_LATER = 200;


    /** OwnCloud {@link Account} where the main {@link OCFile} handled by the activity is located.*/
    private Account mAccount;

    /** Main {@link OCFile} handled by the activity.*/
    private OCFile mFile;

    /** Flag to signal that the activity will is finishing to enforce the creation of an ownCloud
     * {@link Account} */
    private boolean mRedirectingToSetupAccount = false;

    /** Flag to signal when the value of mAccount was set */
    protected boolean mAccountWasSet;

    /** Flag to signal when the value of mAccount was restored from a saved state */
    protected boolean mAccountWasRestored;

    /** Flag to signal if the activity is launched by a notification */
    private boolean mFromNotification;

    /** Messages handler associated to the main thread and the life cycle of the activity */
    private Handler mHandler;

    /** Access point to the cached database for the current ownCloud {@link Account} */
    private FileDataStorageManager mStorageManager = null;

    private FileOperationsHelper mFileOperationsHelper;

    private ServiceConnection mOperationsServiceConnection = null;

    private OperationsServiceBinder mOperationsServiceBinder = null;

    protected FileDownloaderBinder mDownloaderBinder = null;
    protected FileUploaderBinder mUploaderBinder = null;
    private ServiceConnection mDownloadServiceConnection, mUploadServiceConnection = null;

    private boolean mTryShareAgain = false;

    // Navigation Drawer
    protected DrawerLayout mDrawerLayout;
    protected ActionBarDrawerToggle mDrawerToggle;
    protected ListView mDrawerList;

    // Slide menu items
    protected String[] mDrawerTitles;
    protected String[] mDrawerContentDescriptions;

    protected ArrayList<NavigationDrawerItem> mDrawerItems;

    protected NavigationDrawerListAdapter mNavigationDrawerAdapter = null;


    // TODO re-enable when "Accounts" is available in Navigation Drawer
//    protected boolean mShowAccounts = false;

    /**
     * Loads the ownCloud {@link Account} and main {@link OCFile} to be handled by the instance of
     * the {@link FileActivity}.
     *
     * Grants that a valid ownCloud {@link Account} is associated to the instance, or that the user
     * is requested to create a new one.
     */
    @Override
    protected void onCreate(Bundle savedInstanceState) {
        super.onCreate(savedInstanceState);
        mHandler = new Handler();
        mFileOperationsHelper = new FileOperationsHelper(this);
        Account account = null;
        if(savedInstanceState != null) {
            mFile = savedInstanceState.getParcelable(FileActivity.EXTRA_FILE);
            mFromNotification = savedInstanceState.getBoolean(FileActivity.EXTRA_FROM_NOTIFICATION);
            mFileOperationsHelper.setOpIdWaitingFor(
                    savedInstanceState.getLong(KEY_WAITING_FOR_OP_ID, Long.MAX_VALUE)
                    );
            mTryShareAgain = savedInstanceState.getBoolean(KEY_TRY_SHARE_AGAIN);
            if (getSupportActionBar() != null) {
                getSupportActionBar().setTitle(savedInstanceState.getString(KEY_ACTION_BAR_TITLE));
            }
        } else {
            account = getIntent().getParcelableExtra(FileActivity.EXTRA_ACCOUNT);
            mFile = getIntent().getParcelableExtra(FileActivity.EXTRA_FILE);
            mFromNotification = getIntent().getBooleanExtra(FileActivity.EXTRA_FROM_NOTIFICATION,
                    false);
        }

        AccountUtils.updateAccountVersion(this); // best place, before any access to AccountManager
                                                 // or database

        setAccount(account, savedInstanceState != null);

        mOperationsServiceConnection = new OperationsServiceConnection();
        bindService(new Intent(this, OperationsService.class), mOperationsServiceConnection,
                Context.BIND_AUTO_CREATE);

        mDownloadServiceConnection = newTransferenceServiceConnection();
        if (mDownloadServiceConnection != null) {
            bindService(new Intent(this, FileDownloader.class), mDownloadServiceConnection,
                    Context.BIND_AUTO_CREATE);
        }
        mUploadServiceConnection = newTransferenceServiceConnection();
        if (mUploadServiceConnection != null) {
            bindService(new Intent(this, FileUploader.class), mUploadServiceConnection,
                    Context.BIND_AUTO_CREATE);
        }

    }

    @Override
    protected void onNewIntent (Intent intent) {
        Log_OC.v(TAG, "onNewIntent() start");
        Account current = AccountUtils.getCurrentOwnCloudAccount(this);
        if (current != null && mAccount != null && !mAccount.name.equals(current.name)) {
            mAccount = current;
        }
        Log_OC.v(TAG, "onNewIntent() stop");
    }

    /**
     *  Since ownCloud {@link Account}s can be managed from the system setting menu,
     *  the existence of the {@link Account} associated to the instance must be checked
     *  every time it is restarted.
     */
    @Override
    protected void onRestart() {
        Log_OC.v(TAG, "onRestart() start");
        super.onRestart();
        boolean validAccount = (mAccount != null && AccountUtils.exists(mAccount, this));
        if (!validAccount) {
            swapToDefaultAccount();
        }
        Log_OC.v(TAG, "onRestart() end");
    }


    @Override
    protected void onStart() {
        super.onStart();

        if (mAccountWasSet) {
            onAccountSet(mAccountWasRestored);
        }
    }

    @Override
    protected void onResume() {
        super.onResume();

        if (mOperationsServiceBinder != null) {
            doOnResumeAndBound();
        }
    }

    @Override
    protected void onPause()  {
        if (mOperationsServiceBinder != null) {
            mOperationsServiceBinder.removeOperationListener(this);
        }

        super.onPause();
    }


    @Override
    protected void onDestroy() {
        if (mOperationsServiceConnection != null) {
            unbindService(mOperationsServiceConnection);
            mOperationsServiceBinder = null;
        }
        if (mDownloadServiceConnection != null) {
            unbindService(mDownloadServiceConnection);
            mDownloadServiceConnection = null;
        }
        if (mUploadServiceConnection != null) {
            unbindService(mUploadServiceConnection);
            mUploadServiceConnection = null;
        }

        super.onDestroy();
    }

    @Override
    protected void onPostCreate(Bundle savedInstanceState) {
        super.onPostCreate(savedInstanceState);
        // Sync the toggle state after onRestoreInstanceState has occurred.
        if (mDrawerToggle != null) {
            mDrawerToggle.syncState();
            if (isDrawerOpen()) {
                getSupportActionBar().setTitle(R.string.app_name);
                mDrawerToggle.setDrawerIndicatorEnabled(true);
            }
        }
    }

    @Override
    public void onConfigurationChanged(Configuration newConfig) {
        super.onConfigurationChanged(newConfig);
        if (mDrawerToggle != null) {
            mDrawerToggle.onConfigurationChanged(newConfig);
        }
    }

    @Override
    public void onBackPressed() {
        if (isDrawerOpen()) {
            closeNavDrawer();
            return;
        }
        super.onBackPressed();
    }

    /**
     * checks if the drawer exists and is opened.
     *
     * @return <code>true</code> if the drawer is open, else <code>false</code>
     */
    public boolean isDrawerOpen() {
        if(mDrawerLayout != null) {
            return mDrawerLayout.isDrawerOpen(GravityCompat.START);
        } else {
            return false;
        }
    }

    /**
     * closes the navigation drawer.
     */
    public void closeNavDrawer() {
        if(mDrawerLayout != null) {
            mDrawerLayout.closeDrawer(GravityCompat.START);
        }
    }

    protected void initDrawer(){
        // constant settings for action bar when navigation drawer is inited
        getSupportActionBar().setNavigationMode(ActionBar.NAVIGATION_MODE_STANDARD);


        mDrawerLayout = (DrawerLayout) findViewById(R.id.drawer_layout);
        // Notification Drawer
        RelativeLayout navigationDrawerLayout = (RelativeLayout) findViewById(R.id.left_drawer);
        mDrawerList = (ListView) navigationDrawerLayout.findViewById(R.id.drawer_list);

        // TODO re-enable when "Accounts" is available in Navigation Drawer
//        // load Account in the Drawer Title
//        // User-Icon
//        ImageView userIcon = (ImageView) navigationDrawerLayout.findViewById(R.id.drawer_userIcon);
//        userIcon.setImageResource(DisplayUtils.getSeasonalIconId());
//
//        // Username
//        TextView username = (TextView) navigationDrawerLayout.findViewById(R.id.drawer_username);
//        Account account = AccountUtils.getCurrentOwnCloudAccount(getApplicationContext());
//
//        if (account != null) {
//            int lastAtPos = account.name.lastIndexOf("@");
//            username.setText(account.name.substring(0, lastAtPos));
//        }

        // Display username in drawer
        Account account = AccountUtils.getCurrentOwnCloudAccount(getApplicationContext());
        if (account != null) {
            TextView username = (TextView) navigationDrawerLayout.findViewById(R.id.drawer_username);
            int lastAtPos = account.name.lastIndexOf("@");
            username.setText(account.name.substring(0, lastAtPos));
        }

        // load slide menu items
        mDrawerTitles = getResources().getStringArray(R.array.drawer_items);

        // nav drawer content description from resources
        mDrawerContentDescriptions = getResources().
                getStringArray(R.array.drawer_content_descriptions);

        // nav drawer items
        mDrawerItems = new ArrayList<NavigationDrawerItem>();
        // adding nav drawer items to array
        // TODO re-enable when "Accounts" is available in Navigation Drawer
        // Accounts
        // mDrawerItems.add(new NavigationDrawerItem(mDrawerTitles[0],
        // mDrawerContentDescriptions[0]));
        // All Files
        mDrawerItems.add(new NavigationDrawerItem(mDrawerTitles[0], mDrawerContentDescriptions[0],
                R.drawable.ic_folder_open));

        // TODO Enable when "On Device" is recovered
        // On Device
        //mDrawerItems.add(new NavigationDrawerItem(mDrawerTitles[2],
        //        mDrawerContentDescriptions[2]));

        // Settings
        mDrawerItems.add(new NavigationDrawerItem(mDrawerTitles[1], mDrawerContentDescriptions[1],
                R.drawable.ic_settings));
        // Logs
        if (BuildConfig.DEBUG) {
            mDrawerItems.add(new NavigationDrawerItem(mDrawerTitles[2],
                    mDrawerContentDescriptions[2],R.drawable.ic_log));
        }

        // setting the nav drawer list adapter
        mNavigationDrawerAdapter = new NavigationDrawerListAdapter(getApplicationContext(), this,
                mDrawerItems);
        mDrawerList.setAdapter(mNavigationDrawerAdapter);


        mDrawerToggle = new ActionBarDrawerToggle(this, mDrawerLayout,R.string.drawer_open,R.string.drawer_close) {

            /** Called when a drawer has settled in a completely closed state. */
            public void onDrawerClosed(View view) {
                super.onDrawerClosed(view);
                updateActionBarTitleAndHomeButton(null);
                invalidateOptionsMenu();
            }

            /** Called when a drawer has settled in a completely open state. */
            public void onDrawerOpened(View drawerView) {
                super.onDrawerOpened(drawerView);
                getSupportActionBar().setTitle(R.string.app_name);
                mDrawerToggle.setDrawerIndicatorEnabled(true);
                invalidateOptionsMenu();
            }
        };
        
        // Set the list's click listener
        mDrawerList.setOnItemClickListener(new DrawerItemClickListener());

        // Set the drawer toggle as the DrawerListener
        mDrawerLayout.setDrawerListener(mDrawerToggle);
        mDrawerToggle.setDrawerIndicatorEnabled(false);
    }

    /**
     * Updates title bar and home buttons (state and icon).
     *
     * Assumes that navigation drawer is NOT visible.
     */
    protected void updateActionBarTitleAndHomeButton(OCFile chosenFile) {
        String title = getString(R.string.default_display_name_for_root_folder);    // default
        boolean inRoot;

        /// choose the appropiate title
        if (chosenFile == null) {
            chosenFile = mFile;     // if no file is passed, current file decides
        }
        inRoot = (
                chosenFile == null ||
                (chosenFile.isFolder() && chosenFile.getParentId() == FileDataStorageManager.ROOT_PARENT_ID)
        );
        if (!inRoot) {
            title = chosenFile.getFileName();
        }

        /// set the chosen title
        ActionBar actionBar = getSupportActionBar();
        actionBar.setTitle(title);
        /// also as content description
        View actionBarTitleView = getWindow().getDecorView().findViewById(
                getResources().getIdentifier("action_bar_title", "id", "android")
        );
        if (actionBarTitleView != null) {    // it's null in Android 2.x
            actionBarTitleView.setContentDescription(title);
        }

        /// set home button properties
        mDrawerToggle.setDrawerIndicatorEnabled(inRoot);
        actionBar.setDisplayHomeAsUpEnabled(true);
        actionBar.setDisplayShowTitleEnabled(true);

    }


    /**
     *  Sets and validates the ownCloud {@link Account} associated to the Activity.
     *
     *  If not valid, tries to swap it for other valid and existing ownCloud {@link Account}.
     *
     *  POSTCONDITION: updates {@link #mAccountWasSet} and {@link #mAccountWasRestored}.
     *
     *  @param account          New {@link Account} to set.
     *  @param savedAccount     When 'true', account was retrieved from a saved instance state.
     */
    protected void setAccount(Account account, boolean savedAccount) {
        Account oldAccount = mAccount;
        boolean validAccount =
                (account != null && AccountUtils.setCurrentOwnCloudAccount(getApplicationContext(),
                        account.name));
        if (validAccount) {
            mAccount = account;
            mAccountWasSet = true;
            mAccountWasRestored = (savedAccount || mAccount.equals(oldAccount));

        } else {
            swapToDefaultAccount();
        }
    }


    /**
     *  Tries to swap the current ownCloud {@link Account} for other valid and existing.
     *
     *  If no valid ownCloud {@link Account} exists, the the user is requested
     *  to create a new ownCloud {@link Account}.
     *
     *  POSTCONDITION: updates {@link #mAccountWasSet} and {@link #mAccountWasRestored}.
     */
    private void swapToDefaultAccount() {
        // default to the most recently used account
        Account newAccount = AccountUtils.getCurrentOwnCloudAccount(getApplicationContext());
        if (newAccount == null) {
            /// no account available: force account creation
            createFirstAccount();
            mRedirectingToSetupAccount = true;
            mAccountWasSet = false;
            mAccountWasRestored = false;

        } else {
            mAccountWasSet = true;
            mAccountWasRestored = (newAccount.equals(mAccount));
            mAccount = newAccount;
        }
    }


    /**
     * Launches the account creation activity. To use when no ownCloud account is available
     */
    private void createFirstAccount() {
        AccountManager am = AccountManager.get(getApplicationContext());
        am.addAccount(MainApp.getAccountType(),
                null,
                null,
                null,
                this,
                new AccountCreationCallback(),
                null);
    }


    /**
     * {@inheritDoc}
     */
    @Override
    protected void onSaveInstanceState(Bundle outState) {
        super.onSaveInstanceState(outState);
        outState.putParcelable(FileActivity.EXTRA_FILE, mFile);
        outState.putBoolean(FileActivity.EXTRA_FROM_NOTIFICATION, mFromNotification);
        outState.putLong(KEY_WAITING_FOR_OP_ID, mFileOperationsHelper.getOpIdWaitingFor());
        outState.putBoolean(KEY_TRY_SHARE_AGAIN, mTryShareAgain);
        if(getSupportActionBar() != null && getSupportActionBar().getTitle() != null) {
            // Null check in case the actionbar is used in ActionBar.NAVIGATION_MODE_LIST
            // since it doesn't have a title then
            outState.putString(KEY_ACTION_BAR_TITLE, getSupportActionBar().getTitle().toString());
        }
    }


    /**
     * Getter for the main {@link OCFile} handled by the activity.
     *
     * @return  Main {@link OCFile} handled by the activity.
     */
    public OCFile getFile() {
        return mFile;
    }


    /**
     * Setter for the main {@link OCFile} handled by the activity.
     *
     * @param file  Main {@link OCFile} to be handled by the activity.
     */
    public void setFile(OCFile file) {
        mFile = file;
    }


    /**
     * Getter for the ownCloud {@link Account} where the main {@link OCFile} handled by the activity
     * is located.
     *
     * @return  OwnCloud {@link Account} where the main {@link OCFile} handled by the activity
     *          is located.
     */
    public Account getAccount() {
        return mAccount;
    }

    protected void setAccount(Account account) {
        mAccount = account;
    }

    /**
     * @return Value of mFromNotification: True if the Activity is launched by a notification
     */
    public boolean fromNotification() {
        return mFromNotification;
    }

    /**
     * @return 'True' when the Activity is finishing to enforce the setup of a new account.
     */
    protected boolean isRedirectingToSetupAccount() {
        return mRedirectingToSetupAccount;
    }

    public boolean isTryShareAgain(){
        return mTryShareAgain;
    }

    public void setTryShareAgain(boolean tryShareAgain) {
       mTryShareAgain = tryShareAgain;
    }

    public OperationsServiceBinder getOperationsServiceBinder() {
        return mOperationsServiceBinder;
    }

    protected ServiceConnection newTransferenceServiceConnection() {
        return null;
    }

    /**
     * Helper class handling a callback from the {@link AccountManager} after the creation of
     * a new ownCloud {@link Account} finished, successfully or not.
     *
     * At this moment, only called after the creation of the first account.
     */
    public class AccountCreationCallback implements AccountManagerCallback<Bundle> {

        @Override
        public void run(AccountManagerFuture<Bundle> future) {
            FileActivity.this.mRedirectingToSetupAccount = false;
            boolean accountWasSet = false;
            if (future != null) {
                try {
                    Bundle result;
                    result = future.getResult();
                    String name = result.getString(AccountManager.KEY_ACCOUNT_NAME);
                    String type = result.getString(AccountManager.KEY_ACCOUNT_TYPE);
                    if (AccountUtils.setCurrentOwnCloudAccount(getApplicationContext(), name)) {
                        setAccount(new Account(name, type), false);
                        accountWasSet = true;
                    }
                } catch (OperationCanceledException e) {
                    Log_OC.d(TAG, "Account creation canceled");

                } catch (Exception e) {
                    Log_OC.e(TAG, "Account creation finished in exception: ", e);
                }

            } else {
                Log_OC.e(TAG, "Account creation callback with null bundle");
            }
            if (!accountWasSet) {
                moveTaskToBack(true);
            }
        }

    }


    /**
     *  Called when the ownCloud {@link Account} associated to the Activity was just updated.
     *
     *  Child classes must grant that state depending on the {@link Account} is updated.
     */
    protected void onAccountSet(boolean stateWasRecovered) {
        if (getAccount() != null) {
            mStorageManager = new FileDataStorageManager(getAccount(), getContentResolver());

        } else {
            Log_OC.wtf(TAG, "onAccountChanged was called with NULL account associated!");
        }
    }


    public FileDataStorageManager getStorageManager() {
        return mStorageManager;
    }


    public OnRemoteOperationListener getRemoteOperationListener() {
        return this;
    }


    public Handler getHandler() {
        return mHandler;
    }

    public FileOperationsHelper getFileOperationsHelper() {
        return mFileOperationsHelper;
    }

    /**
     *
     * @param operation     Removal operation performed.
     * @param result        Result of the removal.
     */
    @Override
    public void onRemoteOperationFinish(RemoteOperation operation, RemoteOperationResult result) {
        Log_OC.d(TAG, "Received result of operation in FileActivity - common behaviour for all the "
                + "FileActivities ");

        mFileOperationsHelper.setOpIdWaitingFor(Long.MAX_VALUE);

        dismissLoadingDialog();

        if (!result.isSuccess() && (
                result.getCode() == ResultCode.UNAUTHORIZED ||
                result.isIdPRedirection() ||
                (result.isException() && result.getException() instanceof AuthenticatorException)
                )) {

            requestCredentialsUpdate();

            if (result.getCode() == ResultCode.UNAUTHORIZED) {
                dismissLoadingDialog();
                Toast t = Toast.makeText(this, ErrorMessageAdapter.getErrorCauseMessage(result,
                                operation, getResources()),
                        Toast.LENGTH_LONG);
                t.show();
            }
            mTryShareAgain = false;

        } else if (operation == null ||
                operation instanceof CreateShareWithShareeOperation ||
                operation instanceof UnshareOperation ||
                operation instanceof SynchronizeFolderOperation
                ) {
            if (result.isSuccess()) {
                updateFileFromDB();

            } else if (result.getCode() != ResultCode.CANCELLED) {
                Toast t = Toast.makeText(this,
                        ErrorMessageAdapter.getErrorCauseMessage(result, operation, getResources()),
                        Toast.LENGTH_LONG);
                t.show();
            }

        } else if (operation instanceof CreateShareViaLinkOperation) {
            onCreateShareViaLinkOperationFinish((CreateShareViaLinkOperation) operation, result);

        } else if (operation instanceof SynchronizeFileOperation) {
            onSynchronizeFileOperationFinish((SynchronizeFileOperation) operation, result);

        } else if (operation instanceof GetSharesForFileOperation) {
            if (result.isSuccess()) {
                updateFileFromDB();

            } else if (result.getCode() != ResultCode.SHARE_NOT_FOUND) {
                Toast t = Toast.makeText(this,
                        ErrorMessageAdapter.getErrorCauseMessage(result, operation, getResources()),
                        Toast.LENGTH_LONG);
                t.show();
            }
        }
    }

    protected void requestCredentialsUpdate() {
        Intent updateAccountCredentials = new Intent(this, AuthenticatorActivity.class);
        updateAccountCredentials.putExtra(AuthenticatorActivity.EXTRA_ACCOUNT, getAccount());
        updateAccountCredentials.putExtra(
                AuthenticatorActivity.EXTRA_ACTION,
                AuthenticatorActivity.ACTION_UPDATE_EXPIRED_TOKEN);
        updateAccountCredentials.addFlags(Intent.FLAG_ACTIVITY_EXCLUDE_FROM_RECENTS);
        startActivity(updateAccountCredentials);
    }



    private void onCreateShareViaLinkOperationFinish(CreateShareViaLinkOperation operation,
                                                     RemoteOperationResult result) {
        if (result.isSuccess()) {
            mTryShareAgain = false;
            updateFileFromDB();

            Intent sendIntent = operation.getSendIntentWithSubject(this);
            startActivity(sendIntent);
        } else {
            // Detect Failure (403) --> needs Password
            if (result.getCode() == ResultCode.SHARE_FORBIDDEN) {
                if (!isTryShareAgain()) {
                    SharePasswordDialogFragment dialog =
                            SharePasswordDialogFragment.newInstance(new OCFile(operation.getPath()),
                                    operation.getSendIntent());
                    dialog.show(getSupportFragmentManager(), DIALOG_SHARE_PASSWORD);
                } else {
                    Toast t = Toast.makeText(this,
                        ErrorMessageAdapter.getErrorCauseMessage(result, operation, getResources()),
                        Toast.LENGTH_LONG);
                    t.show();
                    mTryShareAgain = false;
                }
            } else {
                Toast t = Toast.makeText(this,
                        ErrorMessageAdapter.getErrorCauseMessage(result, operation, getResources()),
                        Toast.LENGTH_LONG);
                t.show();
            }
        }
    }

    private void onSynchronizeFileOperationFinish(SynchronizeFileOperation operation,
                                                  RemoteOperationResult result) {
        OCFile syncedFile = operation.getLocalFile();
        if (!result.isSuccess()) {
            if (result.getCode() == ResultCode.SYNC_CONFLICT) {
                Intent i = new Intent(this, ConflictsResolveActivity.class);
                i.putExtra(ConflictsResolveActivity.EXTRA_FILE, syncedFile);
                i.putExtra(ConflictsResolveActivity.EXTRA_ACCOUNT, getAccount());
                startActivity(i);
            }

        } else {
            if (!operation.transferWasRequested()) {
                Toast msg = Toast.makeText(this, ErrorMessageAdapter.getErrorCauseMessage(result,
                        operation, getResources()), Toast.LENGTH_LONG);
                msg.show();
            }
            invalidateOptionsMenu();
        }
    }

    protected void updateFileFromDB(){
        OCFile file = getFile();
        if (file != null) {
            file = getStorageManager().getFileByPath(file.getRemotePath());
            setFile(file);
        }
    }


    /**
     * Show loading dialog
     */
    public void showLoadingDialog(String message) {
        // Construct dialog
<<<<<<< HEAD
        LoadingDialog loading = new LoadingDialog(message);
        FragmentManager fm = getSupportFragmentManager();
        FragmentTransaction ft = fm.beginTransaction();
        loading.show(ft, DIALOG_WAIT_TAG);

=======
        Fragment frag = getSupportFragmentManager().findFragmentByTag(DIALOG_WAIT_TAG);
        if (frag == null) {
            Log_OC.d(TAG, "show loading dialog");
            LoadingDialog loading = new LoadingDialog(getResources().getString(R.string.wait_a_moment));
            FragmentManager fm = getSupportFragmentManager();
            FragmentTransaction ft = fm.beginTransaction();
            loading.show(ft, DIALOG_WAIT_TAG);
            fm.executePendingTransactions();
        }
>>>>>>> 4e5b4c60
    }


    /**
     * Dismiss loading dialog
     */
    public void dismissLoadingDialog() {
        Fragment frag = getSupportFragmentManager().findFragmentByTag(DIALOG_WAIT_TAG);
        if (frag != null) {
            Log_OC.d(TAG, "dismiss loading dialog");
            LoadingDialog loading = (LoadingDialog) frag;
            loading.dismiss();
        }
    }


    private void doOnResumeAndBound() {
        mOperationsServiceBinder.addOperationListener(FileActivity.this, mHandler);
        long waitingForOpId = mFileOperationsHelper.getOpIdWaitingFor();
        if (waitingForOpId <= Integer.MAX_VALUE) {
            boolean wait = mOperationsServiceBinder.dispatchResultIfFinished((int)waitingForOpId,
                    this);
            if (!wait ) {
                dismissLoadingDialog();
            }
        }
    }


    /**
     * Implements callback methods for service binding. Passed as a parameter to {
     */
    private class OperationsServiceConnection implements ServiceConnection {

        @Override
        public void onServiceConnected(ComponentName component, IBinder service) {
            if (component.equals(new ComponentName(FileActivity.this, OperationsService.class))) {
                Log_OC.d(TAG, "Operations service connected");
                mOperationsServiceBinder = (OperationsServiceBinder) service;
                /*if (!mOperationsServiceBinder.isPerformingBlockingOperation()) {
                    dismissLoadingDialog();
                }*/
                doOnResumeAndBound();

            } else {
                return;
            }
        }


        @Override
        public void onServiceDisconnected(ComponentName component) {
            if (component.equals(new ComponentName(FileActivity.this, OperationsService.class))) {
                Log_OC.d(TAG, "Operations service disconnected");
                mOperationsServiceBinder = null;
                // TODO whatever could be waiting for the service is unbound
            }
        }
    }


    @Override
    public FileDownloaderBinder getFileDownloaderBinder() {
        return mDownloaderBinder;
    }


    @Override
    public FileUploaderBinder getFileUploaderBinder() {
        return mUploaderBinder;
    }


    public void restart(){
        Intent i = new Intent(this, FileDisplayActivity.class);
        i.addFlags(Intent.FLAG_ACTIVITY_CLEAR_TOP);
        startActivity(i);
    }

//    TODO re-enable when "Accounts" is available in Navigation Drawer
//    public void closeDrawer() {
//        mDrawerLayout.closeDrawers();
//    }

    public void allFilesOption(){
        restart();
    }

    private class DrawerItemClickListener implements ListView.OnItemClickListener {
        @Override
        public void onItemClick(AdapterView<?> parent, View view, int position, long id) {
            // TODO re-enable when "Accounts" is available in Navigation Drawer
//            if (mShowAccounts && position > 0){
//                position = position - 1;
//            }
            switch (position){
                // TODO re-enable when "Accounts" is available in Navigation Drawer
//                case 0: // Accounts
//                    mShowAccounts = !mShowAccounts;
//                    mNavigationDrawerAdapter.setShowAccounts(mShowAccounts);
//                    mNavigationDrawerAdapter.notifyDataSetChanged();
//                    break;

                case 0: // All Files
                    allFilesOption();
                    mDrawerLayout.closeDrawers();
                    break;

                // TODO Enable when "On Device" is recovered ?
//                case 2:
//                    MainApp.showOnlyFilesOnDevice(true);
//                    mDrawerLayout.closeDrawers();
//                    break;

                case 1: // Settings
                    Intent settingsIntent = new Intent(getApplicationContext(),
                            Preferences.class);
                    startActivity(settingsIntent);
                    mDrawerLayout.closeDrawers();
                    break;

                case 2: // Logs
                    Intent loggerIntent = new Intent(getApplicationContext(),
                            LogHistoryActivity.class);
                    startActivity(loggerIntent);
                    mDrawerLayout.closeDrawers();
                    break;
            }
        }
    }
}<|MERGE_RESOLUTION|>--- conflicted
+++ resolved
@@ -845,13 +845,6 @@
      */
     public void showLoadingDialog(String message) {
         // Construct dialog
-<<<<<<< HEAD
-        LoadingDialog loading = new LoadingDialog(message);
-        FragmentManager fm = getSupportFragmentManager();
-        FragmentTransaction ft = fm.beginTransaction();
-        loading.show(ft, DIALOG_WAIT_TAG);
-
-=======
         Fragment frag = getSupportFragmentManager().findFragmentByTag(DIALOG_WAIT_TAG);
         if (frag == null) {
             Log_OC.d(TAG, "show loading dialog");
@@ -861,7 +854,6 @@
             loading.show(ft, DIALOG_WAIT_TAG);
             fm.executePendingTransactions();
         }
->>>>>>> 4e5b4c60
     }
 
 
