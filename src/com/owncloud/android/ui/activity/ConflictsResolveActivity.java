/**
 *   ownCloud Android client application
 *
 *   @author Bartek Przybylski
 *   @author David A. Velasco
 *   Copyright (C) 2012 Bartek Przybylski
 *   Copyright (C) 2015 ownCloud Inc.
 *
 *   This program is free software: you can redistribute it and/or modify
 *   it under the terms of the GNU General Public License version 2,
 *   as published by the Free Software Foundation.
 *
 *   This program is distributed in the hope that it will be useful,
 *   but WITHOUT ANY WARRANTY; without even the implied warranty of
 *   MERCHANTABILITY or FITNESS FOR A PARTICULAR PURPOSE.  See the
 *   GNU General Public License for more details.
 *
 *   You should have received a copy of the GNU General Public License
 *   along with this program.  If not, see <http://www.gnu.org/licenses/>.
 *
 */

package com.owncloud.android.ui.activity;

import com.owncloud.android.datamodel.OCFile;
<<<<<<< HEAD
import com.owncloud.android.db.UploadDbObject;
import com.owncloud.android.files.services.FileUploadService;
=======
import com.owncloud.android.files.services.FileDownloader;
import com.owncloud.android.files.services.FileUploader;
>>>>>>> 95db3421
import com.owncloud.android.lib.common.utils.Log_OC;
import com.owncloud.android.ui.dialog.ConflictsResolveDialog;
import com.owncloud.android.ui.dialog.ConflictsResolveDialog.Decision;
import com.owncloud.android.ui.dialog.ConflictsResolveDialog.OnConflictDecisionMadeListener;
import com.owncloud.android.utils.DisplayUtils;

import android.app.ActionBar;
import android.content.Intent;
import android.os.Bundle;
import android.os.Parcelable;

/**
 * Wrapper activity which will be launched if keep-in-sync file will be modified by external
 * application.
 */
public class ConflictsResolveActivity extends FileActivity implements OnConflictDecisionMadeListener {

    private String TAG = ConflictsResolveActivity.class.getSimpleName();
    
    @Override
    protected void onCreate(Bundle savedInstanceState) {
        super.onCreate(savedInstanceState);
        ActionBar actionBar = getActionBar();
        actionBar.setIcon(DisplayUtils.getSeasonalIconId());
    }

    @Override
    public void conflictDecisionMade(Decision decision) {
        Intent i = new Intent(getApplicationContext(), FileUploadService.class);
        
        switch (decision) {
            case CANCEL:
                finish();
                return;
            case OVERWRITE:
<<<<<<< HEAD
                i.putExtra(FileUploadService.KEY_FORCE_OVERWRITE, true);
=======
                // use local version -> overwrite on server
                i.putExtra(FileUploader.KEY_FORCE_OVERWRITE, true);
>>>>>>> 95db3421
                break;
            case KEEP_BOTH:
                i.putExtra(FileUploadService.KEY_LOCAL_BEHAVIOUR, FileUploadService.LocalBehaviour.LOCAL_BEHAVIOUR_MOVE);
                break;
            case SERVER:
                // use server version -> delete local, request download
                Intent intent = new Intent(this, FileDownloader.class);
                intent.putExtra(FileDownloader.EXTRA_ACCOUNT, getAccount());
                intent.putExtra(FileDownloader.EXTRA_FILE, getFile());
                startService(intent);
                finish();
                return;
            default:
                Log_OC.wtf(TAG, "Unhandled conflict decision " + decision);
                return;
        }
        i.putExtra(FileUploadService.KEY_ACCOUNT, getAccount());
        i.putExtra(FileUploadService.KEY_FILE, (Parcelable)getFile());
        i.putExtra(FileUploadService.KEY_UPLOAD_TYPE, FileUploadService.UploadSingleMulti.UPLOAD_SINGLE_FILE);
        
        startService(i);
        finish();
    }

    @Override
    protected void onAccountSet(boolean stateWasRecovered) {
        super.onAccountSet(stateWasRecovered);
        if (getAccount() != null) {
            OCFile file = getFile();
            if (getFile() == null) {
                Log_OC.e(TAG, "No conflictive file received");
                finish();
            } else {
                /// Check whether the 'main' OCFile handled by the Activity is contained in the current Account
                file = getStorageManager().getFileByPath(file.getRemotePath());   // file = null if not in the current Account
                if (file != null) {
                    setFile(file);
                    ConflictsResolveDialog d = ConflictsResolveDialog.newInstance(file.getRemotePath(), this);
                    d.showDialog(this);
                    
                } else {
                    // account was changed to a different one - just finish
                    finish();
                }
            }
            
        } else {
            finish();
        }
        
    }
}<|MERGE_RESOLUTION|>--- conflicted
+++ resolved
@@ -23,13 +23,9 @@
 package com.owncloud.android.ui.activity;
 
 import com.owncloud.android.datamodel.OCFile;
-<<<<<<< HEAD
 import com.owncloud.android.db.UploadDbObject;
+import com.owncloud.android.files.services.FileDownloader;
 import com.owncloud.android.files.services.FileUploadService;
-=======
-import com.owncloud.android.files.services.FileDownloader;
-import com.owncloud.android.files.services.FileUploader;
->>>>>>> 95db3421
 import com.owncloud.android.lib.common.utils.Log_OC;
 import com.owncloud.android.ui.dialog.ConflictsResolveDialog;
 import com.owncloud.android.ui.dialog.ConflictsResolveDialog.Decision;
@@ -65,12 +61,8 @@
                 finish();
                 return;
             case OVERWRITE:
-<<<<<<< HEAD
+                // use local version -> overwrite on server
                 i.putExtra(FileUploadService.KEY_FORCE_OVERWRITE, true);
-=======
-                // use local version -> overwrite on server
-                i.putExtra(FileUploader.KEY_FORCE_OVERWRITE, true);
->>>>>>> 95db3421
                 break;
             case KEEP_BOTH:
                 i.putExtra(FileUploadService.KEY_LOCAL_BEHAVIOUR, FileUploadService.LocalBehaviour.LOCAL_BEHAVIOUR_MOVE);
@@ -79,7 +71,7 @@
                 // use server version -> delete local, request download
                 Intent intent = new Intent(this, FileDownloader.class);
                 intent.putExtra(FileDownloader.EXTRA_ACCOUNT, getAccount());
-                intent.putExtra(FileDownloader.EXTRA_FILE, getFile());
+                intent.putExtra(FileDownloader.EXTRA_FILE, (Parcelable) getFile());
                 startService(intent);
                 finish();
                 return;
