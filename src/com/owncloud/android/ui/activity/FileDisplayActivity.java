/* ownCloud Android client application
 *   Copyright (C) 2011  Bartek Przybylski
 *   Copyright (C) 2012-2014 ownCloud Inc.
 *
 *   This program is free software: you can redistribute it and/or modify
 *   it under the terms of the GNU General Public License version 2,
 *   as published by the Free Software Foundation.
 *
 *   This program is distributed in the hope that it will be useful,
 *   but WITHOUT ANY WARRANTY; without even the implied warranty of
 *   MERCHANTABILITY or FITNESS FOR A PARTICULAR PURPOSE.  See the
 *   GNU General Public License for more details.
 *
 *   You should have received a copy of the GNU General Public License
 *   along with this program.  If not, see <http://www.gnu.org/licenses/>.
 *
 */

package com.owncloud.android.ui.activity;

import java.io.File;
import java.io.IOException;

import android.accounts.Account;
import android.accounts.AccountManager;
import android.accounts.AuthenticatorException;
import android.accounts.OperationCanceledException;
import android.app.AlertDialog;
import android.app.Dialog;
import android.app.ProgressDialog;
import android.content.BroadcastReceiver;
import android.content.ComponentName;
import android.content.ContentResolver;
import android.content.Context;
import android.content.DialogInterface;
import android.content.Intent;
import android.content.IntentFilter;
import android.content.ServiceConnection;
import android.content.SharedPreferences;
import android.content.SyncRequest;
import android.content.res.Resources.NotFoundException;
import android.database.Cursor;
import android.net.Uri;
import android.os.Bundle;
import android.os.IBinder;
import android.preference.PreferenceManager;
import android.provider.MediaStore;
import android.support.v4.app.Fragment;
import android.support.v4.app.FragmentManager;
import android.support.v4.app.FragmentTransaction;
import android.util.Log;
import android.view.View;
import android.view.ViewGroup;
import android.widget.ArrayAdapter;
import android.widget.TextView;
import android.widget.Toast;

import com.actionbarsherlock.app.ActionBar;
import com.actionbarsherlock.app.ActionBar.OnNavigationListener;
import com.actionbarsherlock.view.Menu;
import com.actionbarsherlock.view.MenuInflater;
import com.actionbarsherlock.view.MenuItem;
import com.actionbarsherlock.view.Window;
import com.owncloud.android.BuildConfig;
import com.owncloud.android.MainApp;
import com.owncloud.android.R;
import com.owncloud.android.datamodel.OCFile;
import com.owncloud.android.files.services.FileDownloader;
import com.owncloud.android.files.services.FileDownloader.FileDownloaderBinder;
import com.owncloud.android.files.services.FileUploader;
import com.owncloud.android.files.services.FileUploader.FileUploaderBinder;
import com.owncloud.android.lib.common.OwnCloudAccount;
import com.owncloud.android.lib.common.OwnCloudClient;
import com.owncloud.android.lib.common.OwnCloudClientManagerFactory;
import com.owncloud.android.lib.common.OwnCloudCredentials;
import com.owncloud.android.lib.common.accounts.AccountUtils.AccountNotFoundException;
import com.owncloud.android.lib.common.network.CertificateCombinedException;
import com.owncloud.android.lib.common.operations.RemoteOperation;
import com.owncloud.android.lib.common.operations.RemoteOperationResult;
import com.owncloud.android.lib.common.operations.RemoteOperationResult.ResultCode;
import com.owncloud.android.lib.common.utils.Log_OC;
import com.owncloud.android.operations.CreateFolderOperation;
import com.owncloud.android.operations.CreateShareOperation;
import com.owncloud.android.operations.MoveFileOperation;
import com.owncloud.android.operations.RemoveFileOperation;
import com.owncloud.android.operations.RenameFileOperation;
import com.owncloud.android.operations.SynchronizeFileOperation;
import com.owncloud.android.operations.SynchronizeFolderOperation;
import com.owncloud.android.operations.UnshareLinkOperation;
import com.owncloud.android.services.observer.FileObserverService;
import com.owncloud.android.syncadapter.FileSyncAdapter;
import com.owncloud.android.ui.dialog.CreateFolderDialogFragment;
import com.owncloud.android.ui.dialog.SslUntrustedCertDialog;
import com.owncloud.android.ui.dialog.SslUntrustedCertDialog.OnSslUntrustedCertListener;
import com.owncloud.android.ui.fragment.FileDetailFragment;
import com.owncloud.android.ui.fragment.FileFragment;
import com.owncloud.android.ui.fragment.OCFileListFragment;
import com.owncloud.android.ui.preview.PreviewImageActivity;
import com.owncloud.android.ui.preview.PreviewImageFragment;
import com.owncloud.android.ui.preview.PreviewMediaFragment;
import com.owncloud.android.ui.preview.PreviewVideoActivity;
import com.owncloud.android.utils.DisplayUtils;
import com.owncloud.android.utils.ErrorMessageAdapter;


/**
 * Displays, what files the user has available in his ownCloud.
 * 
 * @author Bartek Przybylski
 * @author David A. Velasco
 */

public class FileDisplayActivity extends HookActivity implements
FileFragment.ContainerActivity, OnNavigationListener, 
OnSslUntrustedCertListener, OnEnforceableRefreshListener {
    
    private ArrayAdapter<String> mDirectories;

    private SyncBroadcastReceiver mSyncBroadcastReceiver;
    private UploadFinishReceiver mUploadFinishReceiver;
    private DownloadFinishReceiver mDownloadFinishReceiver;
    private RemoteOperationResult mLastSslUntrustedServerResult = null;

    private boolean mDualPane;
    private View mLeftFragmentContainer;
    private View mRightFragmentContainer;

    private static final String KEY_WAITING_TO_PREVIEW = "WAITING_TO_PREVIEW";
    private static final String KEY_SYNC_IN_PROGRESS = "SYNC_IN_PROGRESS";
    private static final String KEY_WAITING_TO_SEND = "WAITING_TO_SEND";

    public static final int DIALOG_SHORT_WAIT = 0;
    private static final int DIALOG_CHOOSE_UPLOAD_SOURCE = 1;
    private static final int DIALOG_CERT_NOT_SAVED = 2;
    
    public static final String ACTION_DETAILS = "com.owncloud.android.ui.activity.action.DETAILS";

    private static final int ACTION_SELECT_CONTENT_FROM_APPS = 1;
    private static final int ACTION_SELECT_MULTIPLE_FILES = 2;
    public static final int ACTION_MOVE_FILES = 3;

    private static final String TAG = FileDisplayActivity.class.getSimpleName();

    private static final String TAG_LIST_OF_FILES = "LIST_OF_FILES";
    private static final String TAG_SECOND_FRAGMENT = "SECOND_FRAGMENT";

    private OCFile mWaitingToPreview;
    
    private boolean mSyncInProgress = false;

    private String DIALOG_UNTRUSTED_CERT;
    
    private OCFile mWaitingToSend;
    
    @Override
    protected void onCreate(Bundle savedInstanceState) {
        Log_OC.d(TAG, "onCreate() start");
        requestWindowFeature(Window.FEATURE_INDETERMINATE_PROGRESS);

        super.onCreate(savedInstanceState); // this calls onAccountChanged() when ownCloud Account is valid

        // PIN CODE request ;  best location is to decide, let's try this first
        if (getIntent().getAction() != null && getIntent().getAction().equals(Intent.ACTION_MAIN) && savedInstanceState == null) {
            requestPinCode();
        } else if (getIntent().getAction() == null && savedInstanceState == null) {
            requestPinCode();
        }

        /// grant that FileObserverService is watching favourite files
        if (savedInstanceState == null) {
            Intent initObserversIntent = FileObserverService.makeInitIntent(this);
            startService(initObserversIntent);
        }
        
        /// Load of saved instance state
        if(savedInstanceState != null) {
            mWaitingToPreview = (OCFile) savedInstanceState.getParcelable(FileDisplayActivity.KEY_WAITING_TO_PREVIEW);
            mSyncInProgress = savedInstanceState.getBoolean(KEY_SYNC_IN_PROGRESS);
            mWaitingToSend = (OCFile) savedInstanceState.getParcelable(FileDisplayActivity.KEY_WAITING_TO_SEND);
           
        } else {
            mWaitingToPreview = null;
            mSyncInProgress = false;
            mWaitingToSend = null;
        }        

        /// USER INTERFACE

        // Inflate and set the layout view
        setContentView(R.layout.files);    
        mDualPane = getResources().getBoolean(R.bool.large_land_layout);
        mLeftFragmentContainer = findViewById(R.id.left_fragment_container);
        mRightFragmentContainer = findViewById(R.id.right_fragment_container);
        if (savedInstanceState == null) {
            createMinFragments();
        }

        // Action bar setup
        mDirectories = new CustomArrayAdapter<String>(this, R.layout.sherlock_spinner_dropdown_item);
        getSupportActionBar().setHomeButtonEnabled(true);       // mandatory since Android ICS, according to the official documentation
        setSupportProgressBarIndeterminateVisibility(mSyncInProgress /*|| mRefreshSharesInProgress*/);    // always AFTER setContentView(...) ; to work around bug in its implementation
        
        setBackgroundText();

        Log_OC.d(TAG, "onCreate() end");
    }
    
    @Override
    protected void onStart() {
        super.onStart();
        getSupportActionBar().setIcon(DisplayUtils.getSeasonalIconId());
    }

    @Override
    protected void onDestroy() {
        super.onDestroy();
    }

    /**
     *  Called when the ownCloud {@link Account} associated to the Activity was just updated.
     */ 
    @Override
    protected void onAccountSet(boolean stateWasRecovered) {
        super.onAccountSet(stateWasRecovered);
        if (getAccount() != null) {
            /// Check whether the 'main' OCFile handled by the Activity is contained in the current Account
            OCFile file = getFile();
            // get parent from path
            String parentPath = "";
            if (file != null) {
                if (file.isDown() && file.getLastSyncDateForProperties() == 0) {
                    // upload in progress - right now, files are not inserted in the local cache until the upload is successful
                    // get parent from path
                    parentPath = file.getRemotePath().substring(0, file.getRemotePath().lastIndexOf(file.getFileName()));
                    if (getStorageManager().getFileByPath(parentPath) ==  null)
                        file = null; // not able to know the directory where the file is uploading
                } else {
                    file = getStorageManager().getFileByPath(file.getRemotePath());   // currentDir = null if not in the current Account
                }
            }
            if (file == null) {
                // fall back to root folder
                file = getStorageManager().getFileByPath(OCFile.ROOT_PATH);  // never returns null
            }
            setFile(file);
            setNavigationListWithFolder(file);
            
            if (!stateWasRecovered) {
                Log_OC.e(TAG, "Initializing Fragments in onAccountChanged..");
                initFragmentsWithFile();
                if (file.isFolder()) {
                    startSyncFolderOperation(file, false);
                }
                
            } else {
                updateFragmentsVisibility(!file.isFolder());
                updateNavigationElementsInActionBar(file.isFolder() ? null : file);
            }
        }
    }


    private void setNavigationListWithFolder(OCFile file) {
        mDirectories.clear();
        OCFile fileIt = file;
        String parentPath;
        while(fileIt != null && fileIt.getFileName() != OCFile.ROOT_PATH) {
            if (fileIt.isFolder()) {
                mDirectories.add(fileIt.getFileName());
            }
            // get parent from path
            parentPath = fileIt.getRemotePath().substring(0, fileIt.getRemotePath().lastIndexOf(fileIt.getFileName()));
            fileIt = getStorageManager().getFileByPath(parentPath);
        }
        mDirectories.add(OCFile.PATH_SEPARATOR);
    }


    private void createMinFragments() {
        OCFileListFragment listOfFiles = new OCFileListFragment();
        FragmentTransaction transaction = getSupportFragmentManager().beginTransaction();
        transaction.add(R.id.left_fragment_container, listOfFiles, TAG_LIST_OF_FILES);
        transaction.commit();
    }
    
    private void initFragmentsWithFile() {
        if (getAccount() != null && getFile() != null) {
            /// First fragment
            OCFileListFragment listOfFiles = getListOfFilesFragment(); 
            if (listOfFiles != null) {
                listOfFiles.listDirectory(getCurrentDir());   
            } else {
                Log_OC.e(TAG, "Still have a chance to lose the initializacion of list fragment >(");
            }
            
            /// Second fragment
            OCFile file = getFile(); 
            Fragment secondFragment = chooseInitialSecondFragment(file);
            if (secondFragment != null) {
                setSecondFragment(secondFragment);
                updateFragmentsVisibility(true);
                updateNavigationElementsInActionBar(file);
                
            } else {
                cleanSecondFragment();
            }

        } else {
            Log_OC.wtf(TAG, "initFragments() called with invalid NULLs!");
            if (getAccount() == null) {
                Log_OC.wtf(TAG, "\t account is NULL");
            }
            if (getFile() == null) {
                Log_OC.wtf(TAG, "\t file is NULL");
            }
        }
    }

    private Fragment chooseInitialSecondFragment(OCFile file) {
        Fragment secondFragment = null;
        if (file != null && !file.isFolder()) {
            if (file.isDown() && PreviewMediaFragment.canBePreviewed(file) 
                    && file.getLastSyncDateForProperties() > 0  // temporal fix
                    ) {
                int startPlaybackPosition = getIntent().getIntExtra(PreviewVideoActivity.EXTRA_START_POSITION, 0);
                boolean autoplay = getIntent().getBooleanExtra(PreviewVideoActivity.EXTRA_AUTOPLAY, true);
                secondFragment = new PreviewMediaFragment(file, getAccount(), startPlaybackPosition, autoplay);

            } else {
                secondFragment = new FileDetailFragment(file, getAccount());
            }
        }
        return secondFragment;
    }


    /**
     * Replaces the second fragment managed by the activity with the received as
     * a parameter.
     * 
     * Assumes never will be more than two fragments managed at the same time. 
     * 
     * @param fragment      New second Fragment to set.
     */
    private void setSecondFragment(Fragment fragment) {
        FragmentTransaction transaction = getSupportFragmentManager().beginTransaction();
        transaction.replace(R.id.right_fragment_container, fragment, TAG_SECOND_FRAGMENT);
        transaction.commit();
    }


    private void updateFragmentsVisibility(boolean existsSecondFragment) {
        if (mDualPane) {
            if (mLeftFragmentContainer.getVisibility() != View.VISIBLE) {
                mLeftFragmentContainer.setVisibility(View.VISIBLE);
            }
            if (mRightFragmentContainer.getVisibility() != View.VISIBLE) {
                mRightFragmentContainer.setVisibility(View.VISIBLE);
            }

        } else if (existsSecondFragment) {
            if (mLeftFragmentContainer.getVisibility() != View.GONE) {
                mLeftFragmentContainer.setVisibility(View.GONE);
            }
            if (mRightFragmentContainer.getVisibility() != View.VISIBLE) {
                mRightFragmentContainer.setVisibility(View.VISIBLE);
            }

        } else {
            if (mLeftFragmentContainer.getVisibility() != View.VISIBLE) {
                mLeftFragmentContainer.setVisibility(View.VISIBLE);
            }
            if (mRightFragmentContainer.getVisibility() != View.GONE) {
                mRightFragmentContainer.setVisibility(View.GONE);
            }
        }
    }


    private OCFileListFragment getListOfFilesFragment() {
        Fragment listOfFiles = getSupportFragmentManager().findFragmentByTag(FileDisplayActivity.TAG_LIST_OF_FILES);
        if (listOfFiles != null) {
            return (OCFileListFragment)listOfFiles;
        }
        Log_OC.wtf(TAG, "Access to unexisting list of files fragment!!");
        return null;
    }

    public FileFragment getSecondFragment() {
        Fragment second = getSupportFragmentManager().findFragmentByTag(FileDisplayActivity.TAG_SECOND_FRAGMENT);
        if (second != null) {
            return (FileFragment)second;
        }
        return null;
    }

    protected void cleanSecondFragment() {
        Fragment second = getSecondFragment();
        if (second != null) {
            FragmentTransaction tr = getSupportFragmentManager().beginTransaction();
            tr.remove(second);
            tr.commit();
        }
        updateFragmentsVisibility(false);
        updateNavigationElementsInActionBar(null);
    }

    protected void refreshListOfFilesFragment() {
        OCFileListFragment fileListFragment = getListOfFilesFragment();
        if (fileListFragment != null) { 
            fileListFragment.listDirectory();
        }
    }

    protected void refreshSecondFragment(String downloadEvent, String downloadedRemotePath, boolean success) {
        FileFragment secondFragment = getSecondFragment();
        boolean waitedPreview = (mWaitingToPreview != null && mWaitingToPreview.getRemotePath().equals(downloadedRemotePath));
        if (secondFragment != null && secondFragment instanceof FileDetailFragment) {
            FileDetailFragment detailsFragment = (FileDetailFragment) secondFragment;
            OCFile fileInFragment = detailsFragment.getFile();
            if (fileInFragment != null && !downloadedRemotePath.equals(fileInFragment.getRemotePath())) {
                // the user browsed to other file ; forget the automatic preview 
                mWaitingToPreview = null;

            } else if (downloadEvent.equals(FileDownloader.getDownloadAddedMessage())) {
                // grant that the right panel updates the progress bar
                detailsFragment.listenForTransferProgress();
                detailsFragment.updateFileDetails(true, false);

            } else if (downloadEvent.equals(FileDownloader.getDownloadFinishMessage())) {
                //  update the right panel
                boolean detailsFragmentChanged = false;
                if (waitedPreview) {
                    if (success) {
                        mWaitingToPreview = getStorageManager().getFileById(mWaitingToPreview.getFileId());   // update the file from database, for the local storage path
                        if (PreviewMediaFragment.canBePreviewed(mWaitingToPreview)) {
                            startMediaPreview(mWaitingToPreview, 0, true);
                            detailsFragmentChanged = true;
                        } else {
                            getFileOperationsHelper().openFile(mWaitingToPreview);
                        }
                    }
                    mWaitingToPreview = null;
                }
                if (!detailsFragmentChanged) {
                    detailsFragment.updateFileDetails(false, (success));
                }
            }
        }
    }

    @Override
    public boolean onPrepareOptionsMenu(Menu menu) {
        if (BuildConfig.DEBUG) {
            menu.findItem(R.id.action_logger).setVisible(true);
        } else {
            menu.findItem(R.id.action_logger).setVisible(false);
        }
        return super.onPrepareOptionsMenu(menu);
    }

    @Override
    public boolean onCreateOptionsMenu(Menu menu) {
        MenuInflater inflater = getSherlock().getMenuInflater();
        inflater.inflate(R.menu.main_menu, menu);
        return true;
    }

    @Override
    public boolean onOptionsItemSelected(MenuItem item) {
        boolean retval = true;
        switch (item.getItemId()) {
        case R.id.action_create_dir: {
            CreateFolderDialogFragment dialog = 
                    CreateFolderDialogFragment.newInstance(getCurrentDir());
            dialog.show(getSupportFragmentManager(), "createdirdialog");
            break;
        }
        case R.id.action_sync_account: {
            startSynchronization();
            break;
        }
        case R.id.action_upload: {
            showDialog(DIALOG_CHOOSE_UPLOAD_SOURCE);
            break;
        }
        case R.id.action_settings: {
            Intent settingsIntent = new Intent(this, Preferences.class);
            startActivity(settingsIntent);
            break;
        }
        case R.id.action_logger: {
            Intent loggerIntent = new Intent(getApplicationContext(),LogHistoryActivity.class);
            startActivity(loggerIntent);
            break;
        }
        case android.R.id.home: {
            FileFragment second = getSecondFragment();
            OCFile currentDir = getCurrentDir();
            if((currentDir != null && currentDir.getParentId() != 0) || 
                    (second != null && second.getFile() != null)) {                
                onBackPressed(); 
                
            }
            break;
        }
        case R.id.action_sort: {
            SharedPreferences appPreferences = PreferenceManager
                    .getDefaultSharedPreferences(getApplicationContext());
            
            // Read sorting order, default to sort by name ascending
            Integer sortOrder = appPreferences
                    .getInt("sortOrder", 0);
            
            AlertDialog.Builder builder = new AlertDialog.Builder(this);
            builder.setTitle(R.string.actionbar_sort_title)
            .setSingleChoiceItems(R.array.actionbar_sortby, sortOrder , new DialogInterface.OnClickListener() {
                public void onClick(DialogInterface dialog, int which) {
                    
                    switch (which){
                    case 0:
                        sortByName(true);
                        break;
                    case 1:
                        sortByDate(false);
                        break;
                    case 2:
                        sortBySize(false);
                        break;
                    }
                    
                    dialog.dismiss();
                    
                }
            });
            builder.create().show();
            break;
        }
        default:
            retval = super.onOptionsItemSelected(item);
        }
        return retval;
    }

    private void startSynchronization() {
        Log_OC.e(TAG, "Got to start sync");
        if (android.os.Build.VERSION.SDK_INT < android.os.Build.VERSION_CODES.KITKAT) {
            Log_OC.e(TAG, "Canceling all syncs for " + MainApp.getAuthority());
            ContentResolver.cancelSync(null, MainApp.getAuthority());   // cancel the current synchronizations of any ownCloud account
            Bundle bundle = new Bundle();
            bundle.putBoolean(ContentResolver.SYNC_EXTRAS_MANUAL, true);
            bundle.putBoolean(ContentResolver.SYNC_EXTRAS_EXPEDITED, true);
            Log_OC.e(TAG, "Requesting sync for " + getAccount().name + " at " + MainApp.getAuthority());
            ContentResolver.requestSync(
                    getAccount(),
                    MainApp.getAuthority(), bundle);
        } else {
            Log_OC.e(TAG, "Requesting sync for " + getAccount().name + " at " + MainApp.getAuthority() + " with new API");
            SyncRequest.Builder builder = new SyncRequest.Builder();
            builder.setSyncAdapter(getAccount(), MainApp.getAuthority());
            builder.setExpedited(true);
            builder.setManual(true);
            builder.syncOnce();
            SyncRequest request = builder.build();
            ContentResolver.requestSync(request);
        }
    }


    @Override
    public boolean onNavigationItemSelected(int itemPosition, long itemId) {
        if (itemPosition != 0) {
            String targetPath = "";
            for (int i=itemPosition; i < mDirectories.getCount() - 1; i++) {
                targetPath = mDirectories.getItem(i) + OCFile.PATH_SEPARATOR + targetPath; 
            }
            targetPath = OCFile.PATH_SEPARATOR + targetPath;
            OCFile targetFolder = getStorageManager().getFileByPath(targetPath);
            if (targetFolder != null) {
                browseTo(targetFolder);
            }
            
            // the next operation triggers a new call to this method, but it's necessary to 
            // ensure that the name exposed in the action bar is the current directory when the 
            // user selected it in the navigation list
            if (getSupportActionBar().getNavigationMode() == ActionBar.NAVIGATION_MODE_LIST  && itemPosition != 0) 
                getSupportActionBar().setSelectedNavigationItem(0);
        }
        return true;
    }

    /**
     * Called, when the user selected something for uploading
     */
    protected void onActivityResult(int requestCode, int resultCode, Intent data) {
        super.onActivityResult(requestCode, resultCode, data);

        if (requestCode == ACTION_SELECT_CONTENT_FROM_APPS && (resultCode == RESULT_OK || resultCode == UploadFilesActivity.RESULT_OK_AND_MOVE)) {
            requestSimpleUpload(data, resultCode);

        } else if (requestCode == ACTION_SELECT_MULTIPLE_FILES && (resultCode == RESULT_OK || resultCode == UploadFilesActivity.RESULT_OK_AND_MOVE)) {
            requestMultipleUpload(data, resultCode);

        } else if (requestCode == ACTION_MOVE_FILES && (resultCode == RESULT_OK || 
                resultCode == MoveActivity.RESULT_OK_AND_MOVE)){

            final Intent fData = data;
            final int fResultCode = resultCode; 
            getHandler().postDelayed(
                new Runnable() {
                    @Override
                    public void run() {
                        requestMoveOperation(fData, fResultCode);
                    }
                }, 
                DELAY_TO_REQUEST_OPERATION_ON_ACTIVITY_RESULTS
            );
        }
    }

    private void requestMultipleUpload(Intent data, int resultCode) {
        String[] filePaths = data.getStringArrayExtra(UploadFilesActivity.EXTRA_CHOSEN_FILES);
        if (filePaths != null) {
            String[] remotePaths = new String[filePaths.length];
            String remotePathBase = "";
            for (int j = mDirectories.getCount() - 2; j >= 0; --j) {
                remotePathBase += OCFile.PATH_SEPARATOR + mDirectories.getItem(j);
            }
            if (!remotePathBase.endsWith(OCFile.PATH_SEPARATOR))
                remotePathBase += OCFile.PATH_SEPARATOR;
            for (int j = 0; j< remotePaths.length; j++) {
                remotePaths[j] = remotePathBase + (new File(filePaths[j])).getName();
            }

            Intent i = new Intent(this, FileUploader.class);
            i.putExtra(FileUploader.KEY_ACCOUNT, getAccount());
            i.putExtra(FileUploader.KEY_LOCAL_FILE, filePaths);
            i.putExtra(FileUploader.KEY_REMOTE_FILE, remotePaths);
            i.putExtra(FileUploader.KEY_UPLOAD_TYPE, FileUploader.UPLOAD_MULTIPLE_FILES);
            if (resultCode == UploadFilesActivity.RESULT_OK_AND_MOVE)
                i.putExtra(FileUploader.KEY_LOCAL_BEHAVIOUR, FileUploader.LOCAL_BEHAVIOUR_MOVE);
            startService(i);

        } else {
            Log_OC.d(TAG, "User clicked on 'Update' with no selection");
            Toast t = Toast.makeText(this, getString(R.string.filedisplay_no_file_selected), Toast.LENGTH_LONG);
            t.show();
            return;
        }
    }


    private void requestSimpleUpload(Intent data, int resultCode) {
        String filepath = null;
        try {
            Uri selectedImageUri = data.getData();

            String filemanagerstring = selectedImageUri.getPath();
            String selectedImagePath = getPath(selectedImageUri);

            if (selectedImagePath != null)
                filepath = selectedImagePath;
            else
                filepath = filemanagerstring;

        } catch (Exception e) {
            Log_OC.e(TAG, "Unexpected exception when trying to read the result of Intent.ACTION_GET_CONTENT", e);
            e.printStackTrace();

        } finally {
            if (filepath == null) {
                Log_OC.e(TAG, "Couldnt resolve path to file");
                Toast t = Toast.makeText(this, getString(R.string.filedisplay_unexpected_bad_get_content), Toast.LENGTH_LONG);
                t.show();
                return;
            }
        }

        Intent i = new Intent(this, FileUploader.class);
        i.putExtra(FileUploader.KEY_ACCOUNT,
                getAccount());
        String remotepath = new String();
        for (int j = mDirectories.getCount() - 2; j >= 0; --j) {
            remotepath += OCFile.PATH_SEPARATOR + mDirectories.getItem(j);
        }
        if (!remotepath.endsWith(OCFile.PATH_SEPARATOR))
            remotepath += OCFile.PATH_SEPARATOR;
        remotepath += new File(filepath).getName();

        i.putExtra(FileUploader.KEY_LOCAL_FILE, filepath);
        i.putExtra(FileUploader.KEY_REMOTE_FILE, remotepath);
        i.putExtra(FileUploader.KEY_UPLOAD_TYPE, FileUploader.UPLOAD_SINGLE_FILE);
        if (resultCode == UploadFilesActivity.RESULT_OK_AND_MOVE)
            i.putExtra(FileUploader.KEY_LOCAL_BEHAVIOUR, FileUploader.LOCAL_BEHAVIOUR_MOVE);
        startService(i);
    }

    /**
     * Request the operation for moving the file/folder from one path to another
     * 
     * @param data              Intent received
     * @param resultCode        Result code received
     */
    private void requestMoveOperation(Intent data, int resultCode) {
        OCFile folderToMoveAt = (OCFile) data.getParcelableExtra(MoveActivity.EXTRA_CURRENT_FOLDER);
        OCFile targetFile = (OCFile) data.getParcelableExtra(MoveActivity.EXTRA_TARGET_FILE);
        getFileOperationsHelper().moveFile(folderToMoveAt, targetFile);
    }

    @Override
    public void onBackPressed() {
        OCFileListFragment listOfFiles = getListOfFilesFragment(); 
        if (mDualPane || getSecondFragment() == null) {
            if (listOfFiles != null) {  // should never be null, indeed
                if (mDirectories.getCount() <= 1) {
                    finish();
                    return;
                }
                int levelsUp = listOfFiles.onBrowseUp();
                for (int i=0; i < levelsUp && mDirectories.getCount() > 1 ; i++) {
                    popDirname();
                }
            }
        }
        if (listOfFiles != null) {  // should never be null, indeed
            setFile(listOfFiles.getCurrentFile());
        }
        cleanSecondFragment();

    }

    @Override
    protected void onSaveInstanceState(Bundle outState) {
        // responsibility of restore is preferred in onCreate() before than in onRestoreInstanceState when there are Fragments involved
        Log_OC.e(TAG, "onSaveInstanceState() start");
        super.onSaveInstanceState(outState);
        outState.putParcelable(FileDisplayActivity.KEY_WAITING_TO_PREVIEW, mWaitingToPreview);
        outState.putBoolean(FileDisplayActivity.KEY_SYNC_IN_PROGRESS, mSyncInProgress);
        //outState.putBoolean(FileDisplayActivity.KEY_REFRESH_SHARES_IN_PROGRESS, mRefreshSharesInProgress);
        outState.putParcelable(FileDisplayActivity.KEY_WAITING_TO_SEND, mWaitingToSend);

        Log_OC.d(TAG, "onSaveInstanceState() end");
    }
    


    @Override
    protected void onResume() {
        super.onResume();
        Log_OC.e(TAG, "onResume() start");
        
        // refresh list of files
        refreshListOfFilesFragment();

        // Listen for sync messages
        IntentFilter syncIntentFilter = new IntentFilter(FileSyncAdapter.EVENT_FULL_SYNC_START);
        syncIntentFilter.addAction(FileSyncAdapter.EVENT_FULL_SYNC_END);
        syncIntentFilter.addAction(FileSyncAdapter.EVENT_FULL_SYNC_FOLDER_CONTENTS_SYNCED);
        syncIntentFilter.addAction(SynchronizeFolderOperation.EVENT_SINGLE_FOLDER_CONTENTS_SYNCED);
        syncIntentFilter.addAction(SynchronizeFolderOperation.EVENT_SINGLE_FOLDER_SHARES_SYNCED);
        mSyncBroadcastReceiver = new SyncBroadcastReceiver();
        registerReceiver(mSyncBroadcastReceiver, syncIntentFilter);
        //LocalBroadcastManager.getInstance(this).registerReceiver(mSyncBroadcastReceiver, syncIntentFilter);

        // Listen for upload messages
        IntentFilter uploadIntentFilter = new IntentFilter(FileUploader.getUploadFinishMessage());
        mUploadFinishReceiver = new UploadFinishReceiver();
        registerReceiver(mUploadFinishReceiver, uploadIntentFilter);

        // Listen for download messages
        IntentFilter downloadIntentFilter = new IntentFilter(FileDownloader.getDownloadAddedMessage());
        downloadIntentFilter.addAction(FileDownloader.getDownloadFinishMessage());
        mDownloadFinishReceiver = new DownloadFinishReceiver();
        registerReceiver(mDownloadFinishReceiver, downloadIntentFilter);
        
        Log_OC.d(TAG, "onResume() end");
    }


    @Override
    protected void onPause() {
        Log_OC.e(TAG, "onPause() start");
        if (mSyncBroadcastReceiver != null) {
            unregisterReceiver(mSyncBroadcastReceiver);
            //LocalBroadcastManager.getInstance(this).unregisterReceiver(mSyncBroadcastReceiver);
            mSyncBroadcastReceiver = null;
        }
        if (mUploadFinishReceiver != null) {
            unregisterReceiver(mUploadFinishReceiver);
            mUploadFinishReceiver = null;
        }
        if (mDownloadFinishReceiver != null) {
            unregisterReceiver(mDownloadFinishReceiver);
            mDownloadFinishReceiver = null;
        }
        
        
        Log_OC.d(TAG, "onPause() end");
        super.onPause();
    }


    @Override
    protected Dialog onCreateDialog(int id) {
        Dialog dialog = null;
        AlertDialog.Builder builder;
        switch (id) {
        case DIALOG_SHORT_WAIT: {
            ProgressDialog working_dialog = new ProgressDialog(this);
            working_dialog.setMessage(getResources().getString(
                    R.string.wait_a_moment));
            working_dialog.setIndeterminate(true);
            working_dialog.setCancelable(false);
            dialog = working_dialog;
            break;
        }
        case DIALOG_CHOOSE_UPLOAD_SOURCE: {


            String[] allTheItems = { getString(R.string.actionbar_upload_files),
                    getString(R.string.actionbar_upload_from_apps) };

            builder = new AlertDialog.Builder(this);
            builder.setTitle(R.string.actionbar_upload);
            builder.setItems(allTheItems, new DialogInterface.OnClickListener() {
                public void onClick(DialogInterface dialog, int item) {
                    if (item == 0) {
                        // if (!mDualPane) {
                            Intent action = new Intent(FileDisplayActivity.this, UploadFilesActivity.class);
                            action.putExtra(UploadFilesActivity.EXTRA_ACCOUNT, FileDisplayActivity.this.getAccount());
                            startActivityForResult(action, ACTION_SELECT_MULTIPLE_FILES);
                            // } else {
                            // TODO create and handle new fragment
                            // LocalFileListFragment
                            // }
                    } else if (item == 1) {
                        Intent action = new Intent(Intent.ACTION_GET_CONTENT);
                        action = action.setType("*/*").addCategory(Intent.CATEGORY_OPENABLE);
                        startActivityForResult(Intent.createChooser(action, getString(R.string.upload_chooser_title)),
                                ACTION_SELECT_CONTENT_FROM_APPS);
                    }
                }
            });
            dialog = builder.create();
            break;
        }
        case DIALOG_CERT_NOT_SAVED: {
            builder = new AlertDialog.Builder(this);
            builder.setMessage(getResources().getString(R.string.ssl_validator_not_saved));
            builder.setCancelable(false);
            builder.setPositiveButton(R.string.common_ok, new DialogInterface.OnClickListener() {
                @Override
                public void onClick(DialogInterface dialog, int which) {
                    dialog.dismiss();
                };
            });
            dialog = builder.create();
            break;
        }
        default:
            dialog = null;
        }

        return dialog;
    }


    /**
     * Translates a content URI of an image to a physical path
     * on the disk
     * @param uri The URI to resolve
     * @return The path to the image or null if it could not be found
     */
    public String getPath(Uri uri) {
        String[] projection = { MediaStore.Images.Media.DATA };
        Cursor cursor = managedQuery(uri, projection, null, null, null);
        if (cursor != null) {
            int column_index = cursor
                    .getColumnIndexOrThrow(MediaStore.Images.Media.DATA);
            cursor.moveToFirst();
            return cursor.getString(column_index);
        } 
        return null;
    }

    /**
     * Pushes a directory to the drop down list
     * @param directory to push
     * @throws IllegalArgumentException If the {@link OCFile#isFolder()} returns false.
     */
    public void pushDirname(OCFile directory) {
        if(!directory.isFolder()){
            throw new IllegalArgumentException("Only directories may be pushed!");
        }
        mDirectories.insert(directory.getFileName(), 0);
        setFile(directory);
    }

    /**
     * Pops a directory name from the drop down list
     * @return True, unless the stack is empty
     */
    public boolean popDirname() {
        mDirectories.remove(mDirectories.getItem(0));
        return !mDirectories.isEmpty();
    }

    // Custom array adapter to override text colors
    private class CustomArrayAdapter<T> extends ArrayAdapter<T> {

        public CustomArrayAdapter(FileDisplayActivity ctx, int view) {
            super(ctx, view);
        }

        public View getView(int position, View convertView, ViewGroup parent) {
            View v = super.getView(position, convertView, parent);

            ((TextView) v).setTextColor(getResources().getColorStateList(
                    android.R.color.white));
            
            fixRoot((TextView) v );
            return v;
        }

        public View getDropDownView(int position, View convertView,
                ViewGroup parent) {
            View v = super.getDropDownView(position, convertView, parent);

            ((TextView) v).setTextColor(getResources().getColorStateList(
                    android.R.color.white));

            fixRoot((TextView) v );
            return v;
        }

        private void fixRoot(TextView v) {
            if (v.getText().equals(OCFile.PATH_SEPARATOR)) {
                v.setText(R.string.default_display_name_for_root_folder);
            }
        }

    }

    private class SyncBroadcastReceiver extends BroadcastReceiver {

        /**
         * {@link BroadcastReceiver} to enable syncing feedback in UI
         */
        @Override
        public void onReceive(Context context, Intent intent) {
            try {
                String event = intent.getAction();
                Log_OC.d(TAG, "Received broadcast " + event);
                String accountName = intent.getStringExtra(FileSyncAdapter.EXTRA_ACCOUNT_NAME);
                String synchFolderRemotePath = intent.getStringExtra(FileSyncAdapter.EXTRA_FOLDER_PATH); 
                RemoteOperationResult synchResult = (RemoteOperationResult)intent.getSerializableExtra(FileSyncAdapter.EXTRA_RESULT);
                boolean sameAccount = (getAccount() != null && accountName.equals(getAccount().name) && getStorageManager() != null); 
    
                if (sameAccount) {
                    
                    if (FileSyncAdapter.EVENT_FULL_SYNC_START.equals(event)) {
                        mSyncInProgress = true;
                        
                    } else {
                        OCFile currentFile = (getFile() == null) ? null : getStorageManager().getFileByPath(getFile().getRemotePath());
                        OCFile currentDir = (getCurrentDir() == null) ? null : getStorageManager().getFileByPath(getCurrentDir().getRemotePath());
    
                        if (currentDir == null) {
                            // current folder was removed from the server 
                            Toast.makeText( FileDisplayActivity.this, 
                                            String.format(getString(R.string.sync_current_folder_was_removed), mDirectories.getItem(0)), 
                                            Toast.LENGTH_LONG)
                                .show();
                            browseToRoot();
                            
                        } else {
                            if (currentFile == null && !getFile().isFolder()) {
                                // currently selected file was removed in the server, and now we know it
                                cleanSecondFragment();
                                currentFile = currentDir;
                            }

                            if (synchFolderRemotePath != null && currentDir.getRemotePath().equals(synchFolderRemotePath)) {
                                OCFileListFragment fileListFragment = getListOfFilesFragment();
                                if (fileListFragment != null) {
                                    fileListFragment.listDirectory(currentDir);
                                }
                            }
                            setFile(currentFile);
                        }
                        
                        mSyncInProgress = (!FileSyncAdapter.EVENT_FULL_SYNC_END.equals(event) && !SynchronizeFolderOperation.EVENT_SINGLE_FOLDER_SHARES_SYNCED.equals(event));
                                
                        if (SynchronizeFolderOperation.EVENT_SINGLE_FOLDER_CONTENTS_SYNCED.
                                    equals(event) &&
                                /// TODO refactor and make common
                                synchResult != null && !synchResult.isSuccess() &&  
                                (synchResult.getCode() == ResultCode.UNAUTHORIZED   || 
                                    synchResult.isIdPRedirection()                  ||
                                    (synchResult.isException() && synchResult.getException() 
                                            instanceof AuthenticatorException))) {

                            OwnCloudClient client = null;
                            try {
                                OwnCloudAccount ocAccount = 
                                        new OwnCloudAccount(getAccount(), context);
                                client = (OwnCloudClientManagerFactory.getDefaultSingleton().
                                        removeClientFor(ocAccount));
                                // TODO get rid of these exceptions
                            } catch (AccountNotFoundException e) {
                                e.printStackTrace();
                            } catch (AuthenticatorException e) {
                                e.printStackTrace();
                            } catch (OperationCanceledException e) {
                                e.printStackTrace();
                            } catch (IOException e) {
                                e.printStackTrace();
                            }
                            
                            if (client != null) {
                                OwnCloudCredentials cred = client.getCredentials();
                                if (cred != null) {
                                    AccountManager am = AccountManager.get(context);
                                    if (cred.authTokenExpires()) {
                                        am.invalidateAuthToken(
                                                getAccount().type, 
                                                cred.getAuthToken()
                                        );
                                    } else {
                                        am.clearPassword(getAccount());
                                    }
                                }
                            }
                            
                            requestCredentialsUpdate();
                            
                        }
                    }
                    removeStickyBroadcast(intent);
                    Log_OC.d(TAG, "Setting progress visibility to " + mSyncInProgress);
                    setSupportProgressBarIndeterminateVisibility(mSyncInProgress /*|| mRefreshSharesInProgress*/);

                    setBackgroundText();
                        
                }
                
                if (synchResult != null) {
                    if (synchResult.getCode().equals(RemoteOperationResult.ResultCode.SSL_RECOVERABLE_PEER_UNVERIFIED)) {
                        mLastSslUntrustedServerResult = synchResult;
                    }
                }
            } catch (RuntimeException e) {
                // avoid app crashes after changing the serial id of RemoteOperationResult 
                // in owncloud library with broadcast notifications pending to process
                removeStickyBroadcast(intent);
            }
        }
    }
    
    /**
     * Show a text message on screen view for notifying user if content is
     * loading or folder is empty
     */
    private void setBackgroundText() {
        OCFileListFragment ocFileListFragment = getListOfFilesFragment();
        if (ocFileListFragment != null) {
            int message = R.string.file_list_loading;
            if (!mSyncInProgress) {
                // In case file list is empty
                message = R.string.file_list_empty;
            }
            ocFileListFragment.setMessageForEmptyList(getString(message));
        } else {
            Log_OC.e(TAG, "OCFileListFragment is null");
        }
    }

    /**
     * Once the file upload has finished -> update view
     */
    private class UploadFinishReceiver extends BroadcastReceiver {
        /**
         * Once the file upload has finished -> update view
         *  @author David A. Velasco
         * {@link BroadcastReceiver} to enable upload feedback in UI
         */
        @Override
        public void onReceive(Context context, Intent intent) {
            try {
                String uploadedRemotePath = intent.getStringExtra(FileDownloader.EXTRA_REMOTE_PATH);
                String accountName = intent.getStringExtra(FileUploader.ACCOUNT_NAME);
                boolean sameAccount = getAccount() != null && accountName.equals(getAccount().name);
                OCFile currentDir = getCurrentDir();
                boolean isDescendant = (currentDir != null) && (uploadedRemotePath != null) && 
                        (uploadedRemotePath.startsWith(currentDir.getRemotePath()));
                
                if (sameAccount && isDescendant) {
                    refreshListOfFilesFragment();
                }
                
                boolean uploadWasFine = intent.getBooleanExtra(FileUploader.EXTRA_UPLOAD_RESULT, false);
                boolean renamedInUpload = getFile().getRemotePath().
                        equals(intent.getStringExtra(FileUploader.EXTRA_OLD_REMOTE_PATH));
                boolean sameFile = getFile().getRemotePath().equals(uploadedRemotePath) || 
                        renamedInUpload;
                FileFragment details = getSecondFragment();
                boolean detailFragmentIsShown = (details != null && 
                        details instanceof FileDetailFragment);
                
                if (sameAccount && sameFile && detailFragmentIsShown) {
                    if (uploadWasFine) {
                        setFile(getStorageManager().getFileByPath(uploadedRemotePath));
                    }
                    if (renamedInUpload) {
                        String newName = (new File(uploadedRemotePath)).getName();
                        Toast msg = Toast.makeText(
                                context, 
                                String.format(
                                        getString(R.string.filedetails_renamed_in_upload_msg), 
                                        newName), 
                                Toast.LENGTH_LONG);
                        msg.show();
                    }
                    if (uploadWasFine || getFile().fileExists()) {
                        ((FileDetailFragment)details).updateFileDetails(false, true);
                    } else {
                        cleanSecondFragment();
                    }
                    
                    // Force the preview if the file is an image
                    if (uploadWasFine && PreviewImageFragment.canBePreviewed(getFile())) {
                        startImagePreview(getFile());
                    } // TODO what about other kind of previews?
                }
                
            } finally {
                if (intent != null) {
                    removeStickyBroadcast(intent);
                }
            }
            
        }
        
    }


    /**
     * Class waiting for broadcast events from the {@link FielDownloader} service.
     * 
     * Updates the UI when a download is started or finished, provided that it is relevant for the
     * current folder.
     */
    private class DownloadFinishReceiver extends BroadcastReceiver {
        @Override
        public void onReceive(Context context, Intent intent) {
            try {
                boolean sameAccount = isSameAccount(context, intent);
                String downloadedRemotePath = intent.getStringExtra(FileDownloader.EXTRA_REMOTE_PATH);
                boolean isDescendant = isDescendant(downloadedRemotePath);
    
                if (sameAccount && isDescendant) {
                    refreshListOfFilesFragment();
                    refreshSecondFragment(intent.getAction(), downloadedRemotePath, intent.getBooleanExtra(FileDownloader.EXTRA_DOWNLOAD_RESULT, false));
                }
    
                if (mWaitingToSend != null) {
                    mWaitingToSend = getStorageManager().getFileByPath(mWaitingToSend.getRemotePath()); // Update the file to send
                    if (mWaitingToSend.isDown()) { 
                        sendDownloadedFile();
                    }
                }
            
            } finally {
                if (intent != null) {
                    removeStickyBroadcast(intent);
                }
            }
        }

        private boolean isDescendant(String downloadedRemotePath) {
            OCFile currentDir = getCurrentDir();
            return (currentDir != null && downloadedRemotePath != null && downloadedRemotePath.startsWith(currentDir.getRemotePath()));
        }

        private boolean isSameAccount(Context context, Intent intent) {
            String accountName = intent.getStringExtra(FileDownloader.ACCOUNT_NAME);
            return (accountName != null && getAccount() != null && accountName.equals(getAccount().name));
        }
    }
    
    
    public void browseToRoot() {
        OCFileListFragment listOfFiles = getListOfFilesFragment(); 
        if (listOfFiles != null) {  // should never be null, indeed
            while (mDirectories.getCount() > 1) {
                popDirname();
            }
            OCFile root = getStorageManager().getFileByPath(OCFile.ROOT_PATH);
            listOfFiles.listDirectory(root);
            setFile(listOfFiles.getCurrentFile());
            startSyncFolderOperation(root, false);
        }
        cleanSecondFragment();
    }
    
    
    public void browseTo(OCFile folder) {
        if (folder == null || !folder.isFolder()) {
            throw new IllegalArgumentException("Trying to browse to invalid folder " + folder);
        }
        OCFileListFragment listOfFiles = getListOfFilesFragment(); 
        if (listOfFiles != null) {
            setNavigationListWithFolder(folder);
            listOfFiles.listDirectory(folder);
            setFile(listOfFiles.getCurrentFile());
            startSyncFolderOperation(folder, false);
        } else {
            Log_OC.e(TAG, "Unexpected null when accessing list fragment");
        }
        cleanSecondFragment();
    }


    /**
     * {@inheritDoc}
     * 
     * Updates action bar and second fragment, if in dual pane mode.
     */
    @Override
    public void onBrowsedDownTo(OCFile directory) {
        pushDirname(directory);
        cleanSecondFragment();
        
        // Sync Folder
        startSyncFolderOperation(directory, false);
        
    }

    /**
     * Shows the information of the {@link OCFile} received as a 
     * parameter in the second fragment.
     * 
     * @param file          {@link OCFile} whose details will be shown
     */
    @Override
    public void showDetails(OCFile file) {
        Fragment detailFragment = new FileDetailFragment(file, getAccount());
        setSecondFragment(detailFragment);
        updateFragmentsVisibility(true);
        updateNavigationElementsInActionBar(file);
        setFile(file);
    }


    /**
     * TODO
     */
    private void updateNavigationElementsInActionBar(OCFile chosenFile) {
        ActionBar actionBar = getSupportActionBar(); 
        if (chosenFile == null || mDualPane) {
            // only list of files - set for browsing through folders
            OCFile currentDir = getCurrentDir();
            boolean noRoot = (currentDir != null && currentDir.getParentId() != 0);
            actionBar.setDisplayHomeAsUpEnabled(noRoot);
            actionBar.setDisplayShowTitleEnabled(!noRoot); 
            if (!noRoot) {
                actionBar.setTitle(getString(R.string.default_display_name_for_root_folder));
            }
            actionBar.setNavigationMode(!noRoot ? ActionBar.NAVIGATION_MODE_STANDARD : ActionBar.NAVIGATION_MODE_LIST);
            actionBar.setListNavigationCallbacks(mDirectories, this);   // assuming mDirectories is updated

        } else {
            actionBar.setDisplayHomeAsUpEnabled(true);
            actionBar.setDisplayShowTitleEnabled(true);
            actionBar.setTitle(chosenFile.getFileName());
            actionBar.setNavigationMode(ActionBar.NAVIGATION_MODE_STANDARD);
        }
    }


    @Override
    protected ServiceConnection newTransferenceServiceConnection() {
        return new ListServiceConnection();
    }

    /** Defines callbacks for service binding, passed to bindService() */
    private class ListServiceConnection implements ServiceConnection {

        @Override
        public void onServiceConnected(ComponentName component, IBinder service) {
            if (component.equals(new ComponentName(FileDisplayActivity.this, FileDownloader.class))) {
                Log_OC.d(TAG, "Download service connected");
                mDownloaderBinder = (FileDownloaderBinder) service;
                if (mWaitingToPreview != null)
                    if (getStorageManager() != null) {
                        mWaitingToPreview = getStorageManager().getFileById(mWaitingToPreview.getFileId()); // update the file
                        if (!mWaitingToPreview.isDown()) {
                            requestForDownload();
                        }
                }

            } else if (component.equals(new ComponentName(FileDisplayActivity.this, FileUploader.class))) {
                Log_OC.d(TAG, "Upload service connected");
                mUploaderBinder = (FileUploaderBinder) service;
            } else {
                return;
            }
            // a new chance to get the mDownloadBinder through getFileDownloadBinder() - THIS IS A MESS
            OCFileListFragment listOfFiles = getListOfFilesFragment(); 
            if (listOfFiles != null) {
                listOfFiles.listDirectory();
            }
            FileFragment secondFragment = getSecondFragment();
            if (secondFragment != null && secondFragment instanceof FileDetailFragment) {
                FileDetailFragment detailFragment = (FileDetailFragment)secondFragment;
                detailFragment.listenForTransferProgress();
                detailFragment.updateFileDetails(false, false);
            }
        }

        @Override
        public void onServiceDisconnected(ComponentName component) {
            if (component.equals(new ComponentName(FileDisplayActivity.this, FileDownloader.class))) {
                Log_OC.d(TAG, "Download service disconnected");
                mDownloaderBinder = null;
            } else if (component.equals(new ComponentName(FileDisplayActivity.this, FileUploader.class))) {
                Log_OC.d(TAG, "Upload service disconnected");
                mUploaderBinder = null;
            }
        }
    };    



    /**
     * Launch an intent to request the PIN code to the user before letting him use the app
     */
    private void requestPinCode() {
        boolean pinStart = false;
        SharedPreferences appPrefs = PreferenceManager.getDefaultSharedPreferences(getApplicationContext());
        pinStart = appPrefs.getBoolean("set_pincode", false);
        if (pinStart) {
            Intent i = new Intent(getApplicationContext(), PinCodeActivity.class);
            i.putExtra(PinCodeActivity.EXTRA_ACTIVITY, "FileDisplayActivity");
            startActivity(i);
        }
    }


    @Override
    public void onSavedCertificate() {
        startSyncFolderOperation(getCurrentDir(), false);
    }


    @Override
    public void onFailedSavingCertificate() {
        showDialog(DIALOG_CERT_NOT_SAVED);
    }

    @Override
    public void onCancelCertificate() {
        // nothing to do
    }

    /**
     * Updates the view associated to the activity after the finish of some operation over files
     * in the current account.
     * 
     * @param operation     Removal operation performed.
     * @param result        Result of the removal.
     */
    @Override
    public void onRemoteOperationFinish(RemoteOperation operation, RemoteOperationResult result) {
        super.onRemoteOperationFinish(operation, result);
        
        if (operation instanceof RemoveFileOperation) {
            onRemoveFileOperationFinish((RemoveFileOperation)operation, result);

        } else if (operation instanceof RenameFileOperation) {
            onRenameFileOperationFinish((RenameFileOperation)operation, result);

        } else if (operation instanceof SynchronizeFileOperation) {
            onSynchronizeFileOperationFinish((SynchronizeFileOperation)operation, result);

        } else if (operation instanceof CreateFolderOperation) {
            onCreateFolderOperationFinish((CreateFolderOperation)operation, result);
            
        } else if (operation instanceof CreateShareOperation) {
            onCreateShareOperationFinish((CreateShareOperation) operation, result);
            
        } else if (operation instanceof UnshareLinkOperation) {
            onUnshareLinkOperationFinish((UnshareLinkOperation)operation, result);
        
        } else if (operation instanceof MoveFileOperation) {
            onMoveFileOperationFinish((MoveFileOperation)operation, result);
        }
        
    }

    
    private void onCreateShareOperationFinish(CreateShareOperation operation, RemoteOperationResult result) {
        if (result.isSuccess()) {
            refreshShowDetails();
            refreshListOfFilesFragment();
        }
    }

    
    private void onUnshareLinkOperationFinish(UnshareLinkOperation operation, RemoteOperationResult result) {
        if (result.isSuccess()) {
            refreshShowDetails();
            refreshListOfFilesFragment();
            
        } else if (result.getCode() == ResultCode.SHARE_NOT_FOUND) {
            cleanSecondFragment();
            refreshListOfFilesFragment();
        }
    }
    
    private void refreshShowDetails() {
        FileFragment details = getSecondFragment();
        if (details != null) {
            OCFile file = details.getFile();
            if (file != null) {
                file = getStorageManager().getFileByPath(file.getRemotePath()); 
                if (details instanceof PreviewMediaFragment) {
                    // Refresh  OCFile of the fragment
                    ((PreviewMediaFragment) details).updateFile(file);
                } else {
                    showDetails(file);
                } 
            }
            invalidateOptionsMenu();
        } 
    }
    
    /**
     * Updates the view associated to the activity after the finish of an operation trying to remove a 
     * file. 
     * 
     * @param operation     Removal operation performed.
     * @param result        Result of the removal.
     */
    private void onRemoveFileOperationFinish(RemoveFileOperation operation, RemoteOperationResult result) {
        dismissLoadingDialog();
        
        Toast msg = Toast.makeText(this, ErrorMessageAdapter.getErrorCauseMessage(result, operation, getResources()), 
                Toast.LENGTH_LONG); 
        msg.show();
        
        if (result.isSuccess()) {
            OCFile removedFile = operation.getFile();
            FileFragment second = getSecondFragment();
            if (second != null && removedFile.equals(second.getFile())) {
                if (second instanceof PreviewMediaFragment) {
                    ((PreviewMediaFragment)second).stopPreview(true);
                }
                setFile(getStorageManager().getFileById(removedFile.getParentId()));
                cleanSecondFragment();
            }
            if (getStorageManager().getFileById(removedFile.getParentId()).equals(getCurrentDir())) {
                refreshListOfFilesFragment();
            }
            invalidateOptionsMenu();
        } else {
            if (result.isSslRecoverableException()) {
                mLastSslUntrustedServerResult = result;
                showUntrustedCertDialog(mLastSslUntrustedServerResult);
            }
        }
    }
    
    
    /**
     * Updates the view associated to the activity after the finish of an operation trying to move a 
     * file.
     * 
     * @param operation     Move operation performed.
     * @param result        Result of the move operation.
     */
    private void onMoveFileOperationFinish(MoveFileOperation operation, RemoteOperationResult result) {
        if (result.isSuccess()) {
            dismissLoadingDialog();
            refreshListOfFilesFragment();
        } else {
            dismissLoadingDialog();
            try {
                Toast msg = Toast.makeText(FileDisplayActivity.this, 
                        ErrorMessageAdapter.getErrorCauseMessage(result, operation, getResources()), 
                        Toast.LENGTH_LONG); 
                msg.show();

            } catch (NotFoundException e) {
                Log_OC.e(TAG, "Error while trying to show fail message " , e);
            }
        }
    }


    /**
     * Updates the view associated to the activity after the finish of an operation trying to rename a 
     * file. 
     * 
     * @param operation     Renaming operation performed.
     * @param result        Result of the renaming.
     */
    private void onRenameFileOperationFinish(RenameFileOperation operation, RemoteOperationResult result) {
        dismissLoadingDialog();
        OCFile renamedFile = operation.getFile();
        if (result.isSuccess()) {
            FileFragment details = getSecondFragment();
            if (details != null) {
                if (details instanceof FileDetailFragment && renamedFile.equals(details.getFile()) ) {
                    ((FileDetailFragment) details).updateFileDetails(renamedFile, getAccount());
                    showDetails(renamedFile);

                } else if (details instanceof PreviewMediaFragment && renamedFile.equals(details.getFile())) {
                    ((PreviewMediaFragment) details).updateFile(renamedFile);
                    if (PreviewMediaFragment.canBePreviewed(renamedFile)) {
                        int position = ((PreviewMediaFragment)details).getPosition();
                        startMediaPreview(renamedFile, position, true);
                    } else {
                        getFileOperationsHelper().openFile(renamedFile);
                    }
                }
            }
            
            if (getStorageManager().getFileById(renamedFile.getParentId()).equals(getCurrentDir())) {
                refreshListOfFilesFragment();
            }

        } else {
            Toast msg = Toast.makeText(this, ErrorMessageAdapter.getErrorCauseMessage(result, operation, getResources()), 
                    Toast.LENGTH_LONG); 
            msg.show();
            
            if (result.isSslRecoverableException()) {
                mLastSslUntrustedServerResult = result;
                showUntrustedCertDialog(mLastSslUntrustedServerResult);
            }
        }
    }

    private void onSynchronizeFileOperationFinish(SynchronizeFileOperation operation, RemoteOperationResult result) {
        dismissLoadingDialog();
        OCFile syncedFile = operation.getLocalFile();
        if (!result.isSuccess()) {
            if (result.getCode() == ResultCode.SYNC_CONFLICT) {
                Intent i = new Intent(this, ConflictsResolveActivity.class);
                i.putExtra(ConflictsResolveActivity.EXTRA_FILE, syncedFile);
                i.putExtra(ConflictsResolveActivity.EXTRA_ACCOUNT, getAccount());
                startActivity(i);

            } 
            
        } else {
            if (operation.transferWasRequested()) {
                onTransferStateChanged(syncedFile, true, true);
                
            } else {
                Toast msg = Toast.makeText(this, ErrorMessageAdapter.getErrorCauseMessage(result, operation, getResources()), 
                        Toast.LENGTH_LONG); 
                msg.show();
            }
        }
    }

    /**
     * Updates the view associated to the activity after the finish of an operation trying create a new folder
     * 
     * @param operation     Creation operation performed.
     * @param result        Result of the creation.
     */
    private void onCreateFolderOperationFinish(CreateFolderOperation operation, RemoteOperationResult result) {
        if (result.isSuccess()) {
            dismissLoadingDialog();
            refreshListOfFilesFragment();
        } else {
            dismissLoadingDialog();
            try {
                Toast msg = Toast.makeText(FileDisplayActivity.this, 
                        ErrorMessageAdapter.getErrorCauseMessage(result, operation, getResources()), 
                        Toast.LENGTH_LONG); 
                msg.show();

            } catch (NotFoundException e) {
                Log_OC.e(TAG, "Error while trying to show fail message " , e);
            }
        }
    }

    
    /**
     * {@inheritDoc}
     */
    @Override
    public void onTransferStateChanged(OCFile file, boolean downloading, boolean uploading) {
        refreshListOfFilesFragment();
        FileFragment details = getSecondFragment();
        if (details != null && details instanceof FileDetailFragment && file.equals(details.getFile()) ) {
            if (downloading || uploading) {
                ((FileDetailFragment)details).updateFileDetails(file, getAccount());
            } else {
                if (!file.fileExists()) {
                    cleanSecondFragment();
                } else {
                    ((FileDetailFragment)details).updateFileDetails(false, true);
                }
            }
        }
            
    }


    private void requestForDownload() {
        Account account = getAccount();
        if (!mDownloaderBinder.isDownloading(account, mWaitingToPreview)) {
            Intent i = new Intent(this, FileDownloader.class);
            i.putExtra(FileDownloader.EXTRA_ACCOUNT, account);
            i.putExtra(FileDownloader.EXTRA_FILE, mWaitingToPreview);
            startService(i);
        }
    }


    private OCFile getCurrentDir() {
        OCFile file = getFile();
        if (file != null) {
            if (file.isFolder()) {
                return file;
            } else if (getStorageManager() != null) {
                String parentPath = file.getRemotePath().substring(0, file.getRemotePath().lastIndexOf(file.getFileName()));
                return getStorageManager().getFileByPath(parentPath);
            }
        }
        return null;
    }
    
    public void startSyncFolderOperation(OCFile folder, boolean ignoreETag) {
        long currentSyncTime = System.currentTimeMillis(); 
        
        mSyncInProgress = true;
                
        // perform folder synchronization
        RemoteOperation synchFolderOp = new SynchronizeFolderOperation( folder,  
                                                                        currentSyncTime, 
                                                                        false,
                                                                        getFileOperationsHelper().isSharedSupported(),
                                                                        ignoreETag,
                                                                        getStorageManager(), 
                                                                        getAccount(), 
                                                                        getApplicationContext()
                                                                      );
        synchFolderOp.execute(getAccount(), this, null, null);
        
        setSupportProgressBarIndeterminateVisibility(true);

        setBackgroundText();
    }

    /**
     * Show untrusted cert dialog 
     */
    public void showUntrustedCertDialog(RemoteOperationResult result) {
        // Show a dialog with the certificate info
        SslUntrustedCertDialog dialog = SslUntrustedCertDialog.newInstanceForFullSslError((CertificateCombinedException)result.getException());
        FragmentManager fm = getSupportFragmentManager();
        FragmentTransaction ft = fm.beginTransaction();
        dialog.show(ft, DIALOG_UNTRUSTED_CERT);
    }
    
    private void requestForDownload(OCFile file) {
        Account account = getAccount();
        if (!mDownloaderBinder.isDownloading(account, file)) {
            Intent i = new Intent(this, FileDownloader.class);
            i.putExtra(FileDownloader.EXTRA_ACCOUNT, account);
            i.putExtra(FileDownloader.EXTRA_FILE, file);
            startService(i);
        }
    }
    
    private void sendDownloadedFile(){
        getFileOperationsHelper().sendDownloadedFile(mWaitingToSend);
        mWaitingToSend = null;
    }

    
    /**
     * Requests the download of the received {@link OCFile} , updates the UI
     * to monitor the download progress and prepares the activity to send the file
     * when the download finishes.
     * 
     * @param file          {@link OCFile} to download and preview.
     */
    public void startDownloadForSending(OCFile file) {
        mWaitingToSend = file;
        requestForDownload(mWaitingToSend);
        boolean hasSecondFragment = (getSecondFragment()!= null);
        updateFragmentsVisibility(hasSecondFragment);
    }
    
    /**
     * Opens the image gallery showing the image {@link OCFile} received as parameter.
     * 
     * @param file                      Image {@link OCFile} to show.
     */
    public void startImagePreview(OCFile file) {
        Intent showDetailsIntent = new Intent(this, PreviewImageActivity.class);
        showDetailsIntent.putExtra(EXTRA_FILE, file);
        showDetailsIntent.putExtra(EXTRA_ACCOUNT, getAccount());
        startActivity(showDetailsIntent);
        
    }

    /**
     * Stars the preview of an already down media {@link OCFile}.
     * 
     * @param file                      Media {@link OCFile} to preview.
     * @param startPlaybackPosition     Media position where the playback will be started, in milliseconds.
     * @param autoplay                  When 'true', the playback will start without user interactions.
     */
    public void startMediaPreview(OCFile file, int startPlaybackPosition, boolean autoplay) {
        Fragment mediaFragment = new PreviewMediaFragment(file, getAccount(), startPlaybackPosition, autoplay);
        setSecondFragment(mediaFragment);
        updateFragmentsVisibility(true);
        updateNavigationElementsInActionBar(file);
        setFile(file);
    }

    /**
     * Requests the download of the received {@link OCFile} , updates the UI
     * to monitor the download progress and prepares the activity to preview
     * or open the file when the download finishes.
     * 
     * @param file          {@link OCFile} to download and preview.
     */
    public void startDownloadForPreview(OCFile file) {
        Fragment detailFragment = new FileDetailFragment(file, getAccount());
        setSecondFragment(detailFragment);
        mWaitingToPreview = file;
        requestForDownload();
        updateFragmentsVisibility(true);
        updateNavigationElementsInActionBar(file);
        setFile(file);
    }


    public void cancelTransference(OCFile file) {
        getFileOperationsHelper().cancelTransference(file);
        if (mWaitingToPreview != null && 
                mWaitingToPreview.getRemotePath().equals(file.getRemotePath())) {
            mWaitingToPreview = null;
        }
        if (mWaitingToSend != null &&
                mWaitingToSend.getRemotePath().equals(file.getRemotePath())) {
            mWaitingToSend = null;
        }
        onTransferStateChanged(file, false, false);
    }

    @Override
    public void onRefresh(boolean ignoreETag) {
        refreshList(ignoreETag);
    }

    @Override
    public void onRefresh() {
        refreshList(true);
    }

    private void refreshList(boolean ignoreETag) {
        OCFileListFragment listOfFiles = getListOfFilesFragment();
        if (listOfFiles != null) {
            OCFile folder = listOfFiles.getCurrentFile();
            if (folder != null) {
                /*mFile = mContainerActivity.getStorageManager().getFileById(mFile.getFileId());
                listDirectory(mFile);*/
                startSyncFolderOperation(folder, ignoreETag);
            }
        }
    }
<<<<<<< HEAD
=======
    
    private void sortByDate(boolean ascending){
        getListOfFilesFragment().sortByDate(ascending);
    }

    private void sortBySize(boolean ascending){
        getListOfFilesFragment().sortBySize(ascending);
    }

    private void sortByName(boolean ascending){
        getListOfFilesFragment().sortByName(ascending);
    }

>>>>>>> be7eb6e9
}<|MERGE_RESOLUTION|>--- conflicted
+++ resolved
@@ -48,7 +48,6 @@
 import android.support.v4.app.Fragment;
 import android.support.v4.app.FragmentManager;
 import android.support.v4.app.FragmentTransaction;
-import android.util.Log;
 import android.view.View;
 import android.view.ViewGroup;
 import android.widget.ArrayAdapter;
@@ -1780,9 +1779,7 @@
             }
         }
     }
-<<<<<<< HEAD
-=======
-    
+
     private void sortByDate(boolean ascending){
         getListOfFilesFragment().sortByDate(ascending);
     }
@@ -1794,6 +1791,4 @@
     private void sortByName(boolean ascending){
         getListOfFilesFragment().sortByName(ascending);
     }
-
->>>>>>> be7eb6e9
 }