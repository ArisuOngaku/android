/**
 *   ownCloud Android client application
 *
 *   @author Bartek Przybylski
 *   @author David A. Velasco
 *   Copyright (C) 2011  Bartek Przybylski
 *   Copyright (C) 2015 ownCloud Inc.
 *
 *   This program is free software: you can redistribute it and/or modify
 *   it under the terms of the GNU General Public License version 2,
 *   as published by the Free Software Foundation.
 *
 *   This program is distributed in the hope that it will be useful,
 *   but WITHOUT ANY WARRANTY; without even the implied warranty of
 *   MERCHANTABILITY or FITNESS FOR A PARTICULAR PURPOSE.  See the
 *   GNU General Public License for more details.
 *
 *   You should have received a copy of the GNU General Public License
 *   along with this program.  If not, see <http://www.gnu.org/licenses/>.
 *
 */

package com.owncloud.android.ui.activity;

import android.accounts.Account;
import android.accounts.AccountManager;
import android.accounts.AuthenticatorException;
import android.annotation.TargetApi;
import android.support.v7.app.AlertDialog;
import android.content.BroadcastReceiver;
import android.content.ComponentName;
import android.content.ContentResolver;
import android.content.Context;
import android.content.DialogInterface;
import android.content.Intent;
import android.content.IntentFilter;
import android.content.ServiceConnection;
import android.content.SharedPreferences;
import android.content.SyncRequest;
import android.content.res.Resources.NotFoundException;
import android.database.Cursor;
import android.net.Uri;
import android.os.Build;
import android.os.Bundle;
import android.os.IBinder;
import android.preference.PreferenceManager;
import android.provider.OpenableColumns;
import android.support.v4.app.Fragment;
import android.support.v4.app.FragmentManager;
import android.support.v4.app.FragmentTransaction;
import android.support.v4.content.ContextCompat;
import android.support.v4.view.GravityCompat;
import android.view.Menu;
import android.view.MenuInflater;
import android.view.MenuItem;
import android.view.View;
import android.widget.ProgressBar;
import android.widget.RelativeLayout;
import android.widget.TextView;
import android.widget.Toast;

import com.owncloud.android.MainApp;
import com.owncloud.android.R;
import com.owncloud.android.datamodel.FileDataStorageManager;
import com.owncloud.android.datamodel.OCFile;
import com.owncloud.android.files.services.FileDownloader;
import com.owncloud.android.files.services.FileDownloader.FileDownloaderBinder;
import com.owncloud.android.files.services.FileUploader;
import com.owncloud.android.files.services.FileUploader.FileUploaderBinder;
import com.owncloud.android.lib.common.OwnCloudAccount;
import com.owncloud.android.lib.common.OwnCloudClient;
import com.owncloud.android.lib.common.OwnCloudClientManagerFactory;
import com.owncloud.android.lib.common.OwnCloudCredentials;
import com.owncloud.android.lib.common.accounts.AccountUtils.AccountNotFoundException;
import com.owncloud.android.lib.common.network.CertificateCombinedException;
import com.owncloud.android.lib.common.operations.RemoteOperation;
import com.owncloud.android.lib.common.operations.RemoteOperationResult;
import com.owncloud.android.lib.common.operations.RemoteOperationResult.ResultCode;
import com.owncloud.android.lib.common.utils.Log_OC;
import com.owncloud.android.operations.CreateFolderOperation;
import com.owncloud.android.operations.CreateShareOperation;
import com.owncloud.android.operations.MoveFileOperation;
import com.owncloud.android.operations.RefreshFolderOperation;
import com.owncloud.android.operations.RemoveFileOperation;
import com.owncloud.android.operations.RenameFileOperation;
import com.owncloud.android.operations.SynchronizeFileOperation;
import com.owncloud.android.operations.UnshareLinkOperation;
import com.owncloud.android.services.observer.FileObserverService;
import com.owncloud.android.syncadapter.FileSyncAdapter;
import com.owncloud.android.ui.dialog.ConfirmationDialogFragment;
import com.owncloud.android.ui.dialog.CreateFolderDialogFragment;
import com.owncloud.android.ui.dialog.SslUntrustedCertDialog;
import com.owncloud.android.ui.dialog.SslUntrustedCertDialog.OnSslUntrustedCertListener;
import com.owncloud.android.ui.dialog.UploadSourceDialogFragment;
import com.owncloud.android.ui.fragment.FileDetailFragment;
import com.owncloud.android.ui.fragment.FileFragment;
import com.owncloud.android.ui.fragment.OCFileListFragment;
import com.owncloud.android.ui.preview.PreviewImageActivity;
import com.owncloud.android.ui.preview.PreviewImageFragment;
import com.owncloud.android.ui.preview.PreviewMediaFragment;
import com.owncloud.android.ui.preview.PreviewTextFragment;
import com.owncloud.android.ui.preview.PreviewVideoActivity;
import com.owncloud.android.utils.DisplayUtils;
import com.owncloud.android.utils.ErrorMessageAdapter;
import com.owncloud.android.utils.FileStorageUtils;
import com.owncloud.android.utils.UriUtils;

import java.io.File;

import java.io.IOException;



/**
 * Displays, what files the user has available in his ownCloud.
 */

public class FileDisplayActivity extends HookActivity
        implements FileFragment.ContainerActivity,
        OnSslUntrustedCertListener, OnEnforceableRefreshListener {



    private SyncBroadcastReceiver mSyncBroadcastReceiver;
    private UploadFinishReceiver mUploadFinishReceiver;
    private DownloadFinishReceiver mDownloadFinishReceiver;
    private RemoteOperationResult mLastSslUntrustedServerResult = null;

    private boolean mDualPane;
    private View mLeftFragmentContainer;
    private View mRightFragmentContainer;
    private ProgressBar mProgressBar;

    private static final String KEY_WAITING_TO_PREVIEW = "WAITING_TO_PREVIEW";
    private static final String KEY_SYNC_IN_PROGRESS = "SYNC_IN_PROGRESS";
    private static final String KEY_WAITING_TO_SEND = "WAITING_TO_SEND";

    public static final String ACTION_DETAILS = "com.owncloud.android.ui.activity.action.DETAILS";

    public static final int ACTION_SELECT_CONTENT_FROM_APPS = 1;
    public static final int ACTION_SELECT_MULTIPLE_FILES = 2;
    public static final int ACTION_MOVE_FILES = 3;

    private static final String TAG = FileDisplayActivity.class.getSimpleName();

    private static final String TAG_LIST_OF_FILES = "LIST_OF_FILES";
    private static final String TAG_SECOND_FRAGMENT = "SECOND_FRAGMENT";

    private OCFile mWaitingToPreview;

    private boolean mSyncInProgress = false;

    private static String DIALOG_UNTRUSTED_CERT = "DIALOG_UNTRUSTED_CERT";
    private static String DIALOG_CREATE_FOLDER = "DIALOG_CREATE_FOLDER";
    private static String DIALOG_UPLOAD_SOURCE = "DIALOG_UPLOAD_SOURCE";
    private static String DIALOG_CERT_NOT_SAVED = "DIALOG_CERT_NOT_SAVED";

    private OCFile mWaitingToSend;

    
    @Override
    protected void onCreate(Bundle savedInstanceState) {
        Log_OC.v(TAG, "onCreate() start");

        super.onCreate(savedInstanceState); // this calls onAccountChanged() when ownCloud Account
                                            // is valid

        /// grant that FileObserverService is watching favorite files
        if (savedInstanceState == null) {
            Intent initObserversIntent = FileObserverService.makeInitIntent(this);
            startService(initObserversIntent);
        }

        /// Load of saved instance state
        if(savedInstanceState != null) {
            mWaitingToPreview = (OCFile) savedInstanceState.getParcelable(
                    FileDisplayActivity.KEY_WAITING_TO_PREVIEW);
            mSyncInProgress = savedInstanceState.getBoolean(KEY_SYNC_IN_PROGRESS);
            mWaitingToSend = (OCFile) savedInstanceState.getParcelable(
                    FileDisplayActivity.KEY_WAITING_TO_SEND);
        } else {
            mWaitingToPreview = null;
            mSyncInProgress = false;
            mWaitingToSend = null;
        }

        /// USER INTERFACE

        // Inflate and set the layout view
        setContentView(R.layout.files);
        
        // Navigation Drawer
        initDrawer();
<<<<<<< HEAD
=======

        mProgressBar = (ProgressBar) findViewById(R.id.progressBar);
        mProgressBar.setIndeterminateDrawable(
                ContextCompat.getDrawable(this,
                        R.drawable.actionbar_progress_indeterminate_horizontal));

>>>>>>> f626b136
        mDualPane = getResources().getBoolean(R.bool.large_land_layout);
        mLeftFragmentContainer = findViewById(R.id.left_fragment_container);
        mRightFragmentContainer = findViewById(R.id.right_fragment_container);
        if (savedInstanceState == null) {
            createMinFragments();
        }

        // Action bar setup
        getSupportActionBar().setHomeButtonEnabled(true);       // mandatory since Android ICS,
                                                                // according to the official
                                                                // documentation

        // enable ActionBar app icon to behave as action to toggle nav drawer
        //getSupportActionBar().setDisplayHomeAsUpEnabled(true);
        getSupportActionBar().setHomeButtonEnabled(true);

        mProgressBar.setIndeterminate(mSyncInProgress);
        // always AFTER setContentView(...) ; to work around bug in its implementation

        setBackgroundText();

        Log_OC.v(TAG, "onCreate() end");
    }

    @Override
    protected void onStart() {
        Log_OC.v(TAG, "onStart() start");
        super.onStart();
        Log_OC.v(TAG, "onStart() end");
    }

    @Override
    protected void onDestroy() {
        Log_OC.v(TAG, "onDestroy() start");
        super.onDestroy();
        Log_OC.v(TAG, "onDestroy() end");
    }

    /**
     * Called when the ownCloud {@link Account} associated to the Activity was just updated.
     */
    @Override
    protected void onAccountSet(boolean stateWasRecovered) {
        super.onAccountSet(stateWasRecovered);
        if (getAccount() != null) {
            /// Check whether the 'main' OCFile handled by the Activity is contained in the
            // current Account
            OCFile file = getFile();
            // get parent from path
            String parentPath = "";
            if (file != null) {
                if (file.isDown() && file.getLastSyncDateForProperties() == 0) {
                    // upload in progress - right now, files are not inserted in the local
                    // cache until the upload is successful get parent from path
                    parentPath = file.getRemotePath().substring(0,
                            file.getRemotePath().lastIndexOf(file.getFileName()));
                    if (getStorageManager().getFileByPath(parentPath) ==  null)
                        file = null; // not able to know the directory where the file is uploading
                } else {
                    file = getStorageManager().getFileByPath(file.getRemotePath());
                    // currentDir = null if not in the current Account
                }
            }
            if (file == null) {
                // fall back to root folder
                file = getStorageManager().getFileByPath(OCFile.ROOT_PATH);  // never returns null
            }
            setFile(file);

<<<<<<< HEAD
=======
            if (mAccountWasSet) {
                RelativeLayout navigationDrawerLayout = (RelativeLayout) findViewById(R.id.left_drawer);
                if (navigationDrawerLayout != null && getAccount() != null) {
                    TextView username = (TextView) navigationDrawerLayout.findViewById(R.id.drawer_username);
                    int lastAtPos = getAccount().name.lastIndexOf("@");
                    username.setText(getAccount().name.substring(0, lastAtPos));
                }
            }

>>>>>>> f626b136
            if (!stateWasRecovered) {
                Log_OC.d(TAG, "Initializing Fragments in onAccountChanged..");
                initFragmentsWithFile();
                if (file.isFolder()) {
                    startSyncFolderOperation(file, false);
                }

            } else {
                updateFragmentsVisibility(!file.isFolder());
                updateActionBarTitleAndHomeButton(file.isFolder() ? null : file);
            }
        }
    }

    private void createMinFragments() {
        OCFileListFragment listOfFiles = new OCFileListFragment();
        FragmentTransaction transaction = getSupportFragmentManager().beginTransaction();
        transaction.add(R.id.left_fragment_container, listOfFiles, TAG_LIST_OF_FILES);
        transaction.commit();
    }

    private void initFragmentsWithFile() {
        if (getAccount() != null && getFile() != null) {
            /// First fragment
            OCFileListFragment listOfFiles = getListOfFilesFragment();
            if (listOfFiles != null) {
                listOfFiles.listDirectory(getCurrentDir());
                // TODO Enable when "On Device" is recovered
                // listOfFiles.listDirectory(getCurrentDir(), MainApp.getOnlyOnDevice());

            } else {
                Log_OC.e(TAG, "Still have a chance to lose the initializacion of list fragment >(");
            }

            /// Second fragment
            OCFile file = getFile();
            Fragment secondFragment = chooseInitialSecondFragment(file);
            if (secondFragment != null) {
                setSecondFragment(secondFragment);
                updateFragmentsVisibility(true);
                updateActionBarTitleAndHomeButton(file);

            } else {
                cleanSecondFragment();
                if (file.isDown() && PreviewTextFragment.canBePreviewed(file))
                    startTextPreview(file);
            }

        } else {
            Log_OC.wtf(TAG, "initFragments() called with invalid NULLs!");
            if (getAccount() == null) {
                Log_OC.wtf(TAG, "\t account is NULL");
            }
            if (getFile() == null) {
                Log_OC.wtf(TAG, "\t file is NULL");
            }
        }
    }

    private Fragment chooseInitialSecondFragment(OCFile file) {
        Fragment secondFragment = null;
        if (file != null && !file.isFolder()) {
            if (file.isDown() && PreviewMediaFragment.canBePreviewed(file)
                    && file.getLastSyncDateForProperties() > 0  // temporal fix
                    ) {
                int startPlaybackPosition =
                        getIntent().getIntExtra(PreviewVideoActivity.EXTRA_START_POSITION, 0);
                boolean autoplay =
                        getIntent().getBooleanExtra(PreviewVideoActivity.EXTRA_AUTOPLAY, true);
                secondFragment = new PreviewMediaFragment(file, getAccount(),
                        startPlaybackPosition, autoplay);

            } else if (file.isDown() && PreviewTextFragment.canBePreviewed(file)) {
                secondFragment = null;
            } else {
            secondFragment = FileDetailFragment.newInstance(file, getAccount());
        }
        }
        return secondFragment;
    }


    /**
     * Replaces the second fragment managed by the activity with the received as
     * a parameter.
     * <p/>
     * Assumes never will be more than two fragments managed at the same time.
     *
     * @param fragment New second Fragment to set.
     */
    private void setSecondFragment(Fragment fragment) {
        FragmentTransaction transaction = getSupportFragmentManager().beginTransaction();
        transaction.replace(R.id.right_fragment_container, fragment, TAG_SECOND_FRAGMENT);
        transaction.commit();
    }


    private void updateFragmentsVisibility(boolean existsSecondFragment) {
        if (mDualPane) {
            if (mLeftFragmentContainer.getVisibility() != View.VISIBLE) {
                mLeftFragmentContainer.setVisibility(View.VISIBLE);
            }
            if (mRightFragmentContainer.getVisibility() != View.VISIBLE) {
                mRightFragmentContainer.setVisibility(View.VISIBLE);
            }

        } else if (existsSecondFragment) {
            if (mLeftFragmentContainer.getVisibility() != View.GONE) {
                mLeftFragmentContainer.setVisibility(View.GONE);
            }
            if (mRightFragmentContainer.getVisibility() != View.VISIBLE) {
                mRightFragmentContainer.setVisibility(View.VISIBLE);
            }

        } else {
            if (mLeftFragmentContainer.getVisibility() != View.VISIBLE) {
                mLeftFragmentContainer.setVisibility(View.VISIBLE);
            }
            if (mRightFragmentContainer.getVisibility() != View.GONE) {
                mRightFragmentContainer.setVisibility(View.GONE);
            }
        }
    }


    private OCFileListFragment getListOfFilesFragment() {
        Fragment listOfFiles = getSupportFragmentManager().findFragmentByTag(
                FileDisplayActivity.TAG_LIST_OF_FILES);
        if (listOfFiles != null) {
            return (OCFileListFragment) listOfFiles;
        }
        Log_OC.wtf(TAG, "Access to unexisting list of files fragment!!");
        return null;
    }

    public FileFragment getSecondFragment() {
        Fragment second = getSupportFragmentManager().findFragmentByTag(
                FileDisplayActivity.TAG_SECOND_FRAGMENT);
        if (second != null) {
            return (FileFragment) second;
        }
        return null;
    }

    protected void cleanSecondFragment() {
        Fragment second = getSecondFragment();
        if (second != null) {
            FragmentTransaction tr = getSupportFragmentManager().beginTransaction();
            tr.remove(second);
            tr.commit();
        }
        updateFragmentsVisibility(false);
        updateActionBarTitleAndHomeButton(null);
    }

    protected void refreshListOfFilesFragment() {
        OCFileListFragment fileListFragment = getListOfFilesFragment();
        if (fileListFragment != null) {
            fileListFragment.listDirectory();
            // TODO Enable when "On Device" is recovered ?
            // fileListFragment.listDirectory(MainApp.getOnlyOnDevice());
        }
    }

    protected void refreshSecondFragment(String downloadEvent, String downloadedRemotePath,
                                         boolean success) {
        FileFragment secondFragment = getSecondFragment();
        boolean waitedPreview = (mWaitingToPreview != null &&
                mWaitingToPreview.getRemotePath().equals(downloadedRemotePath));
        if (secondFragment != null && secondFragment instanceof FileDetailFragment) {
            FileDetailFragment detailsFragment = (FileDetailFragment) secondFragment;
            OCFile fileInFragment = detailsFragment.getFile();
            if (fileInFragment != null &&
                    !downloadedRemotePath.equals(fileInFragment.getRemotePath())) {
                // the user browsed to other file ; forget the automatic preview 
                mWaitingToPreview = null;

            } else if (downloadEvent.equals(FileDownloader.getDownloadAddedMessage())) {
                // grant that the right panel updates the progress bar
                detailsFragment.listenForTransferProgress();
                detailsFragment.updateFileDetails(true, false);

            } else if (downloadEvent.equals(FileDownloader.getDownloadFinishMessage())) {
                //  update the right panel
                boolean detailsFragmentChanged = false;
                if (waitedPreview) {
                    if (success) {
                        mWaitingToPreview = getStorageManager().getFileById(
                                mWaitingToPreview.getFileId());   // update the file from database,
                                                                  // for the local storage path
                        if (PreviewMediaFragment.canBePreviewed(mWaitingToPreview)) {
                            startMediaPreview(mWaitingToPreview, 0, true);
                            detailsFragmentChanged = true;
                        } else if (PreviewTextFragment.canBePreviewed(mWaitingToPreview)) {
                            startTextPreview(mWaitingToPreview);
                            detailsFragmentChanged = true;
                        } else {
                            getFileOperationsHelper().openFile(mWaitingToPreview);
                        }
                    }
                    mWaitingToPreview = null;
                }
                if (!detailsFragmentChanged) {
                    detailsFragment.updateFileDetails(false, (success));
                }
            }
        }
    }

    @Override
    public boolean onPrepareOptionsMenu(Menu menu) {
        boolean drawerOpen = mDrawerLayout.isDrawerOpen(GravityCompat.START);
        menu.findItem(R.id.action_upload).setVisible(!drawerOpen);
        menu.findItem(R.id.action_create_dir).setVisible(!drawerOpen);
        menu.findItem(R.id.action_sort).setVisible(!drawerOpen);
        menu.findItem(R.id.action_sync_account).setVisible(!drawerOpen);
        
        return super.onPrepareOptionsMenu(menu);
    }

    @Override
    public boolean onCreateOptionsMenu(Menu menu) {
        MenuInflater inflater = getMenuInflater();
        inflater.inflate(R.menu.main_menu, menu);
        return true;
    }
    

    @Override
    public boolean onOptionsItemSelected(MenuItem item) {
        boolean retval = true;
        switch (item.getItemId()) {
            case R.id.action_create_dir: {
                CreateFolderDialogFragment dialog =
                        CreateFolderDialogFragment.newInstance(getCurrentDir());
                dialog.show(getSupportFragmentManager(), DIALOG_CREATE_FOLDER);
                break;
            }

            case R.id.action_sync_account: {
                startSynchronization();
                break;
            }
            case R.id.action_upload: {
                UploadSourceDialogFragment dialog =
                        UploadSourceDialogFragment.newInstance(getAccount());
                dialog.show(getSupportFragmentManager(), DIALOG_UPLOAD_SOURCE);
                break;
            }
            case android.R.id.home: {
                FileFragment second = getSecondFragment();
                OCFile currentDir = getCurrentDir();
                if (mDrawerLayout.isDrawerOpen(GravityCompat.START)) {
                    mDrawerLayout.closeDrawer(GravityCompat.START);
                } else if((currentDir != null && currentDir.getParentId() != 0) ||
                        (second != null && second.getFile() != null)) {
                    onBackPressed();

                } else {
                    mDrawerLayout.openDrawer(GravityCompat.START);
                }
                break;
            }
            case R.id.action_sort: {
                SharedPreferences appPreferences = PreferenceManager
                        .getDefaultSharedPreferences(this);

                // Read sorting order, default to sort by name ascending
                Integer sortOrder = appPreferences
                        .getInt("sortOrder", FileStorageUtils.SORT_NAME);

                AlertDialog.Builder builder = new AlertDialog.Builder(this);
                builder.setTitle(R.string.actionbar_sort_title)
                        .setSingleChoiceItems(R.array.actionbar_sortby, sortOrder ,
                                new DialogInterface.OnClickListener() {
                            public void onClick(DialogInterface dialog, int which) {
                                switch (which){
                                    case 0:
                                        sortByName(true);
                                        break;
                                    case 1:
                                        sortByDate(false);
                                        break;
                                }

                                dialog.dismiss();
                            }
                        });
                builder.create().show();
                break;
            }
        default:
            retval = super.onOptionsItemSelected(item);
        }
        return retval;
    }

    private void startSynchronization() {
        Log_OC.d(TAG, "Got to start sync");
        if (android.os.Build.VERSION.SDK_INT < android.os.Build.VERSION_CODES.KITKAT) {
            Log_OC.d(TAG, "Canceling all syncs for " + MainApp.getAuthority());
            ContentResolver.cancelSync(null, MainApp.getAuthority());
            // cancel the current synchronizations of any ownCloud account
            Bundle bundle = new Bundle();
            bundle.putBoolean(ContentResolver.SYNC_EXTRAS_MANUAL, true);
            bundle.putBoolean(ContentResolver.SYNC_EXTRAS_EXPEDITED, true);
            Log_OC.d(TAG, "Requesting sync for " + getAccount().name + " at " +
                    MainApp.getAuthority());
            ContentResolver.requestSync(
                    getAccount(),
                    MainApp.getAuthority(), bundle);
        } else {
            Log_OC.d(TAG, "Requesting sync for " + getAccount().name + " at " +
                    MainApp.getAuthority() + " with new API");
            SyncRequest.Builder builder = new SyncRequest.Builder();
            builder.setSyncAdapter(getAccount(), MainApp.getAuthority());
            builder.setExpedited(true);
            builder.setManual(true);
            builder.syncOnce();

            // Fix bug in Android Lollipop when you click on refresh the whole account
            Bundle extras = new Bundle();
            builder.setExtras(extras);

            SyncRequest request = builder.build();
            ContentResolver.requestSync(request);
        }
    }

    /**
     * Called, when the user selected something for uploading
     *
     */
    @TargetApi(Build.VERSION_CODES.JELLY_BEAN)
    @Override
    protected void onActivityResult(int requestCode, int resultCode, Intent data) {

        if (requestCode == ACTION_SELECT_CONTENT_FROM_APPS && (resultCode == RESULT_OK ||
                resultCode == UploadFilesActivity.RESULT_OK_AND_MOVE)) {
            //getClipData is only supported on api level 16+, Jelly Bean
            if (data.getData() == null && Build.VERSION.SDK_INT >= Build.VERSION_CODES.JELLY_BEAN){
                for( int i = 0; i < data.getClipData().getItemCount(); i++){
                    Intent intent = new Intent();
                    intent.setData(data.getClipData().getItemAt(i).getUri());
                    requestSimpleUpload(intent, resultCode);
                }
            }else {
                requestSimpleUpload(data, resultCode);
            }
        } else if (requestCode == ACTION_SELECT_MULTIPLE_FILES && (resultCode == RESULT_OK ||
                resultCode == UploadFilesActivity.RESULT_OK_AND_MOVE)) {
            requestMultipleUpload(data, resultCode);

        } else if (requestCode == ACTION_MOVE_FILES && resultCode == RESULT_OK) {

            final Intent fData = data;
            final int fResultCode = resultCode;
            getHandler().postDelayed(
                    new Runnable() {
                        @Override
                        public void run() {
                            requestMoveOperation(fData, fResultCode);
                        }
                    },
                    DELAY_TO_REQUEST_OPERATION_ON_ACTIVITY_RESULTS
            );

        } else {
            super.onActivityResult(requestCode, resultCode, data);
        }

    }

    private void requestMultipleUpload(Intent data, int resultCode) {
        String[] filePaths = data.getStringArrayExtra(UploadFilesActivity.EXTRA_CHOSEN_FILES);
        if (filePaths != null) {
            String[] remotePaths = new String[filePaths.length];
            String remotePathBase = getCurrentDir().getRemotePath();
            for (int j = 0; j< remotePaths.length; j++) {
                remotePaths[j] = remotePathBase + (new File(filePaths[j])).getName();
            }

            Intent i = new Intent(this, FileUploader.class);
            i.putExtra(FileUploader.KEY_ACCOUNT, getAccount());
            i.putExtra(FileUploader.KEY_LOCAL_FILE, filePaths);
            i.putExtra(FileUploader.KEY_REMOTE_FILE, remotePaths);
            i.putExtra(FileUploader.KEY_UPLOAD_TYPE, FileUploader.UPLOAD_MULTIPLE_FILES);
            if (resultCode == UploadFilesActivity.RESULT_OK_AND_MOVE)
                i.putExtra(FileUploader.KEY_LOCAL_BEHAVIOUR, FileUploader.LOCAL_BEHAVIOUR_MOVE);
            startService(i);

        } else {
            Log_OC.d(TAG, "User clicked on 'Update' with no selection");
            Toast t = Toast.makeText(this, getString(R.string.filedisplay_no_file_selected),
                    Toast.LENGTH_LONG);
            t.show();
            return;
        }
    }


    private void requestSimpleUpload(Intent data, int resultCode) {
        String filePath = null;
        String mimeType = null;

        Uri selectedImageUri = data.getData();

        try {
            mimeType = getContentResolver().getType(selectedImageUri);

            String fileManagerString = selectedImageUri.getPath();
            String selectedImagePath = UriUtils.getLocalPath(selectedImageUri, this);

            if (selectedImagePath != null)
                filePath = selectedImagePath;
            else
                filePath = fileManagerString;

        } catch (Exception e) {
            Log_OC.e(TAG, "Unexpected exception when trying to read the result of " +
                    "Intent.ACTION_GET_CONTENT", e);

        } finally {
            if (filePath == null) {
                Log_OC.e(TAG, "Couldn't resolve path to file");
                Toast t = Toast.makeText(
                        this, getString(R.string.filedisplay_unexpected_bad_get_content),
                        Toast.LENGTH_LONG
                );
                t.show();
                return;
            }
        }

        Intent i = new Intent(this, FileUploader.class);
        i.putExtra(FileUploader.KEY_ACCOUNT, getAccount());
        OCFile currentDir = getCurrentDir();
        String remotePath =  (currentDir != null) ? currentDir.getRemotePath() : OCFile.ROOT_PATH;

        if (filePath.startsWith(UriUtils.URI_CONTENT_SCHEME)) {
            Cursor cursor = getContentResolver().query(Uri.parse(filePath), null, null, null, null);
            try {
                if (cursor != null && cursor.moveToFirst()) {
                    String displayName = cursor.getString(cursor.getColumnIndex(
                            OpenableColumns.DISPLAY_NAME));
                    Log_OC.v(TAG, "Display Name: " + displayName );

                    displayName.replace(File.separatorChar, '_');
                    displayName.replace(File.pathSeparatorChar, '_');
                    remotePath += displayName + DisplayUtils.getComposedFileExtension(filePath);

                }
                // and what happens in case of error?; wrong target name for the upload
            } finally {
                cursor.close();
            }

        } else {
            remotePath += new File(filePath).getName();
        }

        i.putExtra(FileUploader.KEY_LOCAL_FILE, filePath);
        i.putExtra(FileUploader.KEY_REMOTE_FILE, remotePath);
        i.putExtra(FileUploader.KEY_MIME_TYPE, mimeType);
        i.putExtra(FileUploader.KEY_UPLOAD_TYPE, FileUploader.UPLOAD_SINGLE_FILE);
        if (resultCode == UploadFilesActivity.RESULT_OK_AND_MOVE)
        i.putExtra(FileUploader.KEY_LOCAL_BEHAVIOUR, FileUploader.LOCAL_BEHAVIOUR_MOVE);
        startService(i);
    }

    /**
     * Request the operation for moving the file/folder from one path to another
     *
     * @param data       Intent received
     * @param resultCode Result code received
     */
    private void requestMoveOperation(Intent data, int resultCode) {
        OCFile folderToMoveAt = (OCFile) data.getParcelableExtra(FolderPickerActivity.EXTRA_FOLDER);
        OCFile targetFile = (OCFile) data.getParcelableExtra(FolderPickerActivity.EXTRA_FILE);
        getFileOperationsHelper().moveFile(folderToMoveAt, targetFile);
    }

    @Override
    public void onBackPressed() {
<<<<<<< HEAD
        OCFileListFragment listOfFiles = getListOfFilesFragment();
        if (mDualPane || getSecondFragment() == null) {
            OCFile currentDir = getCurrentDir();
            if (currentDir == null || currentDir.getParentId() == FileDataStorageManager.ROOT_PARENT_ID) {
                finish();
                return;
=======
        if (!isDrawerOpen()){
            OCFileListFragment listOfFiles = getListOfFilesFragment();
            if (mDualPane || getSecondFragment() == null) {
                OCFile currentDir = getCurrentDir();
                if (currentDir == null || currentDir.getParentId() == FileDataStorageManager.ROOT_PARENT_ID) {
                    finish();
                    return;
                }
                if (listOfFiles != null) {  // should never be null, indeed
                    listOfFiles.onBrowseUp();
                }
>>>>>>> f626b136
            }
            if (listOfFiles != null) {  // should never be null, indeed
                setFile(listOfFiles.getCurrentFile());
            }
            cleanSecondFragment();
        } else {
            super.onBackPressed();
        }
    }

    @Override
    protected void onSaveInstanceState(Bundle outState) {
        // responsibility of restore is preferred in onCreate() before than in
        // onRestoreInstanceState when there are Fragments involved
        Log_OC.v(TAG, "onSaveInstanceState() start");
        super.onSaveInstanceState(outState);
        outState.putParcelable(FileDisplayActivity.KEY_WAITING_TO_PREVIEW, mWaitingToPreview);
        outState.putBoolean(FileDisplayActivity.KEY_SYNC_IN_PROGRESS, mSyncInProgress);
        //outState.putBoolean(FileDisplayActivity.KEY_REFRESH_SHARES_IN_PROGRESS,
        // mRefreshSharesInProgress);
        outState.putParcelable(FileDisplayActivity.KEY_WAITING_TO_SEND, mWaitingToSend);

        Log_OC.v(TAG, "onSaveInstanceState() end");
    }


    @Override
    protected void onResume() {
        Log_OC.v(TAG, "onResume() start");
        super.onResume();
        // refresh Navigation Drawer account list
        mNavigationDrawerAdapter.updateAccountList();

        // refresh list of files
        refreshListOfFilesFragment();

        // Listen for sync messages
        IntentFilter syncIntentFilter = new IntentFilter(FileSyncAdapter.EVENT_FULL_SYNC_START);
        syncIntentFilter.addAction(FileSyncAdapter.EVENT_FULL_SYNC_END);
        syncIntentFilter.addAction(FileSyncAdapter.EVENT_FULL_SYNC_FOLDER_CONTENTS_SYNCED);
        syncIntentFilter.addAction(RefreshFolderOperation.EVENT_SINGLE_FOLDER_CONTENTS_SYNCED);
        syncIntentFilter.addAction(RefreshFolderOperation.EVENT_SINGLE_FOLDER_SHARES_SYNCED);
        mSyncBroadcastReceiver = new SyncBroadcastReceiver();
        registerReceiver(mSyncBroadcastReceiver, syncIntentFilter);
        //LocalBroadcastManager.getInstance(this).registerReceiver(mSyncBroadcastReceiver,
        // syncIntentFilter);

        // Listen for upload messages
        IntentFilter uploadIntentFilter = new IntentFilter(FileUploader.getUploadFinishMessage());
        mUploadFinishReceiver = new UploadFinishReceiver();
        registerReceiver(mUploadFinishReceiver, uploadIntentFilter);

        // Listen for download messages
        IntentFilter downloadIntentFilter = new IntentFilter(
                FileDownloader.getDownloadAddedMessage());
        downloadIntentFilter.addAction(FileDownloader.getDownloadFinishMessage());
        mDownloadFinishReceiver = new DownloadFinishReceiver();
        registerReceiver(mDownloadFinishReceiver, downloadIntentFilter);
        Log_OC.v(TAG, "onResume() end");

    }


    @Override
    protected void onPause() {
        Log_OC.v(TAG, "onPause() start");
        if (mSyncBroadcastReceiver != null) {
            unregisterReceiver(mSyncBroadcastReceiver);
            //LocalBroadcastManager.getInstance(this).unregisterReceiver(mSyncBroadcastReceiver);
            mSyncBroadcastReceiver = null;
        }
        if (mUploadFinishReceiver != null) {
            unregisterReceiver(mUploadFinishReceiver);
            mUploadFinishReceiver = null;
        }
        if (mDownloadFinishReceiver != null) {
            unregisterReceiver(mDownloadFinishReceiver);
            mDownloadFinishReceiver = null;
        }

        super.onPause();
        Log_OC.v(TAG, "onPause() end");
    }


    private class SyncBroadcastReceiver extends BroadcastReceiver {

        /**
         * {@link BroadcastReceiver} to enable syncing feedback in UI
         */
        @Override
        public void onReceive(Context context, Intent intent) {
            try {
                String event = intent.getAction();
                Log_OC.d(TAG, "Received broadcast " + event);
                String accountName = intent.getStringExtra(FileSyncAdapter.EXTRA_ACCOUNT_NAME);
                String synchFolderRemotePath =
                        intent.getStringExtra(FileSyncAdapter.EXTRA_FOLDER_PATH);
                RemoteOperationResult synchResult =
                        (RemoteOperationResult)intent.getSerializableExtra(
                                FileSyncAdapter.EXTRA_RESULT);
                boolean sameAccount = (getAccount() != null &&
                        accountName.equals(getAccount().name) && getStorageManager() != null);

                if (sameAccount) {

                    if (FileSyncAdapter.EVENT_FULL_SYNC_START.equals(event)) {
                        mSyncInProgress = true;

                    } else {
                        OCFile currentFile = (getFile() == null) ? null :
                                getStorageManager().getFileByPath(getFile().getRemotePath());
                        OCFile currentDir = (getCurrentDir() == null) ? null :
                                getStorageManager().getFileByPath(getCurrentDir().getRemotePath());
    
                        if (currentDir == null) {
                            // current folder was removed from the server 
                            Toast.makeText( FileDisplayActivity.this, 
                                            String.format(
                                                    getString(R.string.
                                                            sync_current_folder_was_removed),
                                                   synchFolderRemotePath),
                                            Toast.LENGTH_LONG)
                                .show();

                            browseToRoot();

                        } else {
                            if (currentFile == null && !getFile().isFolder()) {
                                // currently selected file was removed in the server, and now we
                                // know it
                                cleanSecondFragment();
                                currentFile = currentDir;
                            }

                            if (synchFolderRemotePath != null &&
                                    currentDir.getRemotePath().equals(synchFolderRemotePath)) {
                                OCFileListFragment fileListFragment = getListOfFilesFragment();
                                if (fileListFragment != null) {
                                    fileListFragment.listDirectory();
                                    // TODO Enable when "On Device" is recovered ?
                                    // fileListFragment.listDirectory(currentDir,
                                    // MainApp.getOnlyOnDevice());
                                }
                            }
                            setFile(currentFile);
                        }

                        mSyncInProgress = (!FileSyncAdapter.EVENT_FULL_SYNC_END.equals(event) &&
                                !RefreshFolderOperation.EVENT_SINGLE_FOLDER_SHARES_SYNCED
                                        .equals(event));
                                
                        if (RefreshFolderOperation.EVENT_SINGLE_FOLDER_CONTENTS_SYNCED.
                                    equals(event) &&/// TODO refactor and make common
                                synchResult != null && !synchResult.isSuccess() &&
                                (synchResult.getCode() == ResultCode.UNAUTHORIZED ||
                                        synchResult.isIdPRedirection() ||
                                        (synchResult.isException() && synchResult.getException()
                                                instanceof AuthenticatorException))) {


                            try {
                                OwnCloudClient client;
                                OwnCloudAccount ocAccount =
                                        new OwnCloudAccount(getAccount(), context);
                                client = (OwnCloudClientManagerFactory.getDefaultSingleton().
                                        removeClientFor(ocAccount));
                                if (client != null) {
                                    OwnCloudCredentials cred = client.getCredentials();
                                    if (cred != null) {
                                        AccountManager am = AccountManager.get(context);
                                        if (cred.authTokenExpires()) {
                                            am.invalidateAuthToken(
                                                    getAccount().type,
                                                    cred.getAuthToken()
                                            );
                                        } else {
                                            am.clearPassword(getAccount());
                                        }
                                    }
                                }
                                requestCredentialsUpdate();

                            } catch (AccountNotFoundException e) {
                                Log_OC.e(TAG, "Account " + getAccount() + " was removed!", e);
                            }

                        }
                    }
                    removeStickyBroadcast(intent);
                    Log_OC.d(TAG, "Setting progress visibility to " + mSyncInProgress);
                    mProgressBar.setIndeterminate(mSyncInProgress);
                    //mProgressBar.setVisibility((mSyncInProgress) ? View.VISIBLE : View.INVISIBLE);
                    //setSupportProgressBarIndeterminateVisibility(mSyncInProgress
                    /*|| mRefreshSharesInProgress*/ //);

                    setBackgroundText();

                }

                if (synchResult != null) {
                    if (synchResult.getCode().equals(
                            RemoteOperationResult.ResultCode.SSL_RECOVERABLE_PEER_UNVERIFIED)) {
                        mLastSslUntrustedServerResult = synchResult;
                    }
                }
            } catch (RuntimeException e) {
                // avoid app crashes after changing the serial id of RemoteOperationResult 
                // in owncloud library with broadcast notifications pending to process
                removeStickyBroadcast(intent);
            }
        }
    }

    /**
     * Show a text message on screen view for notifying user if content is
     * loading or folder is empty
     */
    private void setBackgroundText() {
        OCFileListFragment ocFileListFragment = getListOfFilesFragment();
        if (ocFileListFragment != null) {
            int message = R.string.file_list_loading;
            if (!mSyncInProgress) {
                // In case file list is empty
                message = R.string.file_list_empty;
            }
            ocFileListFragment.setMessageForEmptyList(getString(message));
        } else {
            Log_OC.e(TAG, "OCFileListFragment is null");
        }
    }

    /**
     * Once the file upload has finished -> update view
     */
    private class UploadFinishReceiver extends BroadcastReceiver {
        /**
         * Once the file upload has finished -> update view
         *
         * @author David A. Velasco
         * {@link BroadcastReceiver} to enable upload feedback in UI
         */
        @Override
        public void onReceive(Context context, Intent intent) {
            try {
                String uploadedRemotePath = intent.getStringExtra(FileDownloader.EXTRA_REMOTE_PATH);
                String accountName = intent.getStringExtra(FileUploader.ACCOUNT_NAME);
                boolean sameAccount = getAccount() != null && accountName.equals(getAccount().name);
                OCFile currentDir = getCurrentDir();
                boolean isDescendant = (currentDir != null) && (uploadedRemotePath != null) &&
                        (uploadedRemotePath.startsWith(currentDir.getRemotePath()));

                if (sameAccount && isDescendant) {
                    refreshListOfFilesFragment();
                }
                boolean uploadWasFine = intent.getBooleanExtra(FileUploader.EXTRA_UPLOAD_RESULT,
                        false);
                boolean renamedInUpload = getFile().getRemotePath().
                        equals(intent.getStringExtra(FileUploader.EXTRA_OLD_REMOTE_PATH));
                boolean sameFile = getFile().getRemotePath().equals(uploadedRemotePath) ||
                        renamedInUpload;
                FileFragment details = getSecondFragment();
                boolean detailFragmentIsShown = (details != null &&
                        details instanceof FileDetailFragment);

                if (sameAccount && sameFile && detailFragmentIsShown) {
                    if (uploadWasFine) {
                        setFile(getStorageManager().getFileByPath(uploadedRemotePath));
                    }
                    if (renamedInUpload) {
                        String newName = (new File(uploadedRemotePath)).getName();
                        Toast msg = Toast.makeText(
                                context,
                                String.format(
                                        getString(R.string.filedetails_renamed_in_upload_msg),
                                        newName),
                                Toast.LENGTH_LONG);
                        msg.show();
                    }
                    if (uploadWasFine || getFile().fileExists()) {
                        ((FileDetailFragment) details).updateFileDetails(false, true);
                    } else {
                        cleanSecondFragment();
                    }

                    // Force the preview if the file is an image or text file
                    if (uploadWasFine) {
                        OCFile ocFile = getFile();
                        if (PreviewImageFragment.canBePreviewed(ocFile))
                            startImagePreview(getFile());
                        else if (PreviewTextFragment.canBePreviewed(ocFile))
                            startTextPreview(ocFile);
                        // TODO what about other kind of previews?
                    }
                }

<<<<<<< HEAD
=======
                mProgressBar.setIndeterminate(false);
>>>>>>> f626b136
            } finally {
                if (intent != null) {
                    removeStickyBroadcast(intent);
                }
            }

        }

    }


    /**
     * Class waiting for broadcast events from the {@link FileDownloader} service.
     *
     * Updates the UI when a download is started or finished, provided that it is relevant for the
     * current folder.
     */
    private class DownloadFinishReceiver extends BroadcastReceiver {

        //int refreshCounter = 0;
        @Override
        public void onReceive(Context context, Intent intent) {
            try {
                boolean sameAccount = isSameAccount(context, intent);
                String downloadedRemotePath =
                        intent.getStringExtra(FileDownloader.EXTRA_REMOTE_PATH);
                boolean isDescendant = isDescendant(downloadedRemotePath);

                if (sameAccount && isDescendant) {
                    String linkedToRemotePath =
                            intent.getStringExtra(FileDownloader.EXTRA_LINKED_TO_PATH);
                    if (linkedToRemotePath == null || isAscendant(linkedToRemotePath)) {
                        //Log_OC.v(TAG, "refresh #" + ++refreshCounter);
                        refreshListOfFilesFragment();
                    }
                    refreshSecondFragment(
                            intent.getAction(),
                            downloadedRemotePath,
                            intent.getBooleanExtra(FileDownloader.EXTRA_DOWNLOAD_RESULT, false)
                    );
                }

                if (mWaitingToSend != null) {
                    mWaitingToSend =
                            getStorageManager().getFileByPath(mWaitingToSend.getRemotePath());
                    if (mWaitingToSend.isDown()) {
                        sendDownloadedFile();
                    }
                }

            } finally {
                if (intent != null) {
                    removeStickyBroadcast(intent);
                }
            }
        }

        private boolean isDescendant(String downloadedRemotePath) {
            OCFile currentDir = getCurrentDir();
            return (
                currentDir != null &&
                downloadedRemotePath != null &&
                downloadedRemotePath.startsWith(currentDir.getRemotePath())
            );
        }

        private boolean isAscendant(String linkedToRemotePath) {
            OCFile currentDir = getCurrentDir();
            return (
                currentDir != null &&
                currentDir.getRemotePath().startsWith(linkedToRemotePath)
            );
        }

        private boolean isSameAccount(Context context, Intent intent) {
            String accountName = intent.getStringExtra(FileDownloader.ACCOUNT_NAME);
            return (accountName != null && getAccount() != null &&
                    accountName.equals(getAccount().name));
        }
    }


    public void browseToRoot() {
        OCFileListFragment listOfFiles = getListOfFilesFragment();
        if (listOfFiles != null) {  // should never be null, indeed
            OCFile root = getStorageManager().getFileByPath(OCFile.ROOT_PATH);
            listOfFiles.listDirectory(root);
            // TODO Enable when "On Device" is recovered ?
            // listOfFiles.listDirectory(root, MainApp.getOnlyOnDevice());
            setFile(listOfFiles.getCurrentFile());
            startSyncFolderOperation(root, false);
        }
        cleanSecondFragment();
    }


    /**
     * {@inheritDoc}
     * <p/>
     * Updates action bar and second fragment, if in dual pane mode.
     */
    @Override
    public void onBrowsedDownTo(OCFile directory) {
        setFile(directory);
        cleanSecondFragment();
        // Sync Folder
        startSyncFolderOperation(directory, false);
    }

    /**
     * Shows the information of the {@link OCFile} received as a
     * parameter in the second fragment.
     *
     * @param file {@link OCFile} whose details will be shown
     */
    @Override
    public void showDetails(OCFile file) {
        Fragment detailFragment = FileDetailFragment.newInstance(file, getAccount());
        setSecondFragment(detailFragment);
        updateFragmentsVisibility(true);
        updateActionBarTitleAndHomeButton(file);
        setFile(file);
    }

    @Override
    protected void updateActionBarTitleAndHomeButton(OCFile chosenFile) {
        if (mDualPane) {
            // in dual pane mode, keep the focus of title an action bar in the current folder
            super.updateActionBarTitleAndHomeButton(getCurrentDir());

        } else {
            super.updateActionBarTitleAndHomeButton(chosenFile);
        }

    }

    @Override
    protected ServiceConnection newTransferenceServiceConnection() {
        return new ListServiceConnection();
    }

    /**
     * Defines callbacks for service binding, passed to bindService()
     */
    private class ListServiceConnection implements ServiceConnection {

        @Override
        public void onServiceConnected(ComponentName component, IBinder service) {
            if (component.equals(new ComponentName(
                    FileDisplayActivity.this, FileDownloader.class))) {
                Log_OC.d(TAG, "Download service connected");
                mDownloaderBinder = (FileDownloaderBinder) service;
                if (mWaitingToPreview != null)
                    if (getStorageManager() != null) {
                         // update the file
                        mWaitingToPreview =
                                getStorageManager().getFileById(mWaitingToPreview.getFileId());
                        if (!mWaitingToPreview.isDown()) {
                            requestForDownload();
                        }
                    }

            } else if (component.equals(new ComponentName(FileDisplayActivity.this,
                    FileUploader.class))) {
                Log_OC.d(TAG, "Upload service connected");
                mUploaderBinder = (FileUploaderBinder) service;
            } else {
                return;
            }
            // a new chance to get the mDownloadBinder through
            // getFileDownloadBinder() - THIS IS A MESS
            OCFileListFragment listOfFiles = getListOfFilesFragment();
            if (listOfFiles != null) {
                listOfFiles.listDirectory();
                // TODO Enable when "On Device" is recovered ?
                // listOfFiles.listDirectory(MainApp.getOnlyOnDevice());
            }
            FileFragment secondFragment = getSecondFragment();
            if (secondFragment != null && secondFragment instanceof FileDetailFragment) {
                FileDetailFragment detailFragment = (FileDetailFragment) secondFragment;
                detailFragment.listenForTransferProgress();
                detailFragment.updateFileDetails(false, false);
            }
        }

        @Override
        public void onServiceDisconnected(ComponentName component) {
            if (component.equals(new ComponentName(FileDisplayActivity.this,
                    FileDownloader.class))) {
                Log_OC.d(TAG, "Download service disconnected");
                mDownloaderBinder = null;
            } else if (component.equals(new ComponentName(FileDisplayActivity.this,
                    FileUploader.class))) {
                Log_OC.d(TAG, "Upload service disconnected");
                mUploaderBinder = null;
            }
        }
    }

    @Override
    public void onSavedCertificate() {
        startSyncFolderOperation(getCurrentDir(), false);
    }


    @Override
    public void onFailedSavingCertificate() {
        ConfirmationDialogFragment dialog = ConfirmationDialogFragment.newInstance(
                R.string.ssl_validator_not_saved, new String[]{}, R.string.common_ok, -1, -1
        );
        dialog.show(getSupportFragmentManager(), DIALOG_CERT_NOT_SAVED);
    }

    @Override
    public void onCancelCertificate() {
        // nothing to do
    }

    /**
     * Updates the view associated to the activity after the finish of some operation over files
     * in the current account.
     *
     * @param operation Removal operation performed.
     * @param result    Result of the removal.
     */
    @Override
    public void onRemoteOperationFinish(RemoteOperation operation, RemoteOperationResult result) {
        super.onRemoteOperationFinish(operation, result);

        if (operation instanceof RemoveFileOperation) {
            onRemoveFileOperationFinish((RemoveFileOperation) operation, result);

        } else if (operation instanceof RenameFileOperation) {
            onRenameFileOperationFinish((RenameFileOperation) operation, result);

        } else if (operation instanceof SynchronizeFileOperation) {
            onSynchronizeFileOperationFinish((SynchronizeFileOperation) operation, result);

        } else if (operation instanceof CreateFolderOperation) {
            onCreateFolderOperationFinish((CreateFolderOperation) operation, result);

        } else if (operation instanceof CreateShareOperation) {
            onCreateShareOperationFinish((CreateShareOperation) operation, result);

        } else if (operation instanceof UnshareLinkOperation) {
            onUnshareLinkOperationFinish((UnshareLinkOperation) operation, result);

        } else if (operation instanceof MoveFileOperation) {
            onMoveFileOperationFinish((MoveFileOperation) operation, result);
        }

    }
    
    private void onCreateShareOperationFinish(CreateShareOperation operation,
                                              RemoteOperationResult result) {
        if (result.isSuccess()) {
            refreshShowDetails();
            refreshListOfFilesFragment();
        }
    }

    private void onUnshareLinkOperationFinish(UnshareLinkOperation operation,
                                              RemoteOperationResult result) {
        if (result.isSuccess()) {
            refreshShowDetails();
            refreshListOfFilesFragment();

        } else if (result.getCode() == ResultCode.SHARE_NOT_FOUND) {
            cleanSecondFragment();
            refreshListOfFilesFragment();
        }
    }

    private void refreshShowDetails() {
        FileFragment details = getSecondFragment();
        if (details != null) {
            OCFile file = details.getFile();
            if (file != null) {
                file = getStorageManager().getFileByPath(file.getRemotePath());
                if (details instanceof PreviewMediaFragment) {
                    // Refresh  OCFile of the fragment
                    ((PreviewMediaFragment) details).updateFile(file);
                } else if (details instanceof PreviewTextFragment) {
                    // Refresh  OCFile of the fragment
                    ((PreviewTextFragment) details).updateFile(file);
                } else
                    showDetails(file);
            }
            invalidateOptionsMenu();
        }
    }

    /**
     * Updates the view associated to the activity after the finish of an operation trying to
     * remove a file.
     * 
     * @param operation     Removal operation performed.
     * @param result        Result of the removal.
     */
    private void onRemoveFileOperationFinish(RemoveFileOperation operation,
                                             RemoteOperationResult result) {
        dismissLoadingDialog();
        Toast msg = Toast.makeText(this,
                ErrorMessageAdapter.getErrorCauseMessage(result, operation, getResources()),
                Toast.LENGTH_LONG);
        msg.show();

        if (result.isSuccess()) {
            OCFile removedFile = operation.getFile();
            FileFragment second = getSecondFragment();
            if (second != null && removedFile.equals(second.getFile())) {
                if (second instanceof PreviewMediaFragment) {
                    ((PreviewMediaFragment) second).stopPreview(true);
                }
                setFile(getStorageManager().getFileById(removedFile.getParentId()));
                cleanSecondFragment();
            }
            if (getStorageManager().getFileById(removedFile.getParentId()).equals(getCurrentDir())){
                refreshListOfFilesFragment();
            }
            invalidateOptionsMenu();
        } else {
            if (result.isSslRecoverableException()) {
                mLastSslUntrustedServerResult = result;
                showUntrustedCertDialog(mLastSslUntrustedServerResult);
            }
        }
    }


    /**
     * Updates the view associated to the activity after the finish of an operation trying to move a
     * file.
     *
     * @param operation Move operation performed.
     * @param result    Result of the move operation.
     */
    private void onMoveFileOperationFinish(MoveFileOperation operation,
                                           RemoteOperationResult result) {
        if (result.isSuccess()) {
            dismissLoadingDialog();
            refreshListOfFilesFragment();
        } else {
            dismissLoadingDialog();
            try {
                Toast msg = Toast.makeText(FileDisplayActivity.this,
                        ErrorMessageAdapter.getErrorCauseMessage(result, operation, getResources()),
                        Toast.LENGTH_LONG);
                msg.show();

            } catch (NotFoundException e) {
                Log_OC.e(TAG, "Error while trying to show fail message ", e);
            }
        }
    }


    /**
     * Updates the view associated to the activity after the finish of an operation trying to rename
     * a file.
     * 
     * @param operation     Renaming operation performed.
     * @param result        Result of the renaming.
     */
    private void onRenameFileOperationFinish(RenameFileOperation operation,
                                             RemoteOperationResult result) {
        dismissLoadingDialog();
        OCFile renamedFile = operation.getFile();
        if (result.isSuccess()) {
            FileFragment details = getSecondFragment();
            if (details != null) {
                if (details instanceof FileDetailFragment &&
                        renamedFile.equals(details.getFile()) ) {
                    ((FileDetailFragment) details).updateFileDetails(renamedFile, getAccount());
                    showDetails(renamedFile);

                } else if (details instanceof PreviewMediaFragment &&
                        renamedFile.equals(details.getFile())) {
                    ((PreviewMediaFragment) details).updateFile(renamedFile);
                    if (PreviewMediaFragment.canBePreviewed(renamedFile)) {
                        int position = ((PreviewMediaFragment) details).getPosition();
                        startMediaPreview(renamedFile, position, true);
                    } else {
                        getFileOperationsHelper().openFile(renamedFile);
                    }
                } else if (details instanceof PreviewTextFragment &&
                        renamedFile.equals(details.getFile())) {
                    ((PreviewTextFragment) details).updateFile(renamedFile);
                    if (PreviewTextFragment.canBePreviewed(renamedFile)) {
                        startTextPreview(renamedFile);
                    } else {
                        getFileOperationsHelper().openFile(renamedFile);
                    }
                }
            }
            
            if (getStorageManager().getFileById(renamedFile.getParentId()).equals(getCurrentDir())){
                refreshListOfFilesFragment();
            }

        } else {
            Toast msg = Toast.makeText(this,
                    ErrorMessageAdapter.getErrorCauseMessage(result, operation, getResources()),
                    Toast.LENGTH_LONG);
            msg.show();

            if (result.isSslRecoverableException()) {
                mLastSslUntrustedServerResult = result;
                showUntrustedCertDialog(mLastSslUntrustedServerResult);
            }
        }
    }

    private void onSynchronizeFileOperationFinish(SynchronizeFileOperation operation,
                                                  RemoteOperationResult result) {
        if (result.isSuccess()) {
            if (operation.transferWasRequested()) {
                OCFile syncedFile = operation.getLocalFile();
                onTransferStateChanged(syncedFile, true, true);
                invalidateOptionsMenu();
            }
        }
    }

    /**
     * Updates the view associated to the activity after the finish of an operation trying create a
     * new folder
     * 
     * @param operation     Creation operation performed.
     * @param result        Result of the creation.
     */
    private void onCreateFolderOperationFinish(CreateFolderOperation operation,
                                               RemoteOperationResult result) {
        if (result.isSuccess()) {
            dismissLoadingDialog();
            refreshListOfFilesFragment();
        } else {
            dismissLoadingDialog();
            try {
                Toast msg = Toast.makeText(FileDisplayActivity.this,
                        ErrorMessageAdapter.getErrorCauseMessage(result, operation, getResources()),
                        Toast.LENGTH_LONG);
                msg.show();

            } catch (NotFoundException e) {
                Log_OC.e(TAG, "Error while trying to show fail message ", e);
            }
        }
    }


    /**
     * {@inheritDoc}
     */
    @Override
    public void onTransferStateChanged(OCFile file, boolean downloading, boolean uploading) {
        refreshListOfFilesFragment();
        FileFragment details = getSecondFragment();
        if (details != null && details instanceof FileDetailFragment &&
                file.equals(details.getFile()) ) {
            if (downloading || uploading) {
                ((FileDetailFragment) details).updateFileDetails(file, getAccount());
            } else {
                if (!file.fileExists()) {
                    cleanSecondFragment();
                } else {
                    ((FileDetailFragment) details).updateFileDetails(false, true);
                }
            }
        }

    }


    private void requestForDownload() {
        Account account = getAccount();
        //if (!mWaitingToPreview.isDownloading()) {
        if (!mDownloaderBinder.isDownloading(account, mWaitingToPreview)) {
            Intent i = new Intent(this, FileDownloader.class);
            i.putExtra(FileDownloader.EXTRA_ACCOUNT, account);
            i.putExtra(FileDownloader.EXTRA_FILE, mWaitingToPreview);
            startService(i);
        }
    }


    private OCFile getCurrentDir() {
        OCFile file = getFile();
        if (file != null) {
            if (file.isFolder()) {
                return file;
            } else if (getStorageManager() != null) {
                String parentPath = file.getRemotePath().substring(0,
                        file.getRemotePath().lastIndexOf(file.getFileName()));
                return getStorageManager().getFileByPath(parentPath);
            }
        }
        return null;
    }

    public void startSyncFolderOperation(OCFile folder, boolean ignoreETag) {
        long currentSyncTime = System.currentTimeMillis();

        mSyncInProgress = true;

        // perform folder synchronization
        RemoteOperation synchFolderOp = new RefreshFolderOperation( folder,
                currentSyncTime,
                false,
                getFileOperationsHelper().isSharedSupported(),
                ignoreETag,
                getStorageManager(),
                getAccount(),
                getApplicationContext()
        );
        synchFolderOp.execute(getAccount(), MainApp.getAppContext(), this, null, null);
<<<<<<< HEAD

        setSupportProgressBarIndeterminateVisibility(true);
=======
        mProgressBar.setIndeterminate(true);
>>>>>>> f626b136

        setBackgroundText();
    }

    /**
     * Show untrusted cert dialog
     */
    public void showUntrustedCertDialog(RemoteOperationResult result) {
        // Show a dialog with the certificate info
        SslUntrustedCertDialog dialog = SslUntrustedCertDialog.newInstanceForFullSslError(
                (CertificateCombinedException) result.getException());
        FragmentManager fm = getSupportFragmentManager();
        FragmentTransaction ft = fm.beginTransaction();
        dialog.show(ft, DIALOG_UNTRUSTED_CERT);
    }

    private void requestForDownload(OCFile file) {
        Account account = getAccount();
        if (!mDownloaderBinder.isDownloading(account, mWaitingToPreview)) {
            Intent i = new Intent(this, FileDownloader.class);
            i.putExtra(FileDownloader.EXTRA_ACCOUNT, account);
            i.putExtra(FileDownloader.EXTRA_FILE, file);
            startService(i);
        }
    }

    private void sendDownloadedFile() {
        getFileOperationsHelper().sendDownloadedFile(mWaitingToSend);
        mWaitingToSend = null;
    }


    /**
     * Requests the download of the received {@link OCFile} , updates the UI
     * to monitor the download progress and prepares the activity to send the file
     * when the download finishes.
     *
     * @param file {@link OCFile} to download and preview.
     */
    public void startDownloadForSending(OCFile file) {
        mWaitingToSend = file;
        requestForDownload(mWaitingToSend);
        boolean hasSecondFragment = (getSecondFragment() != null);
        updateFragmentsVisibility(hasSecondFragment);
    }

    /**
     * Opens the image gallery showing the image {@link OCFile} received as parameter.
     *
     * @param file Image {@link OCFile} to show.
     */
    public void startImagePreview(OCFile file) {
        Intent showDetailsIntent = new Intent(this, PreviewImageActivity.class);
        showDetailsIntent.putExtra(EXTRA_FILE, file);
        showDetailsIntent.putExtra(EXTRA_ACCOUNT, getAccount());
        startActivity(showDetailsIntent);
    }

    /**
     * Stars the preview of an already down media {@link OCFile}.
     * 
     * @param file                      Media {@link OCFile} to preview.
     * @param startPlaybackPosition     Media position where the playback will be started,
     *                                  in milliseconds.
     * @param autoplay                  When 'true', the playback will start without user
     *                                  interactions.
     */
    public void startMediaPreview(OCFile file, int startPlaybackPosition, boolean autoplay) {
        Fragment mediaFragment = new PreviewMediaFragment(file, getAccount(), startPlaybackPosition,
                autoplay);
        setSecondFragment(mediaFragment);
        updateFragmentsVisibility(true);
        updateActionBarTitleAndHomeButton(file);
        setFile(file);
    }

    /**
     * Stars the preview of a text file {@link OCFile}.
     *
     * @param file Text {@link OCFile} to preview.
     */
    public void startTextPreview(OCFile file) {
        Bundle args = new Bundle();
        args.putParcelable(EXTRA_FILE, file);
        args.putParcelable(EXTRA_ACCOUNT, getAccount());
        Fragment textPreviewFragment = Fragment.instantiate(getApplicationContext(),
                PreviewTextFragment.class.getName(), args);
        setSecondFragment(textPreviewFragment);
        updateFragmentsVisibility(true);
        //updateNavigationElementsInActionBar(file);
        setFile(file);
    }

    /**
     * Requests the download of the received {@link OCFile} , updates the UI
     * to monitor the download progress and prepares the activity to preview
     * or open the file when the download finishes.
     *
     * @param file {@link OCFile} to download and preview.
     */
    public void startDownloadForPreview(OCFile file) {
        Fragment detailFragment = FileDetailFragment.newInstance(file, getAccount());
        setSecondFragment(detailFragment);
        mWaitingToPreview = file;
        requestForDownload();
        updateFragmentsVisibility(true);
        updateActionBarTitleAndHomeButton(file);
        setFile(file);
    }


    public void cancelTransference(OCFile file) {
        getFileOperationsHelper().cancelTransference(file);
        if (mWaitingToPreview != null &&
                mWaitingToPreview.getRemotePath().equals(file.getRemotePath())) {
            mWaitingToPreview = null;
        }
        if (mWaitingToSend != null &&
                mWaitingToSend.getRemotePath().equals(file.getRemotePath())) {
            mWaitingToSend = null;
        }
        onTransferStateChanged(file, false, false);
    }

    @Override
    public void onRefresh(boolean ignoreETag) {
        refreshList(ignoreETag);
    }

    @Override
    public void onRefresh() {
        refreshList(true);
    }

    private void refreshList(boolean ignoreETag) {
        OCFileListFragment listOfFiles = getListOfFilesFragment();
        if (listOfFiles != null) {
            OCFile folder = listOfFiles.getCurrentFile();
            if (folder != null) {
                /*mFile = mContainerActivity.getStorageManager().getFileById(mFile.getFileId());
                listDirectory(mFile);*/
                startSyncFolderOperation(folder, ignoreETag);
            }
        }
    }

    private void sortByDate(boolean ascending) {
        getListOfFilesFragment().sortByDate(ascending);
    }

    private void sortBySize(boolean ascending) {
        getListOfFilesFragment().sortBySize(ascending);
    }

    private void sortByName(boolean ascending) {
        getListOfFilesFragment().sortByName(ascending);
    }

   public void allFilesOption() {
       browseToRoot();
   }
}<|MERGE_RESOLUTION|>--- conflicted
+++ resolved
@@ -107,10 +107,6 @@
 
 import java.io.File;
 
-import java.io.IOException;
-
-
-
 /**
  * Displays, what files the user has available in his ownCloud.
  */
@@ -191,15 +187,12 @@
         
         // Navigation Drawer
         initDrawer();
-<<<<<<< HEAD
-=======
 
         mProgressBar = (ProgressBar) findViewById(R.id.progressBar);
         mProgressBar.setIndeterminateDrawable(
                 ContextCompat.getDrawable(this,
                         R.drawable.actionbar_progress_indeterminate_horizontal));
 
->>>>>>> f626b136
         mDualPane = getResources().getBoolean(R.bool.large_land_layout);
         mLeftFragmentContainer = findViewById(R.id.left_fragment_container);
         mRightFragmentContainer = findViewById(R.id.right_fragment_container);
@@ -269,8 +262,6 @@
             }
             setFile(file);
 
-<<<<<<< HEAD
-=======
             if (mAccountWasSet) {
                 RelativeLayout navigationDrawerLayout = (RelativeLayout) findViewById(R.id.left_drawer);
                 if (navigationDrawerLayout != null && getAccount() != null) {
@@ -280,7 +271,6 @@
                 }
             }
 
->>>>>>> f626b136
             if (!stateWasRecovered) {
                 Log_OC.d(TAG, "Initializing Fragments in onAccountChanged..");
                 initFragmentsWithFile();
@@ -765,14 +755,6 @@
 
     @Override
     public void onBackPressed() {
-<<<<<<< HEAD
-        OCFileListFragment listOfFiles = getListOfFilesFragment();
-        if (mDualPane || getSecondFragment() == null) {
-            OCFile currentDir = getCurrentDir();
-            if (currentDir == null || currentDir.getParentId() == FileDataStorageManager.ROOT_PARENT_ID) {
-                finish();
-                return;
-=======
         if (!isDrawerOpen()){
             OCFileListFragment listOfFiles = getListOfFilesFragment();
             if (mDualPane || getSecondFragment() == null) {
@@ -784,7 +766,6 @@
                 if (listOfFiles != null) {  // should never be null, indeed
                     listOfFiles.onBrowseUp();
                 }
->>>>>>> f626b136
             }
             if (listOfFiles != null) {  // should never be null, indeed
                 setFile(listOfFiles.getCurrentFile());
@@ -1081,10 +1062,7 @@
                     }
                 }
 
-<<<<<<< HEAD
-=======
                 mProgressBar.setIndeterminate(false);
->>>>>>> f626b136
             } finally {
                 if (intent != null) {
                     removeStickyBroadcast(intent);
@@ -1601,12 +1579,8 @@
                 getApplicationContext()
         );
         synchFolderOp.execute(getAccount(), MainApp.getAppContext(), this, null, null);
-<<<<<<< HEAD
-
-        setSupportProgressBarIndeterminateVisibility(true);
-=======
+
         mProgressBar.setIndeterminate(true);
->>>>>>> f626b136
 
         setBackgroundText();
     }
