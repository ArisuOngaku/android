--- conflicted
+++ resolved
@@ -195,49 +195,19 @@
         return true;
     }
 
-    @Override
-    public void onContentChanged() {
-        // TODO Auto-generated method stub
-        super.onContentChanged();
+    private void populateAccountList() {
         AccountManager am = (AccountManager) getSystemService(ACCOUNT_SERVICE);
-        if (am.getAccountsByType(AccountAuthenticator.ACCOUNT_TYPE).length == 0) {
-            // Show create account screen
-            am.addAccount(AccountAuthenticator.ACCOUNT_TYPE, 
+        Account accounts[] = am
+                .getAccountsByType(MainApp.getAccountType());
+        if (am.getAccountsByType(MainApp.getAccountType()).length == 0) {
+            // Show create account screen if there isn't any account
+            am.addAccount(MainApp.getAccountType(), 
                     null,
                     null, 
                     null, 
                     this, 
                     null,                        
                     null);
-        }
-    }
-
-    private void populateAccountList() {
-        AccountManager am = (AccountManager) getSystemService(ACCOUNT_SERVICE);
-        Account accounts[] = am
-<<<<<<< HEAD
-                .getAccountsByType(MainApp.getAccountType());
-        LinkedList<HashMap<String, String>> ll = new LinkedList<HashMap<String, String>>();
-        for (Account a : accounts) {
-            HashMap<String, String> h = new HashMap<String, String>();
-            h.put("NAME", a.name);
-            h.put("VER",
-                    "ownCloud version: "
-                            + am.getUserData(a,
-                                    AccountAuthenticator.KEY_OC_VERSION));
-            ll.add(h);
-=======
-                .getAccountsByType(AccountAuthenticator.ACCOUNT_TYPE);
-        if (am.getAccountsByType(AccountAuthenticator.ACCOUNT_TYPE).length == 0) {
-            // Show create account screen if there isn't any account
-            am.addAccount(AccountAuthenticator.ACCOUNT_TYPE, 
-                    null,
-                    null, 
-                    null, 
-                    this, 
-                    null,                        
-                    null);
->>>>>>> 673c8847
         }
         else {
             LinkedList<HashMap<String, String>> ll = new LinkedList<HashMap<String, String>>();
