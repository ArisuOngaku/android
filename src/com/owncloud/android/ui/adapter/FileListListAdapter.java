--- conflicted
+++ resolved
@@ -1,939 +1,515 @@
-/* ownCloud Android client application
- *   Copyright (C) 2011  Bartek Przybylski
- *   Copyright (C) 2012-2014 ownCloud Inc.
- *
- *   This program is free software: you can redistribute it and/or modify
- *   it under the terms of the GNU General Public License version 2,
- *   as published by the Free Software Foundation.
- *
- *   This program is distributed in the hope that it will be useful,
- *   but WITHOUT ANY WARRANTY; without even the implied warranty of
- *   MERCHANTABILITY or FITNESS FOR A PARTICULAR PURPOSE.  See the
- *   GNU General Public License for more details.
- *
- *   You should have received a copy of the GNU General Public License
- *   along with this program.  If not, see <http://www.gnu.org/licenses/>.
- *
- */
-package com.owncloud.android.ui.adapter;
+/* ownCloud Android client application
+ *   Copyright (C) 2011  Bartek Przybylski
+ *   Copyright (C) 2012-2014 ownCloud Inc.
+ *
+ *   This program is free software: you can redistribute it and/or modify
+ *   it under the terms of the GNU General Public License version 2,
+ *   as published by the Free Software Foundation.
+ *
+ *   This program is distributed in the hope that it will be useful,
+ *   but WITHOUT ANY WARRANTY; without even the implied warranty of
+ *   MERCHANTABILITY or FITNESS FOR A PARTICULAR PURPOSE.  See the
+ *   GNU General Public License for more details.
+ *
+ *   You should have received a copy of the GNU General Public License
+ *   along with this program.  If not, see <http://www.gnu.org/licenses/>.
+ *
+ */
+package com.owncloud.android.ui.adapter;
+
 
+import java.io.File;
+import java.util.Collections;
+import java.util.Comparator;
+import java.util.Vector;
+
+import third_parties.daveKoeller.AlphanumComparator;
+import android.accounts.Account;
+import android.content.Context;
+import android.content.SharedPreferences;
+import android.graphics.Bitmap;
+import android.preference.PreferenceManager;
+import android.view.LayoutInflater;
+import android.view.View;
+import android.view.ViewGroup;
+import android.widget.BaseAdapter;
+import android.widget.ImageView;
+import android.widget.ListAdapter;
+import android.widget.ListView;
+import android.widget.TextView;
+
+import com.owncloud.android.R;
+import com.owncloud.android.authentication.AccountUtils;
+import com.owncloud.android.datamodel.FileDataStorageManager;
+import com.owncloud.android.datamodel.OCFile;
+import com.owncloud.android.datamodel.ThumbnailsCacheManager;
+import com.owncloud.android.datamodel.ThumbnailsCacheManager.AsyncDrawable;
+import com.owncloud.android.files.services.FileDownloader.FileDownloaderBinder;
+import com.owncloud.android.files.services.FileUploader.FileUploaderBinder;
+import com.owncloud.android.ui.activity.ComponentsGetter;
+import com.owncloud.android.utils.DisplayUtils;
+import com.owncloud.android.utils.FileStorageUtils;
 
-import java.io.File;
-import java.util.Collections;
-import java.util.Comparator;
-import java.util.Vector;
-
-import third_parties.daveKoeller.AlphanumComparator;
-import android.accounts.Account;
-import android.content.Context;
-import android.content.SharedPreferences;
-import android.graphics.Bitmap;
-import android.preference.PreferenceManager;
-import android.view.LayoutInflater;
-import android.view.View;
-import android.view.ViewGroup;
-import android.widget.BaseAdapter;
-import android.widget.ImageView;
-import android.widget.ListAdapter;
-import android.widget.ListView;
-import android.widget.TextView;
-
-import com.owncloud.android.R;
-import com.owncloud.android.authentication.AccountUtils;
-import com.owncloud.android.datamodel.FileDataStorageManager;
-import com.owncloud.android.datamodel.OCFile;
-import com.owncloud.android.datamodel.ThumbnailsCacheManager;
-import com.owncloud.android.datamodel.ThumbnailsCacheManager.AsyncDrawable;
-import com.owncloud.android.files.services.FileDownloader.FileDownloaderBinder;
-import com.owncloud.android.files.services.FileUploader.FileUploaderBinder;
-import com.owncloud.android.ui.activity.ComponentsGetter;
-import com.owncloud.android.utils.DisplayUtils;
-import com.owncloud.android.utils.FileStorageUtils;
-<<<<<<< HEAD
-
-
-=======
->>>>>>> bc4a7bfe
-
-/**
- * This Adapter populates a ListView with all files and folders in an ownCloud
- * instance.
- * 
- * @author Bartek Przybylski
- * @author Tobias Kaminsky
- * @author David A. Velasco
- */
+
+/**
+ * This Adapter populates a ListView with all files and folders in an ownCloud
+ * instance.
+ * 
+ * @author Bartek Przybylski
+ * @author Tobias Kaminsky
+ * @author David A. Velasco
+ */
 public class FileListListAdapter extends BaseAdapter implements ListAdapter {
-<<<<<<< HEAD
-    private final static String PERMISSION_SHARED_WITH_ME = "S";
-    
-    private Context mContext;
-    private OCFile mFile = null;
-    private Vector<OCFile> mFiles = null;
-    private boolean mJustFolders;
-
+    private final static String PERMISSION_SHARED_WITH_ME = "S";
+    
+    private Context mContext;
+    private OCFile mFile = null;
+    private Vector<OCFile> mFiles = null;
+    private boolean mJustFolders;
+
     private FileDataStorageManager mStorageManager;
     private Account mAccount;
-    private ComponentsGetter mTransferServiceGetter;
-    private Integer sortOrder;
-    private Boolean sortAscending;
-    private SharedPreferences appPreferences;
+    private ComponentsGetter mTransferServiceGetter;
+    private Integer mSortOrder;
+    public static final Integer SORT_NAME = 0;
+    public static final Integer SORT_DATE = 1;
+    public static final Integer SORT_SIZE = 2;
+    private Boolean mSortAscending;
+    private SharedPreferences mAppPreferences;
+    
+    public FileListListAdapter(
+            boolean justFolders, 
+            Context context, 
+            ComponentsGetter transferServiceGetter
+            ) {
+        
+        mJustFolders = justFolders;
+        mContext = context;
+        mAccount = AccountUtils.getCurrentOwnCloudAccount(mContext);
+        mTransferServiceGetter = transferServiceGetter;
+        
+        mAppPreferences = PreferenceManager
+                .getDefaultSharedPreferences(mContext);
+        
+        // Read sorting order, default to sort by name ascending
+        mSortOrder = mAppPreferences
+                .getInt("sortOrder", 0);
+        mSortAscending = mAppPreferences.getBoolean("sortAscending", true);
+        
+        // initialise thumbnails cache on background thread
+        new ThumbnailsCacheManager.InitDiskCacheTask().execute();
+    }
     
-    public FileListListAdapter(
-            boolean justFolders, 
-            Context context, 
-            ComponentsGetter transferServiceGetter
-            ) {
-        
-        mJustFolders = justFolders;
-        mContext = context;
-        mAccount = AccountUtils.getCurrentOwnCloudAccount(mContext);
-        mTransferServiceGetter = transferServiceGetter;
-        
-        appPreferences = PreferenceManager
-                .getDefaultSharedPreferences(mContext);
-        
-        // Read sorting order, default to sort by name ascending
-        sortOrder = appPreferences
-                .getInt("sortOrder", 0);
-        sortAscending = appPreferences.getBoolean("sortAscending", true);
-        
-        // initialise thumbnails cache on background thread
-        new ThumbnailsCacheManager.InitDiskCacheTask().execute();
-    }
-    
-    @Override
-    public boolean areAllItemsEnabled() {
-        return true;
-    }
+    @Override
+    public boolean areAllItemsEnabled() {
+        return true;
+    }
+
+    @Override
+    public boolean isEnabled(int position) {
+        return true;
+    }
+
+    @Override
+    public int getCount() {
+        return mFiles != null ? mFiles.size() : 0;
+    }
+
+    @Override
+    public Object getItem(int position) {
+        if (mFiles == null || mFiles.size() <= position)
+            return null;
+        return mFiles.get(position);
+    }
+
+    @Override
+    public long getItemId(int position) {
+        if (mFiles == null || mFiles.size() <= position)
+            return 0;
+        return mFiles.get(position).getFileId();
+    }
+
+    @Override
+    public int getItemViewType(int position) {
+        return 0;
+    }
+
+    @Override
+    public View getView(int position, View convertView, ViewGroup parent) {
+        View view = convertView;
+        if (view == null) {
+            LayoutInflater inflator = (LayoutInflater) mContext
+                    .getSystemService(Context.LAYOUT_INFLATER_SERVICE);
+            view = inflator.inflate(R.layout.list_item, null);
+        }
+         
+        if (mFiles != null && mFiles.size() > position) {
+            OCFile file = mFiles.get(position);
+            TextView fileName = (TextView) view.findViewById(R.id.Filename);           
+            String name = file.getFileName();
+
+            fileName.setText(name);
+            ImageView fileIcon = (ImageView) view.findViewById(R.id.imageView1);
+            fileIcon.setTag(file.getFileId());
+            ImageView sharedIconV = (ImageView) view.findViewById(R.id.sharedIcon);
+            ImageView sharedWithMeIconV = (ImageView) view.findViewById(R.id.sharedWithMeIcon);
+            sharedWithMeIconV.setVisibility(View.GONE);
+
+            ImageView localStateView = (ImageView) view.findViewById(R.id.imageView2);
+            localStateView.bringToFront();
+            FileDownloaderBinder downloaderBinder = 
+                    mTransferServiceGetter.getFileDownloaderBinder();
+            FileUploaderBinder uploaderBinder = mTransferServiceGetter.getFileUploaderBinder();
+            if (downloaderBinder != null && downloaderBinder.isDownloading(mAccount, file)) {
+                localStateView.setImageResource(R.drawable.downloading_file_indicator);
+                localStateView.setVisibility(View.VISIBLE);
+            } else if (uploaderBinder != null && uploaderBinder.isUploading(mAccount, file)) {
+                localStateView.setImageResource(R.drawable.uploading_file_indicator);
+                localStateView.setVisibility(View.VISIBLE);
+            } else if (file.isDown()) {
+                localStateView.setImageResource(R.drawable.local_file_indicator);
+                localStateView.setVisibility(View.VISIBLE);
+            } else {
+                localStateView.setVisibility(View.INVISIBLE);
+            }
+            
+            TextView fileSizeV = (TextView) view.findViewById(R.id.file_size);
+            TextView lastModV = (TextView) view.findViewById(R.id.last_mod);
+            ImageView checkBoxV = (ImageView) view.findViewById(R.id.custom_checkbox);
+            
+            if (!file.isFolder()) {
+                fileSizeV.setVisibility(View.VISIBLE);
+                fileSizeV.setText(DisplayUtils.bytesToHumanReadable(file.getFileLength()));
+                lastModV.setVisibility(View.VISIBLE);
+                lastModV.setText(
+                        DisplayUtils.unixTimeToHumanReadable(file.getModificationTimestamp())
+                );
+                // this if-else is needed even thoe fav icon is visible by default
+                // because android reuses views in listview
+                if (!file.keepInSync()) {
+                    view.findViewById(R.id.imageView3).setVisibility(View.GONE);
+                } else {
+                    view.findViewById(R.id.imageView3).setVisibility(View.VISIBLE);
+                }
+                
+                ListView parentList = (ListView)parent;
+                if (parentList.getChoiceMode() == ListView.CHOICE_MODE_NONE) { 
+                    checkBoxV.setVisibility(View.GONE);
+                } else {
+                    if (parentList.isItemChecked(position)) {
+                        checkBoxV.setImageResource(android.R.drawable.checkbox_on_background);
+                    } else {
+                        checkBoxV.setImageResource(android.R.drawable.checkbox_off_background);
+                    }
+                    checkBoxV.setVisibility(View.VISIBLE);
+                }               
+                
+                // get Thumbnail if file is image
+                if (file.isImage() && file.getRemoteId() != null){
+                     // Thumbnail in Cache?
+                    Bitmap thumbnail = ThumbnailsCacheManager.getBitmapFromDiskCache(
+                            String.valueOf(file.getRemoteId())
+                    );
+                    if (thumbnail != null && !file.needsUpdateThumbnail()){
+                        fileIcon.setImageBitmap(thumbnail);
+                    } else {
+                        // generate new Thumbnail
+                        if (ThumbnailsCacheManager.cancelPotentialWork(file, fileIcon)) {
+                            final ThumbnailsCacheManager.ThumbnailGenerationTask task = 
+                                    new ThumbnailsCacheManager.ThumbnailGenerationTask(
+                                            fileIcon, mStorageManager
+                                    );
+                            if (thumbnail == null) {
+                                thumbnail = ThumbnailsCacheManager.mDefaultImg;
+                            }
+                            final AsyncDrawable asyncDrawable = new AsyncDrawable(
+                                    mContext.getResources(), 
+                                    thumbnail, 
+                                    task
+                            );
+                            fileIcon.setImageDrawable(asyncDrawable);
+                            task.execute(file);
+                        }
+                    }
+                } else {
+                    fileIcon.setImageResource(
+                            DisplayUtils.getResourceId(file.getMimetype(), file.getFileName())
+                    );
+                }
 
-    @Override
-    public boolean isEnabled(int position) {
-        return true;
-    }
+                if (checkIfFileIsSharedWithMe(file)) {
+                    sharedWithMeIconV.setVisibility(View.VISIBLE);
+                }
+            } 
+            else {
+//                if (FileStorageUtils.getDefaultSavePathFor(mAccount.name, file) != null){
+//                    fileSizeV.setVisibility(View.VISIBLE);
+//                    fileSizeV.setText(getFolderSizeHuman(FileStorageUtils.getDefaultSavePathFor(mAccount.name, file)));
+//                } else {
+                    fileSizeV.setVisibility(View.INVISIBLE);
+//                }
 
-    @Override
-    public int getCount() {
-        return mFiles != null ? mFiles.size() : 0;
-    }
+                lastModV.setVisibility(View.VISIBLE);
+                lastModV.setText(
+                        DisplayUtils.unixTimeToHumanReadable(file.getModificationTimestamp())
+                );
+                checkBoxV.setVisibility(View.GONE);
+                view.findViewById(R.id.imageView3).setVisibility(View.GONE);
+
+                if (checkIfFileIsSharedWithMe(file)) {
+                    fileIcon.setImageResource(R.drawable.shared_with_me_folder);
+                    sharedWithMeIconV.setVisibility(View.VISIBLE);
+                } else {
+                    fileIcon.setImageResource(
+                            DisplayUtils.getResourceId(file.getMimetype(), file.getFileName())
+                    );
+                }
+
+                // If folder is sharedByLink, icon folder must be changed to
+                // folder-public one
+                if (file.isShareByLink()) {
+                    fileIcon.setImageResource(R.drawable.folder_public);
+                }
+            }
+
+            if (file.isShareByLink()) {
+                sharedIconV.setVisibility(View.VISIBLE);
+            } else {
+                sharedIconV.setVisibility(View.GONE);
+            }
+        }
+
+        return view;
+    }
 
-    @Override
-    public Object getItem(int position) {
-        if (mFiles == null || mFiles.size() <= position)
-            return null;
-        return mFiles.get(position);
-    }
-
-    @Override
-    public long getItemId(int position) {
-        if (mFiles == null || mFiles.size() <= position)
-            return 0;
-        return mFiles.get(position).getFileId();
-    }
-
-    @Override
-    public int getItemViewType(int position) {
-        return 0;
-    }
-
-    @Override
-    public View getView(int position, View convertView, ViewGroup parent) {
-        View view = convertView;
-        if (view == null) {
-            LayoutInflater inflator = (LayoutInflater) mContext
-                    .getSystemService(Context.LAYOUT_INFLATER_SERVICE);
-            view = inflator.inflate(R.layout.list_item, null);
-        }
-         
-        if (mFiles != null && mFiles.size() > position) {
-            OCFile file = mFiles.get(position);
-            TextView fileName = (TextView) view.findViewById(R.id.Filename);           
-            String name = file.getFileName();
-
-            fileName.setText(name);
-            ImageView fileIcon = (ImageView) view.findViewById(R.id.imageView1);
-            fileIcon.setTag(file.getFileId());
-            ImageView sharedIconV = (ImageView) view.findViewById(R.id.sharedIcon);
-            ImageView sharedWithMeIconV = (ImageView) view.findViewById(R.id.sharedWithMeIcon);
-            sharedWithMeIconV.setVisibility(View.GONE);
-
-            ImageView localStateView = (ImageView) view.findViewById(R.id.imageView2);
-            localStateView.bringToFront();
-            FileDownloaderBinder downloaderBinder = 
-                    mTransferServiceGetter.getFileDownloaderBinder();
-            FileUploaderBinder uploaderBinder = mTransferServiceGetter.getFileUploaderBinder();
-            if (downloaderBinder != null && downloaderBinder.isDownloading(mAccount, file)) {
-                localStateView.setImageResource(R.drawable.downloading_file_indicator);
-                localStateView.setVisibility(View.VISIBLE);
-            } else if (uploaderBinder != null && uploaderBinder.isUploading(mAccount, file)) {
-                localStateView.setImageResource(R.drawable.uploading_file_indicator);
-                localStateView.setVisibility(View.VISIBLE);
-            } else if (file.isDown()) {
-                localStateView.setImageResource(R.drawable.local_file_indicator);
-                localStateView.setVisibility(View.VISIBLE);
-            } else {
-                localStateView.setVisibility(View.INVISIBLE);
-            }
-            
-            TextView fileSizeV = (TextView) view.findViewById(R.id.file_size);
-            TextView lastModV = (TextView) view.findViewById(R.id.last_mod);
-            ImageView checkBoxV = (ImageView) view.findViewById(R.id.custom_checkbox);
-            
-            if (!file.isFolder()) {
-                fileSizeV.setVisibility(View.VISIBLE);
-                fileSizeV.setText(DisplayUtils.bytesToHumanReadable(file.getFileLength()));
-                lastModV.setVisibility(View.VISIBLE);
-                lastModV.setText(
-                        DisplayUtils.unixTimeToHumanReadable(file.getModificationTimestamp())
-                );
-                // this if-else is needed even thoe fav icon is visible by default
-                // because android reuses views in listview
-                if (!file.keepInSync()) {
-                    view.findViewById(R.id.imageView3).setVisibility(View.GONE);
-                } else {
-                    view.findViewById(R.id.imageView3).setVisibility(View.VISIBLE);
-                }
-                
-                ListView parentList = (ListView)parent;
-                if (parentList.getChoiceMode() == ListView.CHOICE_MODE_NONE) { 
-                    checkBoxV.setVisibility(View.GONE);
-                } else {
-                    if (parentList.isItemChecked(position)) {
-                        checkBoxV.setImageResource(android.R.drawable.checkbox_on_background);
-                    } else {
-                        checkBoxV.setImageResource(android.R.drawable.checkbox_off_background);
-                    }
-                    checkBoxV.setVisibility(View.VISIBLE);
-                }               
-                
-                // get Thumbnail if file is image
-                if (file.isImage() && file.getRemoteId() != null){
-                     // Thumbnail in Cache?
-                    Bitmap thumbnail = ThumbnailsCacheManager.getBitmapFromDiskCache(
-                            String.valueOf(file.getRemoteId())
-                    );
-                    if (thumbnail != null && !file.needsUpdateThumbnail()){
-                        fileIcon.setImageBitmap(thumbnail);
-                    } else {
-                        // generate new Thumbnail
-                        if (ThumbnailsCacheManager.cancelPotentialWork(file, fileIcon)) {
-                            final ThumbnailsCacheManager.ThumbnailGenerationTask task = 
-                                    new ThumbnailsCacheManager.ThumbnailGenerationTask(
-                                            fileIcon, mStorageManager
-                                    );
-                            if (thumbnail == null) {
-                                thumbnail = ThumbnailsCacheManager.mDefaultImg;
-                            }
-                            final AsyncDrawable asyncDrawable = new AsyncDrawable(
-                                    mContext.getResources(), 
-                                    thumbnail, 
-                                    task
-                            );
-                            fileIcon.setImageDrawable(asyncDrawable);
-                            task.execute(file);
-                        }
-                    }
-                } else {
-                    fileIcon.setImageResource(
-                            DisplayUtils.getResourceId(file.getMimetype(), file.getFileName())
-                    );
-                }
-
-                if (checkIfFileIsSharedWithMe(file)) {
-                    sharedWithMeIconV.setVisibility(View.VISIBLE);
-                }
-            } 
-            else {
-                if (FileStorageUtils.getDefaultSavePathFor(mAccount.name, file) != null){
-                    fileSizeV.setVisibility(View.VISIBLE);
-                    fileSizeV.setText(getFolderSizeHuman(FileStorageUtils.getDefaultSavePathFor(mAccount.name, file)));
-                } else {
-                    fileSizeV.setVisibility(View.INVISIBLE);
-                }
-
-                lastModV.setVisibility(View.VISIBLE);
-                lastModV.setText(
-                        DisplayUtils.unixTimeToHumanReadable(file.getModificationTimestamp())
-                );
-                checkBoxV.setVisibility(View.GONE);
-                view.findViewById(R.id.imageView3).setVisibility(View.GONE);
-
-                if (checkIfFileIsSharedWithMe(file)) {
-                    fileIcon.setImageResource(R.drawable.shared_with_me_folder);
-                    sharedWithMeIconV.setVisibility(View.VISIBLE);
-                } else {
-                    fileIcon.setImageResource(
-                            DisplayUtils.getResourceId(file.getMimetype(), file.getFileName())
-                    );
-                }
-
-                // If folder is sharedByLink, icon folder must be changed to
-                // folder-public one
-                if (file.isShareByLink()) {
-                    fileIcon.setImageResource(R.drawable.folder_public);
-                }
-            }
-
-            if (file.isShareByLink()) {
-                sharedIconV.setVisibility(View.VISIBLE);
-            } else {
-                sharedIconV.setVisibility(View.GONE);
-            }
-        }
-
-        return view;
-    }
-
-    /**
-     * Local Folder size in human readable format
-     * @param path String
-     * @return Size in human readable format
-     */
-    private String getFolderSizeHuman(String path) {
-
-        File dir = new File(path);
-
-        if(dir.exists()) {
-            long bytes = getFolderSize(dir);
-            if (bytes < 1024) return bytes + " B";
-            int exp = (int) (Math.log(bytes) / Math.log(1024));
-            String pre = ("KMGTPE").charAt(exp-1) + "";
-
-            return String.format("%.1f %sB", bytes / Math.pow(1024, exp), pre);
-        }
-
-        return "0 B";
-    }
-
-    /**
-     * Local Folder size
-     * @param dir File
-     * @return Size in bytes
-     */
-    private long getFolderSize(File dir) {
-        if (dir.exists()) {
-            long result = 0;
-            File[] fileList = dir.listFiles();
-            for(int i = 0; i < fileList.length; i++) {
-                if(fileList[i].isDirectory()) {
-                    result += getFolderSize(fileList[i]);
-                } else {
-                    result += fileList[i].length();
-                }
-            }
-            return result;
-        }
-        return 0;
+    /**
+     * Local Folder size in human readable format
+     * 
+     * @param path
+     *            String
+     * @return Size in human readable format
+     */
+    private String getFolderSizeHuman(String path) {
+
+        File dir = new File(path);
+
+        if (dir.exists()) {
+            long bytes = getFolderSize(dir);
+            return DisplayUtils.bytesToHumanReadable(bytes);
+        }
+
+        return "0 B";
+    }
+
+    /**
+     * Local Folder size
+     * @param dir File
+     * @return Size in bytes
+     */
+    private long getFolderSize(File dir) {
+        if (dir.exists()) {
+            long result = 0;
+            File[] fileList = dir.listFiles();
+            for(int i = 0; i < fileList.length; i++) {
+                if(fileList[i].isDirectory()) {
+                    result += getFolderSize(fileList[i]);
+                } else {
+                    result += fileList[i].length();
+                }
+            }
+            return result;
+        }
+        return 0;
     } 
 
-    @Override
-    public int getViewTypeCount() {
-        return 1;
-    }
-
-    @Override
-    public boolean hasStableIds() {
-        return true;
-    }
-
-    @Override
-    public boolean isEmpty() {
-        return (mFiles == null || mFiles.isEmpty());
-    }
-
-    /**
-     * Change the adapted directory for a new one
-     * @param directory                 New file to adapt. Can be NULL, meaning 
-     *                                  "no content to adapt".
-     * @param updatedStorageManager     Optional updated storage manager; used to replace 
-     *                                  mStorageManager if is different (and not NULL)
-     */
-    public void swapDirectory(OCFile directory, FileDataStorageManager updatedStorageManager) {
-        mFile = directory;
-        if (updatedStorageManager != null && updatedStorageManager != mStorageManager) {
-            mStorageManager = updatedStorageManager;
-            mAccount = AccountUtils.getCurrentOwnCloudAccount(mContext);
-        }
-        if (mStorageManager != null) {
-            mFiles = mStorageManager.getFolderContent(mFile);
-            if (mJustFolders) {
-                mFiles = getFolders(mFiles);
-            }
-        } else {
-            mFiles = null;
-        }
-
-        sortDirectory();
-    }
-    
-    /**
-     * Sorts all filenames, regarding last user decision 
-     */
-    private void sortDirectory(){
-        switch (sortOrder){
-        case 0:
-            sortByName(sortAscending);
-            break;
-        case 1:
-            sortByDate(sortAscending);
-            break;
-        case 2: 
-            sortBySize(sortAscending);
-            break;
-        }
-        
-        notifyDataSetChanged();
-    }
-    
-    
-    /**
-     * Filter for getting only the folders
-     * @param files
-     * @return Vector<OCFile>
-     */
-    public Vector<OCFile> getFolders(Vector<OCFile> files) {
-        Vector<OCFile> ret = new Vector<OCFile>(); 
-        OCFile current = null; 
-        for (int i=0; i<files.size(); i++) {
-            current = files.get(i);
-            if (current.isFolder()) {
-                ret.add(current);
-            }
-        }
-        return ret;
-    }
-    
-    
-    /**
-     * Check if parent folder does not include 'S' permission and if file/folder
-     * is shared with me
-     * 
-     * @param file: OCFile
-     * @return boolean: True if it is shared with me and false if it is not
-     */
-    private boolean checkIfFileIsSharedWithMe(OCFile file) {
-        return (mFile.getPermissions() != null 
-                && !mFile.getPermissions().contains(PERMISSION_SHARED_WITH_ME)
-                && file.getPermissions() != null 
-                && file.getPermissions().contains(PERMISSION_SHARED_WITH_ME));
-    }
-
-    /**
-     * Sorts list by Date
-     * @param sortAscending true: ascending, false: descending
-     */
-    private void sortByDate(boolean sortAscending){
-        final Integer val;
-        if (sortAscending){
-            val = 1;
-        } else {
-            val = -1;
-        }
-        
-        Collections.sort(mFiles, new Comparator<OCFile>() {
-            public int compare(OCFile o1, OCFile o2) {
-                if (o1.isFolder() && o2.isFolder()) {
-                    return val * Long.compare(o1.getModificationTimestamp(), o2.getModificationTimestamp());
-                }
-                else if (o1.isFolder()) {
-                    return -1;
-                } else if (o2.isFolder()) {
-                    return 1;
-                } else if (o1.getModificationTimestamp() == 0 || o2.getModificationTimestamp() == 0){
-                    return 0;
-                } else {
-                    return val * Long.compare(o1.getModificationTimestamp(), o2.getModificationTimestamp());
-                }
-            }
-        });
-    }
-
-    /**
-     * Sorts list by Size
-     * @param sortAscending true: ascending, false: descending
-     */
-    private void sortBySize(boolean sortAscending){
-        final Integer val;
-        if (sortAscending){
-            val = 1;
-        } else {
-            val = -1;
-        }
-        
-        Collections.sort(mFiles, new Comparator<OCFile>() {
-            public int compare(OCFile o1, OCFile o2) {
-                if (o1.isFolder() && o2.isFolder()) {
-                    return val * Long.compare(getFolderSize(new File(FileStorageUtils.getDefaultSavePathFor(mAccount.name, o1))), 
-                                              getFolderSize(new File(FileStorageUtils.getDefaultSavePathFor(mAccount.name, o2))));
-                }
-                else if (o1.isFolder()) {
-                    return -1;
-                } else if (o2.isFolder()) {
-                    return 1;
-                } else if (o1.getFileLength() == 0 || o2.getFileLength() == 0){
-                    return 0;
-                } else {
-                    return val * Long.compare(o1.getFileLength(), o2.getFileLength());
-                }
-            }
-        });
-    }
-
-    /**
-     * Sorts list by Name
-     * @param sortAscending true: ascending, false: descending
-     */
-    private void sortByName(boolean sortAscending){
-        final Integer val;
-        if (sortAscending){
-            val = 1;
-        } else {
-            val = -1;
-        }
-
-        Collections.sort(mFiles, new Comparator<OCFile>() {
-            public int compare(OCFile o1, OCFile o2) {
-                if (o1.isFolder() && o2.isFolder()) {
-                    return val * o1.getRemotePath().toLowerCase().compareTo(o2.getRemotePath().toLowerCase());
-                } else if (o1.isFolder()) {
-                    return -1;
-                } else if (o2.isFolder()) {
-                    return 1;
-                }
-                return val * new AlphanumComparator().compare(o1, o2);
-            }
-        });
-    }
-
-    public void setSortOrder(Integer order, boolean ascending) {
-        SharedPreferences.Editor editor = appPreferences.edit();
-        editor.putInt("sortOrder", order);
-        editor.putBoolean("sortAscending", ascending);
-        editor.commit();
-        
-        sortOrder = order;
-        sortAscending = ascending;
-        
-        sortDirectory();
+    @Override
+    public int getViewTypeCount() {
+        return 1;
+    }
+
+    @Override
+    public boolean hasStableIds() {
+        return true;
+    }
+
+    @Override
+    public boolean isEmpty() {
+        return (mFiles == null || mFiles.isEmpty());
+    }
+
+    /**
+     * Change the adapted directory for a new one
+     * @param directory                 New file to adapt. Can be NULL, meaning 
+     *                                  "no content to adapt".
+     * @param updatedStorageManager     Optional updated storage manager; used to replace 
+     *                                  mStorageManager if is different (and not NULL)
+     */
+    public void swapDirectory(OCFile directory, FileDataStorageManager updatedStorageManager) {
+        mFile = directory;
+        if (updatedStorageManager != null && updatedStorageManager != mStorageManager) {
+            mStorageManager = updatedStorageManager;
+            mAccount = AccountUtils.getCurrentOwnCloudAccount(mContext);
+        }
+        if (mStorageManager != null) {
+            mFiles = mStorageManager.getFolderContent(mFile);
+            if (mJustFolders) {
+                mFiles = getFolders(mFiles);
+            }
+        } else {
+            mFiles = null;
+        }
+
+        sortDirectory();
+    }
+    
+    /**
+     * Sorts all filenames, regarding last user decision 
+     */
+    private void sortDirectory(){
+        switch (mSortOrder){
+        case 0:
+            sortByName(mSortAscending);
+            break;
+        case 1:
+            sortByDate(mSortAscending);
+            break;
+        case 2: 
+            sortBySize(mSortAscending);
+            break;
+        }
+        
+        notifyDataSetChanged();
+    }
+    
+    
+    /**
+     * Filter for getting only the folders
+     * @param files
+     * @return Vector<OCFile>
+     */
+    public Vector<OCFile> getFolders(Vector<OCFile> files) {
+        Vector<OCFile> ret = new Vector<OCFile>(); 
+        OCFile current = null; 
+        for (int i=0; i<files.size(); i++) {
+            current = files.get(i);
+            if (current.isFolder()) {
+                ret.add(current);
+            }
+        }
+        return ret;
+    }
+    
+    
+    /**
+     * Check if parent folder does not include 'S' permission and if file/folder
+     * is shared with me
+     * 
+     * @param file: OCFile
+     * @return boolean: True if it is shared with me and false if it is not
+     */
+    private boolean checkIfFileIsSharedWithMe(OCFile file) {
+        return (mFile.getPermissions() != null 
+                && !mFile.getPermissions().contains(PERMISSION_SHARED_WITH_ME)
+                && file.getPermissions() != null 
+                && file.getPermissions().contains(PERMISSION_SHARED_WITH_ME));
+    }
+
+    /**
+     * Sorts list by Date
+     * @param sortAscending true: ascending, false: descending
+     */
+    private void sortByDate(boolean sortAscending){
+        final Integer val;
+        if (sortAscending){
+            val = 1;
+        } else {
+            val = -1;
+        }
+        
+        Collections.sort(mFiles, new Comparator<OCFile>() {
+            public int compare(OCFile o1, OCFile o2) {
+                if (o1.isFolder() && o2.isFolder()) {
+                    return val * Long.compare(o1.getModificationTimestamp(), o2.getModificationTimestamp());
+                }
+                else if (o1.isFolder()) {
+                    return -1;
+                } else if (o2.isFolder()) {
+                    return 1;
+                } else if (o1.getModificationTimestamp() == 0 || o2.getModificationTimestamp() == 0){
+                    return 0;
+                } else {
+                    return val * Long.compare(o1.getModificationTimestamp(), o2.getModificationTimestamp());
+                }
+            }
+        });
+    }
+
+    /**
+     * Sorts list by Size
+     * @param sortAscending true: ascending, false: descending
+     */
+    private void sortBySize(boolean sortAscending){
+        final Integer val;
+        if (sortAscending){
+            val = 1;
+        } else {
+            val = -1;
+        }
+        
+        Collections.sort(mFiles, new Comparator<OCFile>() {
+            public int compare(OCFile o1, OCFile o2) {
+                if (o1.isFolder() && o2.isFolder()) {
+                    return val * Long.compare(getFolderSize(new File(FileStorageUtils.getDefaultSavePathFor(mAccount.name, o1))), 
+                                              getFolderSize(new File(FileStorageUtils.getDefaultSavePathFor(mAccount.name, o2))));
+                }
+                else if (o1.isFolder()) {
+                    return -1;
+                } else if (o2.isFolder()) {
+                    return 1;
+                } else if (o1.getFileLength() == 0 || o2.getFileLength() == 0){
+                    return 0;
+                } else {
+                    return val * Long.compare(o1.getFileLength(), o2.getFileLength());
+                }
+            }
+        });
+    }
+
+    /**
+     * Sorts list by Name
+     * @param sortAscending true: ascending, false: descending
+     */
+    private void sortByName(boolean sortAscending){
+        final Integer val;
+        if (sortAscending){
+            val = 1;
+        } else {
+            val = -1;
+        }
+
+        Collections.sort(mFiles, new Comparator<OCFile>() {
+            public int compare(OCFile o1, OCFile o2) {
+                if (o1.isFolder() && o2.isFolder()) {
+                    return val * o1.getRemotePath().toLowerCase().compareTo(o2.getRemotePath().toLowerCase());
+                } else if (o1.isFolder()) {
+                    return -1;
+                } else if (o2.isFolder()) {
+                    return 1;
+                }
+                return val * new AlphanumComparator().compare(o1, o2);
+            }
+        });
+    }
+
+    public void setSortOrder(Integer order, boolean ascending) {
+        SharedPreferences.Editor editor = mAppPreferences.edit();
+        editor.putInt("sortOrder", order);
+        editor.putBoolean("sortAscending", ascending);
+        editor.commit();
+        
+        mSortOrder = order;
+        mSortAscending = ascending;
+        
+        sortDirectory();
     }    
-=======
-	private final static String PERMISSION_SHARED_WITH_ME = "S";
-
-	private final Context mContext;
-	private OCFile mFile = null;
-	private Vector<OCFile> mFiles = null;
-	private final boolean mJustFolders;
-
-	private FileDataStorageManager mStorageManager;
-	private Account mAccount;
-	private final ComponentsGetter mTransferServiceGetter;
-	private Integer mSortOrder;
-	public static final Integer SORT_NAME = 0;
-	public static final Integer SORT_DATE = 1;
-	public static final Integer SORT_SIZE = 2;
-	private Boolean mSortAscending;
-	private final SharedPreferences mAppPreferences;
-
-	public FileListListAdapter(boolean justFolders, Context context, ComponentsGetter transferServiceGetter) {
-		mJustFolders = justFolders;
-		mContext = context;
-		mAccount = AccountUtils.getCurrentOwnCloudAccount(mContext);
-		mTransferServiceGetter = transferServiceGetter;
-
-		mAppPreferences = PreferenceManager.getDefaultSharedPreferences(mContext);
-
-		// Read sorting order, default to sort by name ascending
-		mSortOrder = mAppPreferences.getInt("sortOrder", SORT_NAME);
-		mSortAscending = mAppPreferences.getBoolean("sortAscending", true);
-
-	}
-
-	@Override
-	public boolean areAllItemsEnabled() {
-		return true;
-	}
-
-	@Override
-	public boolean isEnabled(int position) {
-		return true;
-	}
-
-	@Override
-	public int getCount() {
-		return mFiles != null ? mFiles.size() : 0;
-	}
-
-	@Override
-	public Object getItem(int position) {
-		if (mFiles == null || mFiles.size() <= position)
-			return null;
-		return mFiles.get(position);
-	}
-
-	@Override
-	public long getItemId(int position) {
-		if (mFiles == null || mFiles.size() <= position)
-			return 0;
-		return mFiles.get(position).getFileId();
-	}
-
-	@Override
-	public int getItemViewType(int position) {
-		return 0;
-	}
-
-	@Override
-	public View getView(int position, View convertView, ViewGroup parent) {
-		View view = convertView;
-		if (view == null) {
-			LayoutInflater inflator = (LayoutInflater) mContext.getSystemService(Context.LAYOUT_INFLATER_SERVICE);
-			view = inflator.inflate(R.layout.list_item, null);
-		}
-
-		if (mFiles != null && mFiles.size() > position) {
-			OCFile file = mFiles.get(position);
-			TextView fileName = (TextView) view.findViewById(R.id.Filename);
-			String name = file.getFileName();
-
-			fileName.setText(name);
-			ImageView fileIcon = (ImageView) view.findViewById(R.id.imageView1);
-			ImageView sharedIconV = (ImageView) view.findViewById(R.id.sharedIcon);
-			ImageView sharedWithMeIconV = (ImageView) view.findViewById(R.id.sharedWithMeIcon);
-			sharedWithMeIconV.setVisibility(View.GONE);
-
-			ImageView localStateView = (ImageView) view.findViewById(R.id.imageView2);
-			localStateView.bringToFront();
-			FileDownloaderBinder downloaderBinder = mTransferServiceGetter.getFileDownloaderBinder();
-			FileUploaderBinder uploaderBinder = mTransferServiceGetter.getFileUploaderBinder();
-			if (downloaderBinder != null && downloaderBinder.isDownloading(mAccount, file)) {
-				localStateView.setImageResource(R.drawable.downloading_file_indicator);
-				localStateView.setVisibility(View.VISIBLE);
-			} else if (uploaderBinder != null && uploaderBinder.isUploading(mAccount, file)) {
-				localStateView.setImageResource(R.drawable.uploading_file_indicator);
-				localStateView.setVisibility(View.VISIBLE);
-			} else if (file.isDown()) {
-				localStateView.setImageResource(R.drawable.local_file_indicator);
-				localStateView.setVisibility(View.VISIBLE);
-			} else {
-				localStateView.setVisibility(View.INVISIBLE);
-			}
-
-			TextView fileSizeV = (TextView) view.findViewById(R.id.file_size);
-			TextView lastModV = (TextView) view.findViewById(R.id.last_mod);
-			ImageView checkBoxV = (ImageView) view.findViewById(R.id.custom_checkbox);
-
-			if (!file.isFolder()) {
-				fileSizeV.setVisibility(View.VISIBLE);
-				fileSizeV.setText(DisplayUtils.bytesToHumanReadable(file.getFileLength()));
-				lastModV.setVisibility(View.VISIBLE);
-				lastModV.setText(DisplayUtils.unixTimeToHumanReadable(file.getModificationTimestamp()));
-				// this if-else is needed even thoe fav icon is visible by
-				// default
-				// because android reuses views in listview
-				if (!file.keepInSync()) {
-					view.findViewById(R.id.imageView3).setVisibility(View.GONE);
-				} else {
-					view.findViewById(R.id.imageView3).setVisibility(View.VISIBLE);
-				}
-
-				ListView parentList = (ListView) parent;
-				if (parentList.getChoiceMode() == ListView.CHOICE_MODE_NONE) {
-					checkBoxV.setVisibility(View.GONE);
-				} else {
-					if (parentList.isItemChecked(position)) {
-						checkBoxV.setImageResource(android.R.drawable.checkbox_on_background);
-					} else {
-						checkBoxV.setImageResource(android.R.drawable.checkbox_off_background);
-					}
-					checkBoxV.setVisibility(View.VISIBLE);
-				}
-
-				fileIcon.setImageResource(DisplayUtils.getResourceId(file.getMimetype(), file.getFileName()));
-
-				if (checkIfFileIsSharedWithMe(file)) {
-					sharedWithMeIconV.setVisibility(View.VISIBLE);
-				}
-			} else {
-				// TODO Re-enable when server supports folder-size calculation
-				// if (FileStorageUtils.getDefaultSavePathFor(mAccount.name,
-				// file) != null) {
-				// fileSizeV.setVisibility(View.VISIBLE);
-				// fileSizeV
-				// .setText(getFolderSizeHuman(FileStorageUtils.getDefaultSavePathFor(mAccount.name,
-				// file)));
-				// } else {
-				fileSizeV.setVisibility(View.INVISIBLE);
-				// }
-
-				lastModV.setVisibility(View.VISIBLE);
-				lastModV.setText(DisplayUtils.unixTimeToHumanReadable(file.getModificationTimestamp()));
-				checkBoxV.setVisibility(View.GONE);
-				view.findViewById(R.id.imageView3).setVisibility(View.GONE);
-
-				if (checkIfFileIsSharedWithMe(file)) {
-					fileIcon.setImageResource(R.drawable.shared_with_me_folder);
-					sharedWithMeIconV.setVisibility(View.VISIBLE);
-				} else {
-					fileIcon.setImageResource(DisplayUtils.getResourceId(file.getMimetype(), file.getFileName()));
-				}
-
-				// If folder is sharedByLink, icon folder must be changed to
-				// folder-public one
-				if (file.isShareByLink()) {
-					fileIcon.setImageResource(R.drawable.folder_public);
-				}
-			}
-
-			if (file.isShareByLink()) {
-				sharedIconV.setVisibility(View.VISIBLE);
-			} else {
-				sharedIconV.setVisibility(View.GONE);
-			}
-		}
-
-		return view;
-	}
-
-	/**
-	 * Local Folder size in human readable format
-	 * 
-	 * @param path
-	 *            String
-	 * @return Size in human readable format
-	 */
-	private String getFolderSizeHuman(String path) {
-
-		File dir = new File(path);
-
-		if (dir.exists()) {
-			long bytes = getFolderSize(dir);
-			return DisplayUtils.bytesToHumanReadable(bytes);
-		}
-
-		return "0 B";
-	}
-
-	/**
-	 * Local Folder size
-	 * 
-	 * @param dir
-	 *            File
-	 * @return Size in bytes
-	 */
-	private long getFolderSize(File dir) {
-		if (dir.exists()) {
-			long result = 0;
-			File[] fileList = dir.listFiles();
-			for (int i = 0; i < fileList.length; i++) {
-				if (fileList[i].isDirectory()) {
-					result += getFolderSize(fileList[i]);
-				} else {
-					result += fileList[i].length();
-				}
-			}
-			return result;
-		}
-		return 0;
-	}
-
-	@Override
-	public int getViewTypeCount() {
-		return 1;
-	}
-
-	@Override
-	public boolean hasStableIds() {
-		return true;
-	}
-
-	@Override
-	public boolean isEmpty() {
-		return (mFiles == null || mFiles.isEmpty());
-	}
-
-	/**
-	 * Change the adapted directory for a new one
-	 * 
-	 * @param directory
-	 *            New file to adapt. Can be NULL, meaning "no content to adapt".
-	 * @param updatedStorageManager
-	 *            Optional updated storage manager; used to replace
-	 *            mStorageManager if is different (and not NULL)
-	 */
-	public void swapDirectory(OCFile directory, FileDataStorageManager updatedStorageManager) {
-		mFile = directory;
-		if (updatedStorageManager != null && updatedStorageManager != mStorageManager) {
-			mStorageManager = updatedStorageManager;
-			mAccount = AccountUtils.getCurrentOwnCloudAccount(mContext);
-		}
-		if (mStorageManager != null) {
-			mFiles = mStorageManager.getFolderContent(mFile);
-			if (mJustFolders) {
-				mFiles = getFolders(mFiles);
-			}
-		} else {
-			mFiles = null;
-		}
-
-		sortDirectory();
-	}
-
-	/**
-	 * Sorts all filenames, regarding last user decision
-	 */
-	private void sortDirectory() {
-		switch (mSortOrder) {
-		case 0:
-			sortByName(mSortAscending);
-			break;
-		case 1:
-			sortByDate(mSortAscending);
-			break;
-		case 2:
-			sortBySize(mSortAscending);
-			break;
-		}
-
-		notifyDataSetChanged();
-	}
-
-	/**
-	 * Filter for getting only the folders
-	 * 
-	 * @param files
-	 * @return Vector<OCFile>
-	 */
-	public Vector<OCFile> getFolders(Vector<OCFile> files) {
-		Vector<OCFile> ret = new Vector<OCFile>();
-		OCFile current = null;
-		for (int i = 0; i < files.size(); i++) {
-			current = files.get(i);
-			if (current.isFolder()) {
-				ret.add(current);
-			}
-		}
-		return ret;
-	}
-
-	/**
-	 * Check if parent folder does not include 'S' permission and if file/folder
-	 * is shared with me
-	 * 
-	 * @param file
-	 *            : OCFile
-	 * @return boolean: True if it is shared with me and false if it is not
-	 */
-	private boolean checkIfFileIsSharedWithMe(OCFile file) {
-		return (mFile.getPermissions() != null && !mFile.getPermissions().contains(PERMISSION_SHARED_WITH_ME)
-				&& file.getPermissions() != null && file.getPermissions().contains(PERMISSION_SHARED_WITH_ME));
-	}
-
-	/**
-	 * Sorts list by Date
-	 * 
-	 * @param sortAscending
-	 *            true: ascending, false: descending
-	 */
-	private void sortByDate(boolean sortAscending) {
-		final Integer val;
-		if (sortAscending) {
-			val = 1;
-		} else {
-			val = -1;
-		}
-
-		Collections.sort(mFiles, new Comparator<OCFile>() {
-			@Override
-			public int compare(OCFile o1, OCFile o2) {
-				if (o1.isFolder() && o2.isFolder()) {
-					return val * Long.compare(o1.getModificationTimestamp(), o2.getModificationTimestamp());
-				} else if (o1.isFolder()) {
-					return -1;
-				} else if (o2.isFolder()) {
-					return 1;
-				} else if (o1.getModificationTimestamp() == 0 || o2.getModificationTimestamp() == 0) {
-					return 0;
-				} else {
-					return val * Long.compare(o1.getModificationTimestamp(), o2.getModificationTimestamp());
-				}
-			}
-		});
-	}
-
-	/**
-	 * Sorts list by Size
-	 * 
-	 * @param sortAscending
-	 *            true: ascending, false: descending
-	 */
-	private void sortBySize(boolean sortAscending) {
-		final Integer val;
-		if (sortAscending) {
-			val = 1;
-		} else {
-			val = -1;
-		}
-
-		Collections.sort(mFiles, new Comparator<OCFile>() {
-			@Override
-			public int compare(OCFile o1, OCFile o2) {
-				if (o1.isFolder() && o2.isFolder()) {
-					return val
-							* Long.compare(
-									getFolderSize(new File(FileStorageUtils.getDefaultSavePathFor(mAccount.name, o1))),
-									getFolderSize(new File(FileStorageUtils.getDefaultSavePathFor(mAccount.name, o2))));
-				} else if (o1.isFolder()) {
-					return -1;
-				} else if (o2.isFolder()) {
-					return 1;
-				} else if (o1.getFileLength() == 0 || o2.getFileLength() == 0) {
-					return 0;
-				} else {
-					return val * Long.compare(o1.getFileLength(), o2.getFileLength());
-				}
-			}
-		});
-	}
-
-	/**
-	 * Sorts list by Name
-	 * 
-	 * @param sortAscending
-	 *            true: ascending, false: descending
-	 */
-	private void sortByName(boolean sortAscending) {
-		final Integer val;
-		if (sortAscending) {
-			val = 1;
-		} else {
-			val = -1;
-		}
-
-		Collections.sort(mFiles, new Comparator<OCFile>() {
-			@Override
-			public int compare(OCFile o1, OCFile o2) {
-				if (o1.isFolder() && o2.isFolder()) {
-					return val * o1.getRemotePath().toLowerCase().compareTo(o2.getRemotePath().toLowerCase());
-				} else if (o1.isFolder()) {
-					return -1;
-				} else if (o2.isFolder()) {
-					return 1;
-				}
-				return val * new AlphanumComparator().compare(o1, o2);
-			}
-		});
-	}
-
-	public void setSortOrder(Integer order, boolean ascending) {
-		SharedPreferences.Editor editor = mAppPreferences.edit();
-		editor.putInt("sortOrder", order);
-		editor.putBoolean("sortAscending", ascending);
-		editor.commit();
-
-		mSortOrder = order;
-		mSortAscending = ascending;
-
-		sortDirectory();
-	}
->>>>>>> bc4a7bfe
-}
+}