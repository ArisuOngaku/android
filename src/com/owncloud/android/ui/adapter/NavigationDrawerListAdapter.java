/**
 *   ownCloud Android client application
 *
 *   @author tobiasKaminsky
 *   @author masensio
 *   Copyright (C) 2015 ownCloud Inc.
 *
 *   This program is free software: you can redistribute it and/or modify
 *   it under the terms of the GNU General Public License version 2,
 *   as published by the Free Software Foundation.
 *
 *   This program is distributed in the hope that it will be useful,
 *   but WITHOUT ANY WARRANTY; without even the implied warranty of
 *   MERCHANTABILITY or FITNESS FOR A PARTICULAR PURPOSE.  See the
 *   GNU General Public License for more details.
 *
 *   You should have received a copy of the GNU General Public License
 *   along with this program.  If not, see <http://www.gnu.org/licenses/>.
 *
 */

package com.owncloud.android.ui.adapter;

import java.nio.ByteBuffer;
import java.security.MessageDigest;
import java.util.ArrayList;

import android.accounts.Account;
import android.accounts.AccountManager;
import android.content.Context;
import android.graphics.Bitmap;
import android.graphics.Canvas;
import android.graphics.Color;
import android.graphics.PorterDuff;
import android.graphics.drawable.BitmapDrawable;
import android.graphics.drawable.Drawable;
import android.graphics.drawable.ShapeDrawable;
import android.graphics.drawable.shapes.RectShape;
import android.text.TextUtils;
import android.view.LayoutInflater;
import android.view.View;
import android.view.ViewGroup;
import android.widget.BaseAdapter;
import android.widget.LinearLayout;
import android.widget.RadioButton;
import android.widget.RadioGroup;
import android.widget.RadioGroup.LayoutParams;
import android.widget.TextView;

import com.owncloud.android.MainApp;
import com.owncloud.android.R;
import com.owncloud.android.authentication.AccountUtils;
import com.owncloud.android.lib.common.utils.Log_OC;
<<<<<<< HEAD
import com.owncloud.android.ui.TextDrawable;
=======
import com.owncloud.android.ui.NavigationDrawerItem;
>>>>>>> 0238727d
import com.owncloud.android.ui.activity.FileDisplayActivity;
import com.owncloud.android.utils.BitmapUtils;

import org.apache.commons.codec.binary.Hex;

public class NavigationDrawerListAdapter extends BaseAdapter {

    private final static String TAG  = NavigationDrawerListAdapter.class.getSimpleName();

    private Context mContext;

    private ArrayList<NavigationDrawerItem> mNavigationDrawerItems;
    private ArrayList<Object> mAll = new ArrayList<Object>();
    private Account[] mAccounts;
    private boolean mShowAccounts;
    private Account mCurrentAccount;
    private FileDisplayActivity mFileDisplayActivity;


    public NavigationDrawerListAdapter(Context context, FileDisplayActivity fileDisplayActivity,
                                       ArrayList<NavigationDrawerItem> navigationDrawerItems){
        mFileDisplayActivity = fileDisplayActivity;
        mContext = context;
        mNavigationDrawerItems = navigationDrawerItems;

        updateAccountList();

        mAll.addAll(mNavigationDrawerItems);
    }

    public void updateAccountList(){
        AccountManager am = (AccountManager) mContext.getSystemService(mContext.ACCOUNT_SERVICE);
        mAccounts = am.getAccountsByType(MainApp.getAccountType());
        mCurrentAccount = AccountUtils.getCurrentOwnCloudAccount(mContext);
    }

    @Override
    public int getCount() {
        if (mShowAccounts){
            return mNavigationDrawerItems.size() + 1;
        } else {
            return mNavigationDrawerItems.size();
        }
    }

    @Override
    public Object getItem(int position) {
        //return all.get(position);
        return null;
    }

    @Override
    public long getItemId(int position) {
        return 0;
    }

    @Override
    public View getView(int position, View convertView, ViewGroup parent) {

        LayoutInflater inflator = (LayoutInflater) mContext
                .getSystemService(Context.LAYOUT_INFLATER_SERVICE);

        if (mAll.size() > position) {
            // Normal entry
            if (mAll.get(position) instanceof NavigationDrawerItem){
                NavigationDrawerItem navItem = (NavigationDrawerItem) mAll.get(position);

                View view = inflator.inflate(R.layout.drawer_list_item, null);
                view.setMinimumHeight(40);
                LinearLayout itemLayout = (LinearLayout) view.findViewById(R.id.itemLayout);
                itemLayout.setContentDescription(navItem.getContentDescription());
                TextView itemText = (TextView) view.findViewById(R.id.itemTitle);
                itemText.setText(navItem.getTitle());

                return view;
            }

            // Account
            if (mAll.get(position) instanceof Account[]){
                final View view = inflator.inflate(R.layout.drawer_account_group, null);

                final RadioGroup group = (RadioGroup) view.findViewById(R.id.drawer_radio_group);

                for (Account account : mAccounts) {
                    RadioButton rb = new RadioButton(mContext);

                    rb.setText(account.name);
<<<<<<< HEAD
                    rb.setTextColor(Color.BLACK);
                    rb.setEllipsize(TextUtils.TruncateAt.MIDDLE);
                    rb.setSingleLine();
                    rb.setCompoundDrawablePadding(30);

=======
                    rb.setContentDescription(account.name);
>>>>>>> 0238727d

                    try {
                        // using adapted algorithm from /core/js/placeholder.js:50
                        int lastAtPos = account.name.lastIndexOf("@");
                        String username  = account.name.substring(0, lastAtPos);
                        byte[] seed = username.getBytes("UTF-8");
                        MessageDigest md = MessageDigest.getInstance("MD5");
                        byte[] seedMd5 = md.digest(seed);
                        Integer seedMd5Int = Math.abs(new String(Hex.encodeHex(seedMd5)).hashCode());

                        double maxRange = java.lang.Integer.MAX_VALUE;
                        float hue = (float) (seedMd5Int / maxRange * 360);

                        int[] rgb = BitmapUtils.HSLtoRGB(hue, 90.0f, 65.0f, 1.0f);

//                        Drawable drawable = MainApp.getAppContext().getResources().getDrawable(R.drawable.radiobutton_avatar);
//                        drawable.setColorFilter(Color.rgb(rgb[0], rgb[1], rgb[2]), PorterDuff.Mode.SRC_ATOP);



                        TextDrawable text = new TextDrawable(username.substring(0, 1).toUpperCase(), rgb[0], rgb[1], rgb[2], rb.getTextSize());

                        rb.setCompoundDrawablesWithIntrinsicBounds(text, null, null, null);


                    } catch (Exception e){
                        Log_OC.d(TAG, e.toString());
                        rb.setTextColor(mContext.getResources().getColor(R.color.black));
                    }
                    RadioGroup.LayoutParams params = new RadioGroup.LayoutParams(
                            LayoutParams.MATCH_PARENT, LayoutParams.WRAP_CONTENT);
                    params.weight=1.0f;
                    params.setMargins(15, 5, 5, 5);

                    // Check the current account that is being used
                    if (account.name.equals(mCurrentAccount.name)) {
                        rb.setChecked(true);
                    } else {
                        rb.setChecked(false);
                    }

                    group.addView(rb, params);
                }

                group.setOnCheckedChangeListener(new RadioGroup.OnCheckedChangeListener(){
                    public void onCheckedChanged(RadioGroup group, int checkedId) {
                        // checkedId is the RadioButton selected
                        RadioButton rb = (RadioButton) view.findViewById(checkedId);

                        AccountUtils.setCurrentOwnCloudAccount(mContext,rb.getText().toString());
                        notifyDataSetChanged();
                        mFileDisplayActivity.closeDrawer();
                        
                        // restart the main activity
                        mFileDisplayActivity.restart();
                    }
                });

                return view;
            }
        }
        return convertView;
    }

    // TODO update Account List after creating a new account and on fresh installation
    public void setShowAccounts(boolean value){
        mAll.clear();
        mAll.addAll(mNavigationDrawerItems);

        if (value){
            mAll.add(1, mAccounts);
        }
        mShowAccounts = value;
    }
}<|MERGE_RESOLUTION|>--- conflicted
+++ resolved
@@ -51,11 +51,8 @@
 import com.owncloud.android.R;
 import com.owncloud.android.authentication.AccountUtils;
 import com.owncloud.android.lib.common.utils.Log_OC;
-<<<<<<< HEAD
+import com.owncloud.android.ui.NavigationDrawerItem;
 import com.owncloud.android.ui.TextDrawable;
-=======
-import com.owncloud.android.ui.NavigationDrawerItem;
->>>>>>> 0238727d
 import com.owncloud.android.ui.activity.FileDisplayActivity;
 import com.owncloud.android.utils.BitmapUtils;
 
@@ -143,15 +140,12 @@
                     RadioButton rb = new RadioButton(mContext);
 
                     rb.setText(account.name);
-<<<<<<< HEAD
+                    rb.setContentDescription(account.name);
                     rb.setTextColor(Color.BLACK);
                     rb.setEllipsize(TextUtils.TruncateAt.MIDDLE);
                     rb.setSingleLine();
                     rb.setCompoundDrawablePadding(30);
 
-=======
-                    rb.setContentDescription(account.name);
->>>>>>> 0238727d
 
                     try {
                         // using adapted algorithm from /core/js/placeholder.js:50
