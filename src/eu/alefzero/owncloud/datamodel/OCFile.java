/* ownCloud Android client application
 *   Copyright (C) 2012  Bartek Przybylski
 *
 *   This program is free software: you can redistribute it and/or modify
 *   it under the terms of the GNU General Public License as published by
 *   the Free Software Foundation, either version 3 of the License, or
 *   (at your option) any later version.
 *
 *   This program is distributed in the hope that it will be useful,
 *   but WITHOUT ANY WARRANTY; without even the implied warranty of
 *   MERCHANTABILITY or FITNESS FOR A PARTICULAR PURPOSE.  See the
 *   GNU General Public License for more details.
 *
 *   You should have received a copy of the GNU General Public License
 *   along with this program.  If not, see <http://www.gnu.org/licenses/>.
 *
 */

package eu.alefzero.owncloud.datamodel;

import java.io.File;

public class OCFile {

<<<<<<< HEAD
	private long id;
	private long parentId;
	private long length;
	private long creationTimestamp;
	private long modifiedTimestamp;
	private String remotePath;
	private String localStoragePath;
	private String mimeType;

	private ContentResolver contentResolver;
	private ContentProviderClient providerClient;
	private Account account;
	
	private OCFile(ContentProviderClient providerClient, Account account) {
		this.account = account;
		this.providerClient = providerClient;
		resetData();
	}

	private OCFile(ContentResolver contentResolver, Account account) {
		this.account = account;
		this.contentResolver = contentResolver;
		resetData();
	}
	
=======
	private long id_;
	private long parent_id_;
	private long length_;
	private long creation_timestamp_;
	private long modified_timestamp_;
	private String path_;
	private String storage_path_;
	private String mimetype_;
	private boolean update_while_saving_;

>>>>>>> ff36d908
	/**
	 * Create new {@link OCFile} with given path
	 * 
<<<<<<< HEAD
	 * @param resolver The {@link ContentResolver} to use
	 * @param account The {@link Account} the {@link OCFile} belongs to
	 * @param id The ID the file has in the database
	 */
	public OCFile(ContentResolver resolver, Account account, long id) {
		this.contentResolver = resolver;
		this.account = account;
		Cursor c = this.contentResolver.query(ProviderTableMeta.CONTENT_URI_FILE,
				null, ProviderTableMeta.FILE_ACCOUNT_OWNER + "=? AND "
						+ ProviderTableMeta._ID + "=?", new String[] {
						this.account.name, String.valueOf(id) }, null);
		if (c.moveToFirst())
			setFileData(c);
	}

	/**
	 * Query the database for a {@link OCFile} belonging to a given account
	 * and that matches remote path
	 * 
	 * @param contentResolver The {@link ContentResolver} to use
	 * @param account The {@link Account} the {@link OCFile} belongs to
	 * @param path The remote path of the file
	 */
	public OCFile(ContentResolver contentResolver, Account account, String path) {
		this.contentResolver = contentResolver;
		this.account = account;

		Cursor c = this.contentResolver.query(ProviderTableMeta.CONTENT_URI_FILE,
				null, ProviderTableMeta.FILE_ACCOUNT_OWNER + "=? AND "
						+ ProviderTableMeta.FILE_PATH + "=?", new String[] {
						this.account.name, path }, null);
		if (c.moveToFirst()) {
			setFileData(c);
			if (remotePath != null)
				remotePath = path;
		}
	}
	
	public OCFile(ContentProviderClient cp, Account account, String path) {
		this.providerClient = cp;
		this.account = account;

		try {
			Cursor c = this.providerClient.query(ProviderTableMeta.CONTENT_URI_FILE, null,
					ProviderTableMeta.FILE_ACCOUNT_OWNER + "=? AND "
							+ ProviderTableMeta.FILE_PATH + "=?", new String[] {
							this.account.name, path }, null);
			if (c.moveToFirst()) {
				setFileData(c);
				if (remotePath != null)
					remotePath = path;
			}
		} catch (RemoteException e) {
			Log.d(TAG, e.getMessage());
		}
	}

	/**
	 * Creates a new {@link OCFile}
	 *  
	 * @param providerClient The {@link ContentProviderClient} to use
	 * @param account The {@link Account} that this file belongs to
	 * @param path The remote path
	 * @param length The file size in bytes 
	 * @param creation_timestamp The UNIX timestamp of the creation date
	 * @param modified_timestamp The UNIX timestamp of the modification date
	 * @param mimetype The mimetype to set
	 * @param parent_id The parent folder of that file
	 * @return A new instance of {@link OCFile}
	 */
	public static OCFile createNewFile(ContentProviderClient providerClient,
			Account account, String path, long length, long creation_timestamp,
			long modified_timestamp, String mimetype, long parent_id) {
		OCFile new_file = new OCFile(providerClient, account);

		try {
			Cursor c = new_file.providerClient.query(ProviderTableMeta.CONTENT_URI_FILE,
					null, ProviderTableMeta.FILE_ACCOUNT_OWNER + "=? AND "
							+ ProviderTableMeta.FILE_PATH + "=?", new String[] {
							new_file.account.name, path }, null);
			if (c.moveToFirst())
				new_file.setFileData(c);
			c.close();
		} catch (RemoteException e) {
			Log.e(TAG, e.getMessage());
		}

		new_file.remotePath = path;
		new_file.length = length;
		new_file.creationTimestamp = creation_timestamp;
		new_file.modifiedTimestamp = modified_timestamp;
		new_file.mimeType = mimetype;
		new_file.parentId = parent_id;

		return new_file;
	}

	/**
	 * Creates a new {@link OCFile}
	 * 
	 * @param contentResolver The {@link ContentResolver} to use
	 * @param account The {@link Account} that this file belongs to
	 * @param path The remote path
	 * @param length The file size in bytes
	 * @param creation_timestamp The UNIX timestamp of the creation date
	 * @param modified_timestamp The UNIX timestamp of the modification date 
	 * @param mimetype The mimetype to set
	 * @param parent_id The parent folder of that file
	 * @return A new instance of {@link OCFile}
	 */
	public static OCFile createNewFile(ContentResolver contentResolver,
			Account account, String path, int length, int creation_timestamp,
			int modified_timestamp, String mimetype, long parent_id) {
		OCFile new_file = new OCFile(contentResolver, account);
		Cursor c = new_file.contentResolver.query(
				ProviderTableMeta.CONTENT_URI_FILE, null,
				ProviderTableMeta.FILE_ACCOUNT_OWNER + "=? AND "
						+ ProviderTableMeta.FILE_PATH + "=?", new String[] {
						new_file.account.name, path }, null);
		if (c.moveToFirst())
			new_file.setFileData(c);
		c.close();

		new_file.remotePath = path;
		new_file.length = length;
		new_file.creationTimestamp = creation_timestamp;
		new_file.modifiedTimestamp = modified_timestamp;
		new_file.mimeType = mimetype;
		new_file.parentId = parent_id;

		return new_file;
	}


	/**
=======
	 * @param path The remote path of the file
	 */
	public OCFile(String path) {
	  resetData();
	  update_while_saving_ = false;
		path_ = path;
	}

	/**
>>>>>>> ff36d908
	 * Gets the ID of the file
	 * 
	 * @return the file ID
	 */
	public long getFileId() {
		return id;
	}

	/**
	 * Returns the path of the file
	 * 
	 * @return The path
	 */
	public String getPath() {
		return remotePath;
	}

	/**
	 * Can be used to check, whether or not this file exists in the database
	 * already
	 * 
	 * @return true, if the file exists in the database
	 */
	public boolean fileExists() {
		return id != -1;
	}

	/**
	 * Use this to find out if this file is a Directory
	 * 
	 * @return true if it is a directory
	 */
	public boolean isDirectory() {
		return mimeType != null && mimeType.equals("DIR");
	}

	/**
	 * Use this to check if this file is available locally
	 * 
	 * @return true if it is
	 */
	public boolean isDownloaded() {
		return localStoragePath != null;
	}

	/**
	 * The path, where the file is stored locally
	 * 
	 * @return The local path to the file
	 */
	public String getStoragePath() {
		return localStoragePath;
	}

	/**
	 * Can be used to set the path where the file is stored
	 * 
	 * @param storage_path
	 *            to set
	 */
	public void setStoragePath(String storage_path) {
		localStoragePath = storage_path;
	}

	/**
	 * Get a UNIX timestamp of the file creation time
	 * 
	 * @return A UNIX timestamp of the time that file was created
	 */
	public long getCreationTimestamp() {
		return creationTimestamp;
	}

	/**
	 * Set a UNIX timestamp of the time the file was created
	 * 
	 * @param creation_timestamp
	 *            to set
	 */
	public void setCreationTimestamp(long creation_timestamp) {
		creationTimestamp = creation_timestamp;
	}

	/**
	 * Get a UNIX timestamp of the file modification time
	 * 
	 * @return A UNIX timestamp of the modification time
	 */
	public long getModificationTimestamp() {
		return modifiedTimestamp;
	}

	/**
	 * Set a UNIX timestamp of the time the time the file was modified.
	 * 
	 * @param modification_timestamp
	 *            to set
	 */
	public void setModificationTimestamp(long modification_timestamp) {
		modifiedTimestamp = modification_timestamp;
	}

	/**
	 * Returns the filename and "/" for the root directory
	 * 
	 * @return The name of the file
	 */
	public String getFileName() {
		if (remotePath != null) {
			File f = new File(remotePath);
			return f.getName().equals("") ? "/" : f.getName();
		}
		return null;
	}

	/**
	 * Can be used to get the Mimetype
	 * 
	 * @return the Mimetype as a String
	 */
	public String getMimetype() {
		return mimeType;
	}

	/**
<<<<<<< HEAD
	 * Instruct the file to save itself to the database
	 */
	public void save() {
		ContentValues cv = new ContentValues();
		cv.put(ProviderTableMeta.FILE_MODIFIED, modifiedTimestamp);
		cv.put(ProviderTableMeta.FILE_CREATION, creationTimestamp);
		cv.put(ProviderTableMeta.FILE_CONTENT_LENGTH, length);
		cv.put(ProviderTableMeta.FILE_CONTENT_TYPE, mimeType);
		cv.put(ProviderTableMeta.FILE_NAME, getFileName());
		if (parentId != 0)
			cv.put(ProviderTableMeta.FILE_PARENT, parentId);
		cv.put(ProviderTableMeta.FILE_PATH, remotePath);
		cv.put(ProviderTableMeta.FILE_STORAGE_PATH, localStoragePath);
		cv.put(ProviderTableMeta.FILE_ACCOUNT_OWNER, account.name);

		if (fileExists()) {
			if (providerClient != null) {
				try {
					providerClient.update(ProviderTableMeta.CONTENT_URI, cv,
							ProviderTableMeta._ID + "=?",
							new String[] { String.valueOf(id) });
				} catch (RemoteException e) {
					Log.e(TAG, e.getMessage());
					return;
				}
			} else {
				contentResolver.update(ProviderTableMeta.CONTENT_URI, cv,
						ProviderTableMeta._ID + "=?",
						new String[] { String.valueOf(id) });
			}
		} else {
			Uri new_entry = null;
			if (providerClient != null) {
				try {
					new_entry = providerClient.insert(ProviderTableMeta.CONTENT_URI_FILE,
							cv);
				} catch (RemoteException e) {
					Log.e(TAG, e.getMessage());
					id = -1;
					return;
				}
			} else {
				new_entry = contentResolver.insert(
						ProviderTableMeta.CONTENT_URI_FILE, cv);
			}
			try {
				String p = new_entry.getEncodedPath();
				id = Integer.parseInt(p.substring(p.lastIndexOf('/') + 1));
			} catch (NumberFormatException e) {
				Log.e(TAG,
						"Can't retrieve file id from uri: "
								+ new_entry.toString() + ", reason: "
								+ e.getMessage());
				id = -1;
			}
		}
	}

	/**
	 * List the directory content
	 * 
	 * @return The directory content or null, if the file is not a directory
	 */
	public Vector<OCFile> getDirectoryContent() {
		if (isDirectory() && id != -1) {
			Vector<OCFile> ret = new Vector<OCFile>();

			Uri req_uri = Uri.withAppendedPath(
					ProviderTableMeta.CONTENT_URI_DIR, String.valueOf(id));
			Cursor c = null;
			if (providerClient != null) {
				try {
					c = providerClient.query(req_uri, null, null, null, null);
				} catch (RemoteException e) {
					Log.e(TAG, e.getMessage());
					return ret;
				}
			} else {
				c = contentResolver.query(req_uri, null, null, null, null);
			}

			if (c.moveToFirst())
				do {
					OCFile child = new OCFile(providerClient, account);
					child.setFileData(c);
					ret.add(child);
				} while (c.moveToNext());

			c.close();
			return ret;
		}
		return null;
	}

	/**
=======
>>>>>>> ff36d908
	 * Adds a file to this directory. If this file is not a directory, an
	 * exception gets thrown.
	 * 
	 * @param file to add
	 * @throws IllegalStateException if you try to add a something and this is not a directory
	 */
	public void addFile(OCFile file) throws IllegalStateException {
		if (isDirectory()) {
<<<<<<< HEAD
			file.parentId = id;
			file.save();
=======
			file.parent_id_ = id_;
			update_while_saving_ = true;
>>>>>>> ff36d908
			return;
		}
		throw new IllegalStateException("This is not a directory where you can add stuff to!");
	}

	/**
	 * Used internally. Reset all file properties
	 */
	private void resetData() {
		id = -1;
		remotePath = null;
		parentId = 0;
		localStoragePath = null;
		mimeType = null;
		length = 0;
		creationTimestamp = 0;
		modifiedTimestamp = 0;
	}

<<<<<<< HEAD
	/**
	 * Used internally. Set properties based on the information in a {@link android.database.Cursor}
	 * @param c the Cursor containing the information
	 */
	private void setFileData(Cursor c) {
		resetData();
		if (c != null) {
			id = c.getLong(c.getColumnIndex(ProviderTableMeta._ID));
			remotePath = c.getString(c.getColumnIndex(ProviderTableMeta.FILE_PATH));
			parentId = c.getLong(c
					.getColumnIndex(ProviderTableMeta.FILE_PARENT));
			localStoragePath = c.getString(c
					.getColumnIndex(ProviderTableMeta.FILE_STORAGE_PATH));
			mimeType = c.getString(c
					.getColumnIndex(ProviderTableMeta.FILE_CONTENT_TYPE));
			length = c.getLong(c
					.getColumnIndex(ProviderTableMeta.FILE_CONTENT_LENGTH));
			creationTimestamp = c.getLong(c
					.getColumnIndex(ProviderTableMeta.FILE_CREATION));
			modifiedTimestamp = c.getLong(c
					.getColumnIndex(ProviderTableMeta.FILE_MODIFIED));
		}
=======
	public void setFileId(long file_id) {
	  id_ = file_id;
>>>>>>> ff36d908
	}
	
	public void setMimetype(String mimetype) {
	  mimetype_ = mimetype;
	}
	
	public void setParentId(long parent_id) {
	  parent_id_ = parent_id;
	}
	
	public void setFileLength(long file_len) {
	  length_ = file_len;
	}
	
  public long getFileLength() {
    return length_;
  }
  
  public long getParentId() {
    return parent_id_;
  }
  
  public boolean needsUpdatingWhileSaving() {
    return update_while_saving_;
  }
}<|MERGE_RESOLUTION|>--- conflicted
+++ resolved
@@ -22,33 +22,6 @@
 
 public class OCFile {
 
-<<<<<<< HEAD
-	private long id;
-	private long parentId;
-	private long length;
-	private long creationTimestamp;
-	private long modifiedTimestamp;
-	private String remotePath;
-	private String localStoragePath;
-	private String mimeType;
-
-	private ContentResolver contentResolver;
-	private ContentProviderClient providerClient;
-	private Account account;
-	
-	private OCFile(ContentProviderClient providerClient, Account account) {
-		this.account = account;
-		this.providerClient = providerClient;
-		resetData();
-	}
-
-	private OCFile(ContentResolver contentResolver, Account account) {
-		this.account = account;
-		this.contentResolver = contentResolver;
-		resetData();
-	}
-	
-=======
 	private long id_;
 	private long parent_id_;
 	private long length_;
@@ -59,147 +32,9 @@
 	private String mimetype_;
 	private boolean update_while_saving_;
 
->>>>>>> ff36d908
 	/**
 	 * Create new {@link OCFile} with given path
 	 * 
-<<<<<<< HEAD
-	 * @param resolver The {@link ContentResolver} to use
-	 * @param account The {@link Account} the {@link OCFile} belongs to
-	 * @param id The ID the file has in the database
-	 */
-	public OCFile(ContentResolver resolver, Account account, long id) {
-		this.contentResolver = resolver;
-		this.account = account;
-		Cursor c = this.contentResolver.query(ProviderTableMeta.CONTENT_URI_FILE,
-				null, ProviderTableMeta.FILE_ACCOUNT_OWNER + "=? AND "
-						+ ProviderTableMeta._ID + "=?", new String[] {
-						this.account.name, String.valueOf(id) }, null);
-		if (c.moveToFirst())
-			setFileData(c);
-	}
-
-	/**
-	 * Query the database for a {@link OCFile} belonging to a given account
-	 * and that matches remote path
-	 * 
-	 * @param contentResolver The {@link ContentResolver} to use
-	 * @param account The {@link Account} the {@link OCFile} belongs to
-	 * @param path The remote path of the file
-	 */
-	public OCFile(ContentResolver contentResolver, Account account, String path) {
-		this.contentResolver = contentResolver;
-		this.account = account;
-
-		Cursor c = this.contentResolver.query(ProviderTableMeta.CONTENT_URI_FILE,
-				null, ProviderTableMeta.FILE_ACCOUNT_OWNER + "=? AND "
-						+ ProviderTableMeta.FILE_PATH + "=?", new String[] {
-						this.account.name, path }, null);
-		if (c.moveToFirst()) {
-			setFileData(c);
-			if (remotePath != null)
-				remotePath = path;
-		}
-	}
-	
-	public OCFile(ContentProviderClient cp, Account account, String path) {
-		this.providerClient = cp;
-		this.account = account;
-
-		try {
-			Cursor c = this.providerClient.query(ProviderTableMeta.CONTENT_URI_FILE, null,
-					ProviderTableMeta.FILE_ACCOUNT_OWNER + "=? AND "
-							+ ProviderTableMeta.FILE_PATH + "=?", new String[] {
-							this.account.name, path }, null);
-			if (c.moveToFirst()) {
-				setFileData(c);
-				if (remotePath != null)
-					remotePath = path;
-			}
-		} catch (RemoteException e) {
-			Log.d(TAG, e.getMessage());
-		}
-	}
-
-	/**
-	 * Creates a new {@link OCFile}
-	 *  
-	 * @param providerClient The {@link ContentProviderClient} to use
-	 * @param account The {@link Account} that this file belongs to
-	 * @param path The remote path
-	 * @param length The file size in bytes 
-	 * @param creation_timestamp The UNIX timestamp of the creation date
-	 * @param modified_timestamp The UNIX timestamp of the modification date
-	 * @param mimetype The mimetype to set
-	 * @param parent_id The parent folder of that file
-	 * @return A new instance of {@link OCFile}
-	 */
-	public static OCFile createNewFile(ContentProviderClient providerClient,
-			Account account, String path, long length, long creation_timestamp,
-			long modified_timestamp, String mimetype, long parent_id) {
-		OCFile new_file = new OCFile(providerClient, account);
-
-		try {
-			Cursor c = new_file.providerClient.query(ProviderTableMeta.CONTENT_URI_FILE,
-					null, ProviderTableMeta.FILE_ACCOUNT_OWNER + "=? AND "
-							+ ProviderTableMeta.FILE_PATH + "=?", new String[] {
-							new_file.account.name, path }, null);
-			if (c.moveToFirst())
-				new_file.setFileData(c);
-			c.close();
-		} catch (RemoteException e) {
-			Log.e(TAG, e.getMessage());
-		}
-
-		new_file.remotePath = path;
-		new_file.length = length;
-		new_file.creationTimestamp = creation_timestamp;
-		new_file.modifiedTimestamp = modified_timestamp;
-		new_file.mimeType = mimetype;
-		new_file.parentId = parent_id;
-
-		return new_file;
-	}
-
-	/**
-	 * Creates a new {@link OCFile}
-	 * 
-	 * @param contentResolver The {@link ContentResolver} to use
-	 * @param account The {@link Account} that this file belongs to
-	 * @param path The remote path
-	 * @param length The file size in bytes
-	 * @param creation_timestamp The UNIX timestamp of the creation date
-	 * @param modified_timestamp The UNIX timestamp of the modification date 
-	 * @param mimetype The mimetype to set
-	 * @param parent_id The parent folder of that file
-	 * @return A new instance of {@link OCFile}
-	 */
-	public static OCFile createNewFile(ContentResolver contentResolver,
-			Account account, String path, int length, int creation_timestamp,
-			int modified_timestamp, String mimetype, long parent_id) {
-		OCFile new_file = new OCFile(contentResolver, account);
-		Cursor c = new_file.contentResolver.query(
-				ProviderTableMeta.CONTENT_URI_FILE, null,
-				ProviderTableMeta.FILE_ACCOUNT_OWNER + "=? AND "
-						+ ProviderTableMeta.FILE_PATH + "=?", new String[] {
-						new_file.account.name, path }, null);
-		if (c.moveToFirst())
-			new_file.setFileData(c);
-		c.close();
-
-		new_file.remotePath = path;
-		new_file.length = length;
-		new_file.creationTimestamp = creation_timestamp;
-		new_file.modifiedTimestamp = modified_timestamp;
-		new_file.mimeType = mimetype;
-		new_file.parentId = parent_id;
-
-		return new_file;
-	}
-
-
-	/**
-=======
 	 * @param path The remote path of the file
 	 */
 	public OCFile(String path) {
@@ -209,13 +44,12 @@
 	}
 
 	/**
->>>>>>> ff36d908
 	 * Gets the ID of the file
 	 * 
 	 * @return the file ID
 	 */
 	public long getFileId() {
-		return id;
+		return id_;
 	}
 
 	/**
@@ -224,7 +58,7 @@
 	 * @return The path
 	 */
 	public String getPath() {
-		return remotePath;
+		return path_;
 	}
 
 	/**
@@ -234,7 +68,7 @@
 	 * @return true, if the file exists in the database
 	 */
 	public boolean fileExists() {
-		return id != -1;
+		return id_ != -1;
 	}
 
 	/**
@@ -243,7 +77,7 @@
 	 * @return true if it is a directory
 	 */
 	public boolean isDirectory() {
-		return mimeType != null && mimeType.equals("DIR");
+		return mimetype_ != null && mimetype_.equals("DIR");
 	}
 
 	/**
@@ -252,7 +86,7 @@
 	 * @return true if it is
 	 */
 	public boolean isDownloaded() {
-		return localStoragePath != null;
+		return storage_path_ != null;
 	}
 
 	/**
@@ -261,7 +95,7 @@
 	 * @return The local path to the file
 	 */
 	public String getStoragePath() {
-		return localStoragePath;
+		return storage_path_;
 	}
 
 	/**
@@ -271,7 +105,7 @@
 	 *            to set
 	 */
 	public void setStoragePath(String storage_path) {
-		localStoragePath = storage_path;
+		storage_path_ = storage_path;
 	}
 
 	/**
@@ -280,7 +114,7 @@
 	 * @return A UNIX timestamp of the time that file was created
 	 */
 	public long getCreationTimestamp() {
-		return creationTimestamp;
+		return creation_timestamp_;
 	}
 
 	/**
@@ -290,7 +124,7 @@
 	 *            to set
 	 */
 	public void setCreationTimestamp(long creation_timestamp) {
-		creationTimestamp = creation_timestamp;
+		creation_timestamp_ = creation_timestamp;
 	}
 
 	/**
@@ -299,7 +133,7 @@
 	 * @return A UNIX timestamp of the modification time
 	 */
 	public long getModificationTimestamp() {
-		return modifiedTimestamp;
+		return modified_timestamp_;
 	}
 
 	/**
@@ -309,7 +143,7 @@
 	 *            to set
 	 */
 	public void setModificationTimestamp(long modification_timestamp) {
-		modifiedTimestamp = modification_timestamp;
+		modified_timestamp_ = modification_timestamp;
 	}
 
 	/**
@@ -318,8 +152,8 @@
 	 * @return The name of the file
 	 */
 	public String getFileName() {
-		if (remotePath != null) {
-			File f = new File(remotePath);
+		if (path_ != null) {
+			File f = new File(path_);
 			return f.getName().equals("") ? "/" : f.getName();
 		}
 		return null;
@@ -331,108 +165,10 @@
 	 * @return the Mimetype as a String
 	 */
 	public String getMimetype() {
-		return mimeType;
-	}
-
-	/**
-<<<<<<< HEAD
-	 * Instruct the file to save itself to the database
-	 */
-	public void save() {
-		ContentValues cv = new ContentValues();
-		cv.put(ProviderTableMeta.FILE_MODIFIED, modifiedTimestamp);
-		cv.put(ProviderTableMeta.FILE_CREATION, creationTimestamp);
-		cv.put(ProviderTableMeta.FILE_CONTENT_LENGTH, length);
-		cv.put(ProviderTableMeta.FILE_CONTENT_TYPE, mimeType);
-		cv.put(ProviderTableMeta.FILE_NAME, getFileName());
-		if (parentId != 0)
-			cv.put(ProviderTableMeta.FILE_PARENT, parentId);
-		cv.put(ProviderTableMeta.FILE_PATH, remotePath);
-		cv.put(ProviderTableMeta.FILE_STORAGE_PATH, localStoragePath);
-		cv.put(ProviderTableMeta.FILE_ACCOUNT_OWNER, account.name);
-
-		if (fileExists()) {
-			if (providerClient != null) {
-				try {
-					providerClient.update(ProviderTableMeta.CONTENT_URI, cv,
-							ProviderTableMeta._ID + "=?",
-							new String[] { String.valueOf(id) });
-				} catch (RemoteException e) {
-					Log.e(TAG, e.getMessage());
-					return;
-				}
-			} else {
-				contentResolver.update(ProviderTableMeta.CONTENT_URI, cv,
-						ProviderTableMeta._ID + "=?",
-						new String[] { String.valueOf(id) });
-			}
-		} else {
-			Uri new_entry = null;
-			if (providerClient != null) {
-				try {
-					new_entry = providerClient.insert(ProviderTableMeta.CONTENT_URI_FILE,
-							cv);
-				} catch (RemoteException e) {
-					Log.e(TAG, e.getMessage());
-					id = -1;
-					return;
-				}
-			} else {
-				new_entry = contentResolver.insert(
-						ProviderTableMeta.CONTENT_URI_FILE, cv);
-			}
-			try {
-				String p = new_entry.getEncodedPath();
-				id = Integer.parseInt(p.substring(p.lastIndexOf('/') + 1));
-			} catch (NumberFormatException e) {
-				Log.e(TAG,
-						"Can't retrieve file id from uri: "
-								+ new_entry.toString() + ", reason: "
-								+ e.getMessage());
-				id = -1;
-			}
-		}
-	}
-
-	/**
-	 * List the directory content
-	 * 
-	 * @return The directory content or null, if the file is not a directory
-	 */
-	public Vector<OCFile> getDirectoryContent() {
-		if (isDirectory() && id != -1) {
-			Vector<OCFile> ret = new Vector<OCFile>();
-
-			Uri req_uri = Uri.withAppendedPath(
-					ProviderTableMeta.CONTENT_URI_DIR, String.valueOf(id));
-			Cursor c = null;
-			if (providerClient != null) {
-				try {
-					c = providerClient.query(req_uri, null, null, null, null);
-				} catch (RemoteException e) {
-					Log.e(TAG, e.getMessage());
-					return ret;
-				}
-			} else {
-				c = contentResolver.query(req_uri, null, null, null, null);
-			}
-
-			if (c.moveToFirst())
-				do {
-					OCFile child = new OCFile(providerClient, account);
-					child.setFileData(c);
-					ret.add(child);
-				} while (c.moveToNext());
-
-			c.close();
-			return ret;
-		}
-		return null;
-	}
-
-	/**
-=======
->>>>>>> ff36d908
+		return mimetype_;
+	}
+
+	/**
 	 * Adds a file to this directory. If this file is not a directory, an
 	 * exception gets thrown.
 	 * 
@@ -441,13 +177,8 @@
 	 */
 	public void addFile(OCFile file) throws IllegalStateException {
 		if (isDirectory()) {
-<<<<<<< HEAD
-			file.parentId = id;
-			file.save();
-=======
 			file.parent_id_ = id_;
 			update_while_saving_ = true;
->>>>>>> ff36d908
 			return;
 		}
 		throw new IllegalStateException("This is not a directory where you can add stuff to!");
@@ -457,43 +188,18 @@
 	 * Used internally. Reset all file properties
 	 */
 	private void resetData() {
-		id = -1;
-		remotePath = null;
-		parentId = 0;
-		localStoragePath = null;
-		mimeType = null;
-		length = 0;
-		creationTimestamp = 0;
-		modifiedTimestamp = 0;
-	}
-
-<<<<<<< HEAD
-	/**
-	 * Used internally. Set properties based on the information in a {@link android.database.Cursor}
-	 * @param c the Cursor containing the information
-	 */
-	private void setFileData(Cursor c) {
-		resetData();
-		if (c != null) {
-			id = c.getLong(c.getColumnIndex(ProviderTableMeta._ID));
-			remotePath = c.getString(c.getColumnIndex(ProviderTableMeta.FILE_PATH));
-			parentId = c.getLong(c
-					.getColumnIndex(ProviderTableMeta.FILE_PARENT));
-			localStoragePath = c.getString(c
-					.getColumnIndex(ProviderTableMeta.FILE_STORAGE_PATH));
-			mimeType = c.getString(c
-					.getColumnIndex(ProviderTableMeta.FILE_CONTENT_TYPE));
-			length = c.getLong(c
-					.getColumnIndex(ProviderTableMeta.FILE_CONTENT_LENGTH));
-			creationTimestamp = c.getLong(c
-					.getColumnIndex(ProviderTableMeta.FILE_CREATION));
-			modifiedTimestamp = c.getLong(c
-					.getColumnIndex(ProviderTableMeta.FILE_MODIFIED));
-		}
-=======
+		id_ = -1;
+		path_ = null;
+		parent_id_ = 0;
+		storage_path_ = null;
+		mimetype_ = null;
+		length_ = 0;
+		creation_timestamp_ = 0;
+		modified_timestamp_ = 0;
+	}
+
 	public void setFileId(long file_id) {
 	  id_ = file_id;
->>>>>>> ff36d908
 	}
 	
 	public void setMimetype(String mimetype) {
