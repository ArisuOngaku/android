/* ownCloud Android client application
 *   Copyright (C) 2012  Bartek Przybylski
 *
 *   This program is free software: you can redistribute it and/or modify
 *   it under the terms of the GNU General Public License as published by
 *   the Free Software Foundation, either version 3 of the License, or
 *   (at your option) any later version.
 *
 *   This program is distributed in the hope that it will be useful,
 *   but WITHOUT ANY WARRANTY; without even the implied warranty of
 *   MERCHANTABILITY or FITNESS FOR A PARTICULAR PURPOSE.  See the
 *   GNU General Public License for more details.
 *
 *   You should have received a copy of the GNU General Public License
 *   along with this program.  If not, see <http://www.gnu.org/licenses/>.
 *
 */

package eu.alefzero.owncloud.datamodel;

import java.io.File;

import android.os.Parcel;
import android.os.Parcelable;

public class OCFile implements Parcelable, Comparable<OCFile> {

    public static final Parcelable.Creator<OCFile> CREATOR = new Parcelable.Creator<OCFile>() {
        @Override
        public OCFile createFromParcel(Parcel source) {
            return new OCFile(source);
        }

        @Override
        public OCFile[] newArray(int size) {
            return new OCFile[size];
        }
    };

    private long mId;
    private long mParentId;
    private long mLength;
    private long mCreationTimestamp;
    private long mModifiedTimestamp;
    private String mRemotePath;
    private String mLocalPath;
    private String mMimeType;
    private boolean mNeedsUpdating;
    private long mLastSyncDate;

    /**
     * Create new {@link OCFile} with given path
     * 
     * @param path The remote path of the file
     */
    public OCFile(String path) {
        resetData();
        mNeedsUpdating = false;
        mRemotePath = path;
    }

    /**
     * Reconstruct from parcel
     * 
     * @param source The source parcel
     */
    private OCFile(Parcel source) {
        mId = source.readLong();
        mParentId = source.readLong();
        mLength = source.readLong();
        mCreationTimestamp = source.readLong();
        mModifiedTimestamp = source.readLong();
        mRemotePath = source.readString();
        mLocalPath = source.readString();
        mMimeType = source.readString();
        mNeedsUpdating = source.readInt() == 0;
    }

    /**
     * Gets the ID of the file
     * 
     * @return the file ID
     */
    public long getFileId() {
        return mId;
    }

    /**
     * Returns the remote path of the file on ownCloud
     * 
     * @return The remote path to the file
     */
    public String getRemotePath() {
        return mRemotePath;
    }

    /**
     * Can be used to check, whether or not this file exists in the database
     * already
     * 
     * @return true, if the file exists in the database
     */
    public boolean fileExists() {
        return mId != -1;
    }

    /**
     * Use this to find out if this file is a Directory
     * 
     * @return true if it is a directory
     */
    public boolean isDirectory() {
        return mMimeType != null && mMimeType.equals("DIR");
    }

    /**
     * Use this to check if this file is available locally
     * 
     * @return true if it is
     */
    public boolean isDownloaded() {
        return mLocalPath != null && !mLocalPath.equals("");
    }

    /**
     * The path, where the file is stored locally
     * 
     * @return The local path to the file
     */
    public String getStoragePath() {
        return mLocalPath;
    }

    /**
     * Can be used to set the path where the file is stored
     * 
     * @param storage_path to set
     */
    public void setStoragePath(String storage_path) {
        mLocalPath = storage_path;
    }

    /**
     * Get a UNIX timestamp of the file creation time
     * 
     * @return A UNIX timestamp of the time that file was created
     */
    public long getCreationTimestamp() {
        return mCreationTimestamp;
    }

    /**
     * Set a UNIX timestamp of the time the file was created
     * 
     * @param creation_timestamp to set
     */
    public void setCreationTimestamp(long creation_timestamp) {
        mCreationTimestamp = creation_timestamp;
    }

    /**
     * Get a UNIX timestamp of the file modification time
     * 
     * @return A UNIX timestamp of the modification time
     */
    public long getModificationTimestamp() {
        return mModifiedTimestamp;
    }

    /**
     * Set a UNIX timestamp of the time the time the file was modified.
     * 
     * @param modification_timestamp to set
     */
    public void setModificationTimestamp(long modification_timestamp) {
        mModifiedTimestamp = modification_timestamp;
    }

    /**
     * Returns the filename and "/" for the root directory
     * 
     * @return The name of the file
     */
    public String getFileName() {
        if (mRemotePath != null) {
            File f = new File(mRemotePath);
            return f.getName().equals("") ? "/" : f.getName();
        }
        return null;
    }

    /**
     * Can be used to get the Mimetype
     * 
     * @return the Mimetype as a String
     */
    public String getMimetype() {
        return mMimeType;
    }

    /**
     * Adds a file to this directory. If this file is not a directory, an
     * exception gets thrown.
     * 
     * @param file to add
     * @throws IllegalStateException if you try to add a something and this is
     *             not a directory
     */
    public void addFile(OCFile file) throws IllegalStateException {
        if (isDirectory()) {
            file.mParentId = mId;
            mNeedsUpdating = true;
            return;
        }
        throw new IllegalStateException(
                "This is not a directory where you can add stuff to!");
    }

    /**
     * Used internally. Reset all file properties
     */
    private void resetData() {
        mId = -1;
        mRemotePath = null;
        mParentId = 0;
        mLocalPath = null;
        mMimeType = null;
        mLength = 0;
        mCreationTimestamp = 0;
        mModifiedTimestamp = 0;
        mLastSyncDate = 0;
    }

    /**
     * Sets the ID of the file
     * 
     * @param file_id to set
     */
    public void setFileId(long file_id) {
        mId = file_id;
    }

    /**
     * Sets the Mime-Type of the
     * 
     * @param mimetype to set
     */
    public void setMimetype(String mimetype) {
        mMimeType = mimetype;
    }

    /**
     * Sets the ID of the parent folder
     * 
     * @param parent_id to set
     */
    public void setParentId(long parent_id) {
        mParentId = parent_id;
    }

    /**
     * Sets the file size in bytes
     * 
     * @param file_len to set
     */
    public void setFileLength(long file_len) {
        mLength = file_len;
    }

    /**
     * Returns the size of the file in bytes
     * 
     * @return The filesize in bytes
     */
    public long getFileLength() {
        return mLength;
    }

    /**
     * Returns the ID of the parent Folder
     * 
     * @return The ID
     */
    public long getParentId() {
        return mParentId;
    }

    /**
     * Check, if this file needs updating
     * 
     * @return
     */
    public boolean needsUpdatingWhileSaving() {
        return mNeedsUpdating;
    }
    
    public long getLastSyncDate() {
        return mLastSyncDate;
    }
    
    public void setLastSyncDate(long lastSyncDate) {
        mLastSyncDate = lastSyncDate;
    }

    @Override
    public int describeContents() {
        return this.hashCode();
    }

    @Override
    public void writeToParcel(Parcel dest, int flags) {
        dest.writeLong(mId);
        dest.writeLong(mParentId);
        dest.writeLong(mLength);
        dest.writeLong(mCreationTimestamp);
        dest.writeLong(mModifiedTimestamp);
        dest.writeString(mRemotePath);
        dest.writeString(mLocalPath);
        dest.writeString(mMimeType);
        dest.writeInt(mNeedsUpdating ? 1 : 0);
        dest.writeLong(mLastSyncDate);
    }

    @Override
<<<<<<< HEAD
    public int compareTo(OCFile another) {
        if (isDirectory() && another.isDirectory()) {
            return getFileName().toLowerCase().compareTo(another.getFileName().toLowerCase());
        } else if (isDirectory()) {
            return -1;
        } else if (another.isDirectory()) {
            return 1;
        }
        return getFileName().toLowerCase().compareTo(another.getFileName().toLowerCase());
    }

=======
    public boolean equals(Object o) {
        OCFile that = (OCFile) o;
        return this.mId == that.mId;
    }

    @Override
    public String toString() {
        String asString = "[id=%s, name=%s, mime=%s, downloaded=%s, local=%s, remote=%s]";
        asString = String.format(asString, new Long(mId), getFileName(), mMimeType, isDownloaded(), mLocalPath, mRemotePath);
        return asString;
    }
    
    

>>>>>>> 5ae7704e
}<|MERGE_RESOLUTION|>--- conflicted
+++ resolved
@@ -322,7 +322,6 @@
     }
 
     @Override
-<<<<<<< HEAD
     public int compareTo(OCFile another) {
         if (isDirectory() && another.isDirectory()) {
             return getFileName().toLowerCase().compareTo(another.getFileName().toLowerCase());
@@ -334,7 +333,6 @@
         return getFileName().toLowerCase().compareTo(another.getFileName().toLowerCase());
     }
 
-=======
     public boolean equals(Object o) {
         OCFile that = (OCFile) o;
         return this.mId == that.mId;
@@ -346,8 +344,5 @@
         asString = String.format(asString, new Long(mId), getFileName(), mMimeType, isDownloaded(), mLocalPath, mRemotePath);
         return asString;
     }
-    
-    
-
->>>>>>> 5ae7704e
+
 }