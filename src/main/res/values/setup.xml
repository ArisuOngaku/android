<?xml version="1.0" encoding="utf-8"?>
<resources>
    <!-- Beta indicator -->
    <bool name="is_beta">true</bool>

    <!-- App name  and other strings-->
    <string name="app_name">Nextcloud dev</string>
    <string name="account_type">nextcloud.beta</string>	<!-- better if was a domain name; but changing it now would require migrate accounts when the app is updated -->
    <string name="authority">org.nextcloud.beta.provider</string>	<!-- better if was the app package with ".provider" appended ; it identifies the provider -->
    <string name="users_and_groups_search_authority">org.nextcloud.beta.android.providers.UsersAndGroupsSearchProvider</string>
    <string name="users_and_groups_share_with">org.nextcloud.beta.android.providers.UsersAndGroupsSearchProvider.action.SHARE_WITH</string>
    <string name="document_provider_authority">org.nextcloud.beta.documents</string>
    <string name="file_provider_authority">org.nextcloud.beta.files</string>
    <string name ="db_file">nextcloud.db</string>
    <string name ="db_name">nextcloud</string>
    <string name ="data_folder">nextcloud</string>
    <string name ="log_name">nextcloud</string>
    <string name ="default_display_name_for_root_folder">Nextcloud dev</string>
    <string name ="user_agent">Mozilla/5.0 (Android) ownCloud-android/%1$s</string>
    
    <!-- URLs and flags related -->
    <string name="server_url"></string>
    <bool name="show_server_url_input">true</bool>
    <!-- Can be regular (full input), prefix (subdomain input) and suffix (directory input) -->
    <!-- Requires server url to be set -->
    <string name="server_input_type">regular</string>
    <bool name="show_welcome_link">true</bool>
	<string name="welcome_link_url">"https://nextcloud.com/providers"</string>
	<string name="share_api_link"></string>

    <!-- Flags to setup the authentication methods available in the app -->
    <string name="auth_method_oauth2">off</string>
    <string name="auth_method_saml_web_sso">off</string>
    
    <!-- Flags to enable/disable some features -->
    <string name="send_files_to_other_apps">on</string>
    <bool name="share_via_link_feature">true</bool>
    <bool name="share_with_users_feature">true</bool>
    <bool name="show_external_links">true</bool>

    <!-- Contacts backup -->
    <bool name="contacts_backup">true</bool>
    <string name="contacts_backup_folder">/.Contacts-Backup</string>
    <integer name="contacts_backup_expire">-1</integer>

    <!-- What's new -->
    <bool name="show_whats_new">true</bool>
    <!-- To fill if you want to show webviews instead of regular welcome views -->
    <array name="whatsnew_urls"></array>

    <!-- Colors -->
    <color name="primary">#0082c9</color>
    <color name="primary_dark">#006AA3</color>
    <color name="color_accent">#007CC2</color>
    <color name="login_text_color">@color/white</color>
    <color name="login_text_hint_color">#7fC0E3</color>
    <color name="login_background_color">#FFFFFF</color>
    <color name="login_logo_background_color">#FFFFFF</color>
    <color name="background_color">#FFFFFF</color>
    <color name="primary_button_background_color">@color/color_accent</color>
    <color name="primary_button_text_color">@color/white</color>
    <color name="secondary_button_background_color">#D6D7D7</color>
    <color name="secondary_button_text_color">@color/black</color>

    <!-- special transparent action bar colors for image preview -->
    <color name="color_transparent">#201D2D44</color>
    <color name="color_dark_transparent">#40162233</color>

    <!-- Button -->
    <color name="button_text_color">#000000</color>

    <!-- Multiselect backgrounds -->
    <color name="action_mode_background">#757575</color>
    <color name="action_mode_status_bar_background">#616161</color>
    <color name="selected_item_background">#ECECEC</color>

    <!-- Multiaccount support -->
    <bool name="multiaccount_support">true</bool>

    <!-- Drawer options -->
    <bool name="recently_added_enabled">false</bool>
    <bool name="recently_modified_enabled">false</bool>
    <bool name="shared_enabled">true</bool>
    <bool name="videos_enabled">false</bool>
    <bool name="show_drawer_logout">false</bool>

    <!-- Various other options -->
    <bool name="allow_profile_click">true</bool>

    <!-- Bottom toolbar -->
    <bool name="bottom_toolbar_enabled">false</bool>

    <!-- Help, imprint and feedback, and other things -->
    <bool name="fingerprint_enabled">true</bool>
    <bool name="passcode_enabled">true</bool>
    <bool name="show_hidden_files_enabled">true</bool>
    <bool name="davdroid_integration_enabled">true</bool>
    <bool name="help_enabled">true</bool>
    <string name="url_help">https://help.nextcloud.com/c/feature</string>
    <bool name="privacy_enabled">true</bool>
    <string name="privacy_url">https://nextcloud.com/privacy</string>
    <bool name="imprint_enabled">false</bool>
    <bool name="recommend_enabled">true</bool>
    <bool name="feedback_enabled">true</bool>
<<<<<<< HEAD
    <bool name="logger_enabled">true</bool>
    <string name="url_help">https://help.nextcloud.com/c/feature</string>
=======
    <bool name="logger_enabled">false</bool>
>>>>>>> 88e58e9c
    <string name="url_imprint"></string>
    <string name="mail_recommend">"mailto:"</string>
    <string name="mail_feedback">"mailto:android@nextcloud.com"</string>
    <string name="url_app_download">"https://play.google.com/store/apps/details?id=com.nextcloud.client"</string>
    <string name="url_server_install">https://nextcloud.com/install</string>

    <!-- synced folder light; if enabled: move to setting & global upload settings -->
    <bool name="syncedFolder_light">false</bool>
    <string name="syncedFolder_remote_folder">@string/auto_upload_path</string>
    <bool name="syncedFolder_light_on_charging">false</bool>
    <bool name="syncedFolder_light_use_subfolders">false</bool>
    <string name="syncedFolder_light_upload_behaviour">FileUploader.LOCAL_BEHAVIOUR_FORGET</string>

    <!--Destination mail for sending log files -->
    <string name="mail_logger">android@nextcloud.com</string>

    <!-- Determine is participate enabled -->
    <bool name="participate_enabled">true</bool>
    <!-- Participate links -->
    <string name="fdroid_beta_link" translatable="false">https://f-droid.org/repository/browse/?fdid=com.nextcloud.android.beta</string>
    <string name="beta_apk_link" translatable="false">https://download.nextcloud.com/android/dev/latest.apk</string>
    <string name="play_store_register_beta" translatable="false">https://play.google.com/apps/testing/com.nextcloud.client</string>
    <string name="fdroid_link" translatable="false">https://f-droid.org/repository/browse/?fdid=com.nextcloud.client</string>
    <string name="irc_weblink" translatable="false">http://webchat.freenode.net?channels=nextcloud-mobile</string>
    <string name="help_link" translatable="false">https://help.nextcloud.com/c/clients/android</string>
    <string name="translation_link" translatable="false">https://www.transifex.com/nextcloud/nextcloud/android/</string>
    <string name="contributing_link" translatable="false">https://github.com/nextcloud/android/blob/master/CONTRIBUTING.md</string>
    <string name="report_issue_link" translatable="false">https://github.com/nextcloud/android/issues</string>

    <!-- login data links -->
    <string name="login_data_own_scheme" translatable="false">nc</string>
    <!-- url for webview login, with the protocol prefix
    If set, will replace all other login methods available -->
    <string name="webview_login_url" translatable="false"></string>

    <!-- analytics enabled -->
    <bool name="analytics_enabled">false</bool>

    <!-- Files becomes Home -->
    <bool name="use_home">false</bool>

    <!-- Push server url -->
    <string name="push_server_url" translatable="false"></string>

    <!-- dev settings -->
    <string name="dev_link">https://download.nextcloud.com/android/dev/nextcloud-dev-</string>
    <string name="dev_latest">https://download.nextcloud.com/android/dev/latest</string>
    <string name="dev_changelog">https://github.com/nextcloud/android/raw/dev/CHANGELOG.md</string>
</resources>

<|MERGE_RESOLUTION|>--- conflicted
+++ resolved
@@ -102,12 +102,7 @@
     <bool name="imprint_enabled">false</bool>
     <bool name="recommend_enabled">true</bool>
     <bool name="feedback_enabled">true</bool>
-<<<<<<< HEAD
     <bool name="logger_enabled">true</bool>
-    <string name="url_help">https://help.nextcloud.com/c/feature</string>
-=======
-    <bool name="logger_enabled">false</bool>
->>>>>>> 88e58e9c
     <string name="url_imprint"></string>
     <string name="mail_recommend">"mailto:"</string>
     <string name="mail_feedback">"mailto:android@nextcloud.com"</string>
