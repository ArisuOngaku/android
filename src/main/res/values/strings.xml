--- conflicted
+++ resolved
@@ -826,7 +826,6 @@
     <string name="no_pdf_app_available">No App available to handle PDF</string>
     <string name="share_via_link_hide_download">Hide download</string>
     <string name="unread_comments">Unread comments exist</string>
-
     <string name="richdocuments_failed_to_load_document">Failed to load document!</string>
     <string name="create_new_document">Create new document</string>
     <string name="create_new_spreadsheet">Create new spreadsheet</string>
@@ -854,9 +853,6 @@
     <string name="upload_sync_conflict">Sync conflict, please resolve manually</string>
     <string name="upload_cannot_create_file">Cannot create local file</string>
     <string name="upload_local_storage_not_copied">File could not be copied to local storage</string>
-<<<<<<< HEAD
     <string name="host_not_available">Server not available</string>
-=======
     <string name="delete_entries">Delete entries</string>
->>>>>>> a06d9ee9
 </resources>