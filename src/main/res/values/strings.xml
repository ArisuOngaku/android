<?xml version="1.0" encoding="utf-8"?>
<resources>
    <string name="about_android">%1$s Android app</string>
    <string name="about_version">version %1$s</string>
    <string name="actionbar_sync">Refresh account</string>
    <string name="actionbar_upload">Upload</string>
    <string name="actionbar_upload_from_apps">Content from other apps</string>
    <string name="actionbar_upload_files">Files</string>
    <string name="actionbar_open_with">Open with</string>
    <string name="actionbar_mkdir">New folder</string>
    <string name="actionbar_settings">Settings</string>
    <string name="actionbar_see_details">Details</string>
    <string name="actionbar_send_file">Send</string>
    <string name="actionbar_sort">Sort</string>
    <string name="actionbar_sort_title">Sort by</string>
    <string name="sort_by">Sort by</string>
    <string name="menu_item_sort_by_name_a_z">A - Z</string>
    <string name="menu_item_sort_by_name_z_a">Z - A</string>
    <string name="menu_item_sort_by_date_newest_first">Newest first</string>
    <string name="menu_item_sort_by_date_oldest_first">Oldest first</string>
    <string name="menu_item_sort_by_size_biggest_first">Biggest first</string>
    <string name="menu_item_sort_by_size_smallest_first">Smallest first</string>

    <string name="drawer_item_all_files">All files</string>
    <string name="drawer_item_files">Files</string>
    <string name="drawer_item_home">Home</string>
    <string name="drawer_item_favorites">Favorites</string>
    <string name="drawer_item_photos">Photos</string>
    <string name="drawer_item_on_device">On device</string>
    <string name="drawer_item_recently_added">Recently added</string>
    <string name="drawer_item_recently_modified">Recently modified</string>
    <string name="drawer_item_shared">Shared</string>
    <string name="drawer_item_videos">Videos</string>
    <string name="drawer_item_settings">Settings</string>
    <string name="drawer_item_uploads_list">Uploads</string>
    <string name="drawer_item_activities">Activities</string>
    <string name="drawer_item_notifications">Notifications</string>
    <string name="drawer_quota">%1$s of %2$s used</string>
	<string name="drawer_close">Close</string>
    <string name="drawer_open">Open</string>
    <string name="prefs_category_general">General</string>
    <string name="prefs_category_more">More</string>
    <string name="prefs_accounts">Accounts</string>
    <string name="prefs_manage_accounts">Manage accounts</string>
    <string name="prefs_passcode">Passcode lock</string>
    <string name="prefs_fingerprint">Fingerprint lock</string>
    <string name="prefs_fingerprint_notsetup">No fingerprints have been set up.</string>
    <string name="prefs_show_hidden_files">Show hidden files</string>
    <string name="prefs_instant_upload">Instant uploading of pictures</string>
    <string name="prefs_instant_upload_summary">Upload pictures taken by camera instantly</string>
    <string name="prefs_instant_video_upload">Instant uploading of video</string>
    <string name="prefs_instant_video_upload_summary">Upload videos recorded by camera instantly</string>
    <string name="prefs_log_title">Enable logging</string>
    <string name="prefs_log_summary">This is used to log problems</string>
    <string name="prefs_log_title_history">Logging history</string>
    <string name="prefs_log_summary_history">This shows the recorded logs</string>
    <string name="prefs_log_delete_history_button">Delete history</string>
    <string name="prefs_calendar_contacts">Sync calendar &amp; contacts</string>
    <string name="prefs_calendar_contacts_summary">Set up DAVdroid (v1.3.0+) for current account</string>
    <string name="prefs_calendar_contacts_address_resolve_error">Server address for account could not be resolved for DAVdroid</string>
    <string name="prefs_calendar_contacts_no_store_error">Neither F-droid nor Google Play is installed</string>
    <string name="prefs_calendar_contacts_sync_setup_successful">Calendar &amp; contacts sync set up</string>
    <string name="prefs_help">Help</string>
    <string name="prefs_recommend">Recommend to friend</string>
    <string name="prefs_feedback">Feedback</string>
    <string name="prefs_imprint">Imprint</string>
    <string name="prefs_remember_last_share_location">Remember location of share</string>
    <string name="prefs_remember_last_upload_location_summary">Remember location of share most recently used</string>

	<string name="recommend_subject">"Try %1$s on your smartphone!"</string>
	<string name="recommend_text">"I want to invite you to use %1$s on your smartphone.\nDownload here: %2$s"</string>

    <string name="auth_check_server">Check server</string>
    <string name="auth_host_url">Server address https://…</string>
    <string name="auth_username">Username</string>
    <string name="auth_password">Password</string>
    <string name="auth_register">Do you not have a server yet?\nClick here to get one from a provider</string>
    <string name="sync_string_files">Files</string>
    <string name="setup_btn_connect">Connect</string>
    <string name="uploader_btn_upload_text">Upload</string>
    <string name="uploader_top_message">Choose upload folder</string>
    <string name="uploader_wrn_no_account_title">No account found</string>
    <string name="uploader_wrn_no_account_text">There are no %1$s accounts on your device. Please set up an account first.</string>
    <string name="uploader_wrn_no_account_setup_btn_text">Setup</string>
    <string name="uploader_wrn_no_account_quit_btn_text">Quit</string>
    <string name="uploader_error_title_no_file_to_upload">No file to upload</string>
    <string name="uploader_error_message_received_piece_of_text">%1$s cannot upload a piece of text as a file.</string>
    <string name="uploader_error_message_no_file_to_upload">Received data did not include a valid file.</string>
    <string name="uploader_error_title_file_cannot_be_uploaded">This file can not be uploaded</string>
    <string name="uploader_error_message_read_permission_not_granted">%1$s is not allowed to read a received file</string>
    <string name="uploader_error_message_source_file_not_found">File selected for upload not found. Please check whether the file exists.</string>
    <string name="uploader_error_message_source_file_not_copied">Could not copy file to a temporary folder. Try to resend it.</string>
    <string name="uploader_upload_files_behaviour">Upload option:</string>
    <string name="uploader_upload_files_behaviour_move_to_nextcloud_folder">Move file to Nextcloud folder</string>
    <string name="uploader_upload_files_behaviour_only_upload">Keep file in source folder</string>
    <string name="uploader_upload_files_behaviour_upload_and_delete_from_source">Delete file from source folder</string>
    <string name="file_list_seconds_ago">seconds ago</string>
    <string name="file_list_empty_headline">No files here</string>
    <string name="file_list_empty">Upload some content or sync with your devices.</string>
    <string name="file_list_empty_favorites">Favorite some files or sync with your devices.</string>
    <string name="file_list_empty_favorites_filter_list">Files and folders you mark as favorites will show up here</string>
    <string name="file_list_empty_favorites_filter">Your search returned no favorited files.</string>
    <string name="file_list_loading">Loading&#8230;</string>
    <string name="file_list_no_app_for_file_type">No app set up to handle this file type.</string>
    <string name="local_file_list_empty">There are no files in this folder.</string>
    <string name="file_list_empty_headline_search">No results in this folder</string>
    <string name="file_list_empty_headline_server_search">No results</string>
    <string name="file_list_empty_favorite_headline">Nothing favorited yet</string>
    <string name="file_list_empty_shared_headline">Nothing shared yet</string>
    <string name="file_list_empty_shared">Files and folders you share will show up here</string>
    <string name="file_list_empty_headline_server_search_videos">No videos</string>
    <string name="file_list_empty_headline_server_search_photos">No photos</string>
    <string name="file_list_empty_search">Maybe it is in a different folder?</string>
    <string name="file_list_empty_recently_modified">Found no files modified during the last 7 days</string>
    <string name="file_list_empty_recently_modified_filter">Your search returned no files modified
        in the last 7 days.</string>
    <string name="file_list_empty_recently_added">Found no recently added files</string>
    <string name="file_list_empty_recently_added_filter">Your search returned no recently added files.</string>
    <string name="file_list_empty_text_photos">Upload some photos or activate auto upload.</string>
    <string name="file_list_empty_text_photos_filter">Your search returned no photos.</string>
    <string name="file_list_empty_text_videos">Upload some videos or activate auto upload.</string>
    <string name="file_list_empty_text_videos_filter">Your search returned no videos.</string>
    <string name="upload_list_empty_headline">No uploads available</string>
    <string name="upload_list_empty_text">Upload some content or activate instant uploading.</string>
    <string name="upload_list_empty_text_auto_upload">Upload some content or activate auto upload.</string>
    <string name="file_list_folder">folder</string>
    <string name="file_list_folders">folders</string>
    <string name="file_list_file">file</string>
    <string name="file_list_files">files</string>
    <string name="filedetails_select_file">Tap on a file to display additional information.</string>
    <string name="filedetails_size">Size:</string>
    <string name="filedetails_type">Type:</string>
    <string name="filedetails_created">Created:</string>
    <string name="filedetails_modified">Modified:</string>
    <string name="filedetails_download">Download</string>
    <string name="filedetails_sync_file">Synchronize</string>
    <string name="filedetails_renamed_in_upload_msg">File renamed to %1$s during upload</string>
    <string name="list_layout">Listed layout</string>
    <string name="action_share">Share</string>
    <string name="common_yes">Yes</string>
    <string name="common_no">No</string>
    <string name="common_ok">OK</string>
    <string name="common_remove_upload">Remove upload</string>
    <string name="common_retry_upload">Retry uploading</string>
    <string name="common_cancel_sync">Cancel sync</string>
    <string name="common_cancel">Cancel</string>
    <string name="common_back">Back</string>
    <string name="common_save">Save</string>
    <string name="common_save_exit">Save &amp; exit</string>
    <string name="common_error">Error</string>
    <string name="common_loading">Loading &#8230;</string>
    <string name="common_unknown">unknown</string>
    <string name="common_error_unknown">Unknown error</string>
    <string name="common_pending">Pending</string>
    <string name="about_title">About</string>
    <string name="change_password">Change password</string>
    <string name="delete_account">Remove account</string>
    <string name="delete_account_warning">Delete account %s?\n\nDeleting cannot be undone.</string>
    <string name="create_account">Create account</string>
    <string name="upload_chooser_title">Upload from &#8230;</string>
    <string name="uploader_info_dirname">Folder name</string>
    <string name="uploader_upload_in_progress_ticker">Uploading &#8230;</string>
    <string name="uploader_upload_in_progress_content">%1$d%% Uploading %2$s</string>
    <string name="uploader_upload_succeeded_ticker">Uploaded</string>
    <string name="uploader_upload_succeeded_content_single">%1$s uploaded</string>
    <string name="uploader_upload_failed_ticker">Upload failed</string>
    <string name="uploader_upload_failed_content_single">Could not upload %1$s</string>
    <string name="uploader_upload_failed_credentials_error">Upload failed, you need to log in again</string>
    <string name="uploads_view_title">Uploads</string>
    <string name="uploads_view_group_current_uploads">Current</string>
    <string name="uploads_view_group_failed_uploads">Failed (tap to retry)</string>
    <string name="uploads_view_group_finished_uploads">Uploaded</string>
    <string name="uploads_view_upload_status_succeeded">Completed</string>
    <string name="uploads_view_upload_status_cancelled">Cancelled</string>
    <string name="uploads_view_upload_status_paused">Paused</string>
    <string name="uploads_view_upload_status_failed_connection_error">Connection error</string>
    <string name="uploads_view_upload_status_failed_retry">Upload will be retried shortly</string>
    <string name="uploads_view_upload_status_failed_credentials_error">Credentials error</string>
    <string name="uploads_view_upload_status_failed_folder_error">Folder error</string>
    <string name="uploads_view_upload_status_failed_file_error">File error</string>
    <string name="uploads_view_upload_status_failed_localfile_error">Local file not found</string>
    <string name="uploads_view_upload_status_failed_permission_error">Permission error</string>
    <string name="uploads_view_upload_status_conflict">Conflict</string>
    <string name="uploads_view_upload_status_service_interrupted">App terminated</string>
    <string name="uploads_view_upload_status_unknown_fail">Unknown error</string>
    <string name="uploads_view_upload_status_waiting_for_wifi">Waiting for Wi-Fi connectivity</string>
    <string name="uploads_view_later_waiting_to_upload">Waiting to upload</string>
    <string name="uploads_view_group_header" translatable="false">%1$s (%2$d)</string>
    <string name="downloader_download_in_progress_ticker">Downloading &#8230;</string>
    <string name="downloader_download_in_progress_content">%1$d%% Downloading %2$s</string>
    <string name="downloader_download_succeeded_ticker">Downloaded</string>
    <string name="downloader_download_succeeded_content">%1$s downloaded</string>
    <string name="downloader_download_failed_ticker">Download failed</string>
    <string name="downloader_download_failed_content">Could not download %1$s</string>
    <string name="downloader_not_downloaded_yet">Not downloaded yet</string>
    <string name="downloader_download_failed_credentials_error">Download failed, you need to log in again</string>
    <string name="common_choose_account">Choose account</string>
    <string name="sync_fail_ticker">Sync failed</string>
    <string name="sync_fail_ticker_unauthorized">Sync failed, you need to log in again</string>
    <string name="sync_fail_content">Could not complete sync of %1$s</string>
    <string name="sync_fail_content_unauthorized">Wrong password for %1$s</string>
    <string name="sync_conflicts_in_favourites_ticker">Conflicts found</string>
    <string name="sync_conflicts_in_favourites_content">%1$d kept-in-sync files could not be sync\'ed</string>
    <string name="sync_fail_in_favourites_ticker">Kept-in-sync files failed</string>
    <string name="sync_fail_in_favourites_content">Contents of %1$d files could not be sync\'ed (%2$d conflicts)</string>
    <string name="sync_foreign_files_forgotten_ticker">Some local files were forgotten</string>
    <string name="sync_foreign_files_forgotten_content">%1$d files out of the %2$s folder could not be copied into</string>
    <string name="sync_foreign_files_forgotten_explanation">As of version 1.3.16, files uploaded from this device are copied into the local %1$s folder to prevent data loss when a single file is synced with multiple accounts.\n\nDue to this change, all files uploaded with earlier versions of this app were copied into the %2$s folder. However, an error prevented the completion of this operation during account synchronization. You may either leave the file(s) as is and remove the link to %3$s, or move the file(s) into the %1$s folder and retain the link to %4$s.\n\nListed below are the local file(s), and the remote file(s) in %5$s they were linked to.</string>
    <string name="sync_current_folder_was_removed">The folder %1$s does not exist anymore</string>
    <string name="foreign_files_move">"Move all"</string>
    <string name="foreign_files_success">"All files were moved"</string>
    <string name="foreign_files_fail">"Some files could not be moved"</string>
    <string name="foreign_files_local_text">"Local: %1$s"</string>
    <string name="foreign_files_remote_text">"Remote: %1$s"</string>
    <string name="upload_query_move_foreign_files">Insufficient space prevents copying the selected files into the %1$s folder. Would you like to move them there instead?</string>
    <string name="pass_code_enter_pass_code">Please enter your passcode</string>
    
    <string name="pass_code_configure_your_pass_code">Enter your passcode</string>
    <string name="pass_code_configure_your_pass_code_explanation">The passcode will be requested every time the app is started</string>
    <string name="pass_code_reenter_your_pass_code">Please reenter your passcode</string>
    <string name="pass_code_remove_your_pass_code">Remove your passcode</string>
    <string name="pass_code_mismatch">The passcodes are not the same</string>
    <string name="pass_code_wrong">Incorrect passcode</string>
    <string name="pass_code_removed">Passcode removed</string>
    <string name="pass_code_stored">Passcode stored</string>
    
    <string name="media_notif_ticker">"%1$s music player"</string>
    <string name="media_state_playing">"%1$s (playing)"</string>
    <string name="media_state_loading">"%1$s (loading)"</string>
    <string name="media_event_done">"%1$s playback finished"</string>
    <string name="media_err_nothing_to_play">No media file found</string>
    <string name="media_err_no_account">No account provided</string>
    <string name="media_err_not_in_owncloud">The file is not in a valid account</string>
    <string name="media_err_unsupported">Unsupported media codec</string>
    <string name="media_err_io">Could not read the media file</string>
    <string name="media_err_malformed">The media file has incorrect encoding</string>
    <string name="media_err_timeout">Attempt to play file timed out</string>
    <string name="media_err_invalid_progressive_playback">The media file can not be streamed</string>
    <string name="media_err_unknown">The stock media player is unable to play the media file</string>
    <string name="media_err_security_ex">A security error was encountered trying to play %1$s</string>
    <string name="media_err_io_ex">Input error while trying to play %1$s</string>
    <string name="media_err_unexpected">Unexpected error while trying to play %1$s</string>
    <string name="media_rewind_description">Rewind button</string>
    <string name="media_play_pause_description">Play or pause button</string>
    <string name="media_forward_description">Fast forward button</string>

	<string name="auth_getting_authorization">Getting authorization &#8230;</string>
	<string name="auth_trying_to_login">Trying to log in &#8230;</string>
	<string name="auth_no_net_conn_title">No network connection</string>
	<string name="auth_nossl_plain_ok_title">Secure connection unavailable.</string>
	<string name="auth_connection_established">Connection established</string>
	<string name="auth_testing_connection">Testing connection</string>
	<string name="auth_not_configured_title">Malformed server configuration</string>
	<string name="auth_account_not_new">An account for the same user and server already exists on the device</string>
	<string name="auth_account_not_the_same">The entered user does not match the user of this account</string>
	<string name="auth_unknown_error_title">Unknown error occurred!</string>
	<string name="auth_unknown_host_title">Could not find host</string>
	<string name="auth_incorrect_path_title">Server not found</string>
	<string name="auth_timeout_title">The server took too long to respond</string>
	<string name="auth_incorrect_address_title">Wrong address format for server</string>
	<string name="auth_ssl_general_error_title">SSL initialization failed</string>
	<string name="auth_ssl_unverified_server_title">Could not verify the identity of the SSL server</string>
	<string name="auth_bad_oc_version_title">Unrecognized server version</string>
	<string name="auth_wrong_connection_title">Could not establish connection</string>
	<string name="auth_secure_connection">Secure connection established</string>
	<string name="auth_unauthorized">Wrong username or password</string>
	<string name="auth_oauth_error">Unsuccessful authorization</string>
	<string name="auth_oauth_error_access_denied">Access denied by authorization server</string>
	<string name="auth_wtf_reenter_URL">Unexpected state, please enter the server address again</string>
	<string name="auth_expired_oauth_token_toast">Your authorization expired. Please, authorize again</string>
	<string name="auth_expired_basic_auth_toast">Please enter the current password</string>
	<string name="auth_expired_saml_sso_token_toast">Your session expired. Please connect again</string>
	<string name="auth_connecting_auth_server">Connecting to authentication server…</string>
	<string name="auth_unsupported_auth_method">The server does not support this authentication method</string>
	<string name="auth_unsupported_multiaccount">%1$s does not support multiple accounts</string>
	<string name="auth_fail_get_user_name">Your server is not returning a correct user ID, please contact an administrator</string>
	<string name="auth_can_not_auth_against_server">Cannot authenticate to this server</string>
    <string name="auth_account_does_not_exist">Account does not exist on the device yet</string>
    
    <string name="favorite">Set as available offline</string>
    <string name="unfavorite">Unset as available offline</string>
    <string name="favorite_real">Set as favorite</string>
    <string name="unset_favorite_real">Unset favorite</string>
    <string name="common_rename">Rename</string>
    <string name="common_remove">Remove</string>
    <string name="confirmation_remove_file_alert">"Do you really want to remove %1$s?"</string>
    <string name="confirmation_remove_folder_alert">"Do you really want to remove %1$s and the contents thereof?"</string>
    <string name="confirmation_remove_local">Local only</string>
    <string name="remove_success_msg">"Removed"</string>
    <string name="remove_fail_msg">"Removal failed"</string>
    <string name="rename_dialog_title">Enter a new name</string>
    <string name="rename_local_fail_msg">"Local copy could not be renamed, try a different name"</string>
    <string name="rename_server_fail_msg">"Could not give server new name"</string>
    <string name="sync_file_fail_msg">Could not check remote file</string>
    <string name="sync_file_nothing_to_do_msg">File contents already synchronized</string>
    <string name="create_dir_fail_msg">Could not create folder</string>
    <string name="filename_forbidden_characters">Forbidden characters: / \\ &lt; &gt; : " | ? *</string>
    <string name="filename_forbidden_charaters_from_server">File name contains at least one invalid character</string>
    <string name="filename_empty">File name cannot be empty</string>
    <string name="wait_a_moment">Wait a moment…</string>
    <string name="wait_checking_credentials">Checking stored credentials</string>
    <string name="filedisplay_unexpected_bad_get_content">"Unexpected problem, please select the file from a different app"</string>
    <string name="filedisplay_no_file_selected">No file selected</string>
    <string name="activity_chooser_title">Send link to &#8230;</string>
    <string name="wait_for_tmp_copy_from_private_storage">Copying file from private storage</string>
    
    <string name="oauth_check_onoff">Login with oAuth2</string> 
    <string name="oauth_login_connection">Connecting to OAuth 2 server…</string>    
        
    <string name="ssl_validator_header">The identity of the site could not be verified</string>
    <string name="ssl_validator_reason_cert_not_trusted">- The server certificate is not trusted</string>
    <string name="ssl_validator_reason_cert_expired">- The server certificate expired</string>
    <string name="ssl_validator_reason_cert_not_yet_valid">- The server certificate valid dates are in the future</string>
    <string name="ssl_validator_reason_hostname_not_verified">- The URL does not match the hostname in the certificate</string>
    <string name="ssl_validator_question">Do you want to trust this certificate anyway?</string>
    <string name="ssl_validator_not_saved">Could not save certificate</string>
    <string name="ssl_validator_btn_details_see">Details</string>
    <string name="ssl_validator_btn_details_hide">Hide</string>
    <string name="ssl_validator_label_subject">Issued to:</string>
    <string name="ssl_validator_label_issuer">Issued by:</string>
    <string name="ssl_validator_label_CN">Common name:</string>
    <string name="ssl_validator_label_O">Organization:</string>
    <string name="ssl_validator_label_OU">Organizational unit:</string>
    <string name="ssl_validator_label_C">Country:</string>
    <string name="ssl_validator_label_ST">State:</string>
    <string name="ssl_validator_label_L">Location:</string>
    <string name="ssl_validator_label_validity">Validity:</string>
    <string name="ssl_validator_label_validity_from">From:</string>
    <string name="ssl_validator_label_validity_to">To:</string>
    <string name="ssl_validator_label_signature">Signature:</string>
    <string name="ssl_validator_label_signature_algorithm">Algorithm:</string>
    <string name="digest_algorithm_not_available">This digest algorithm is not available on your phone.</string>
    <string name="ssl_validator_label_certificate_fingerprint">Fingerprint:</string>
    <string name="certificate_load_problem">There is a problem loading the certificate.</string>
    <string name="ssl_validator_null_cert">The certificate could not be shown.</string>
    <string name="ssl_validator_no_info_about_error">- No information about the error</string>

    <string name="placeholder_sentence">This is a placeholder</string>
    <string name="placeholder_filename">placeholder.txt</string>
    <string name="placeholder_filetype">PNG image</string>
    <string name="placeholder_filesize">389 KB</string>
    <string name="placeholder_timestamp">2012/05/18 12:23 PM</string>
    <string name="placeholder_media_time">12:23:45</string>

    <string name="auto_upload_on_wifi">Only upload on Wi-Fi</string>
    <string name="instant_upload_on_wifi">Only upload pictures on Wi-Fi</string>
    <string name="instant_video_upload_on_wifi">Only upload videos on Wi-Fi</string>
    <string name="instant_video_upload_on_charging">Only upload when charging</string>
    <string name="instant_upload_on_charging">Only upload when charging</string>
    <string name="instant_upload_path">/InstantUpload</string>
    <string name="conflict_title">File conflict</string>
    <string name="conflict_message">Which files do you want to keep? If you select both versions, the local file will have a number appended to its name.</string>
    <string name="conflict_keep_both">Keep both</string>
    <string name="conflict_use_local_version">local version</string>
    <string name="conflict_use_server_version">server version</string>

    <string name="preview_sorry">Sorry.</string>
    <string name="preview_image_description">Image preview</string>
    <string name="preview_image_error_unknown_format">Unable to show image</string>

    <string name="error__upload__local_file_not_copied">%1$s could not be copied to %2$s local folder</string>
    <string name="prefs_instant_upload_path_title">Instant upload folder</string>
    <string name="prefs_folder_sync_local_path_title">Local folder</string>
    <string name="prefs_folder_sync_remote_path_title">Remote folder</string>
    <string name="prefs_instant_upload_path_use_subfolders_title">Use subfolders</string>
    <string name="prefs_instant_upload_path_use_subfolders_summary">Store in subfolders based on year and month</string>

	<string name="share_link_no_support_share_api">Sharing is not enabled on your server. Please contact your administrator.</string>
	<string name="share_link_file_no_exist">Unable to share. Please check whether the file exists</string>
	<string name="share_link_file_error">An error occurred while trying to share this file or folder</string>
	<string name="unshare_link_file_no_exist">Unable to unshare. Please check whether the file exists</string>
	<string name="unshare_link_file_error">An error occurred while trying to unshare this file or folder</string>
    <string name="update_link_file_no_exist">Unable to update. Please check whether the file exists</string>
    <string name="update_link_file_error">An error occurred while trying to update the share</string>
    <string name="share_link_password_title">Enter a password</string>
    <string name="share_link_empty_password">You must enter a password</string>

    <string name="activity_chooser_send_file_title">Send</string>

    <string name="copy_link">Copy link</string>
    <string name="clipboard_text_copied">Copied to clipboard</string>
    <string name="clipboard_no_text_to_copy">Received no text to copy to clipboard</string>
    <string name="clipboard_uxexpected_error">Unexpected error while copying to clipboard</string>
    <string name="clipboard_label">Text copied from %1$s</string>

    <string name="error_cant_bind_to_operations_service">Critical error: Unable to perform operations</string>

    <string name="network_error_socket_exception">An error occurred during connection to the server.</string>
    <string name="network_error_socket_timeout_exception">An error occurred while waiting for the server. Could not complete operation.</string>
    <string name="network_error_connect_timeout_exception">An error occurred while waiting for the server. Could not complete operation.</string>
    <string name="network_host_not_available">Could not complete operation. Server unavailable</string>

    <string name="forbidden_permissions">You are not permitted %s</string>
    <string name="forbidden_permissions_rename">to rename this file</string>
    <string name="forbidden_permissions_delete">to delete this file</string>
    <string name="share_link_forbidden_permissions">to share this file</string>
    <string name="unshare_link_forbidden_permissions">to unshare this file</string>
    <string name="update_link_forbidden_permissions">to update this share</string>
    <string name="forbidden_permissions_create">to create this file</string>
    <string name="uploader_upload_forbidden_permissions">to upload to this folder</string>
    <string name="downloader_download_file_not_found">The file is no longer available on the server</string>

    <string name="file_migration_dialog_title">Updating storage path</string>
    <string name="file_migration_finish_button">Finish</string>
    <string name="file_migration_preparing">Preparing migration&#8230;</string>
    <string name="file_migration_checking_destination">Checking destination&#8230;</string>
    <string name="file_migration_saving_accounts_configuration">Saving configuration of accounts&#8230;</string>
    <string name="file_migration_waiting_for_unfinished_sync">Waiting for all synchronizations to finish&#8230;</string>
    <string name="file_migration_migrating">Moving data&#8230;</string>
    <string name="file_migration_updating_index">Updating index&#8230;</string>
    <string name="file_migration_cleaning">Cleaning&#8230;</string>
    <string name="file_migration_restoring_accounts_configuration">Restoring configuration of accounts&#8230;</string>
    <string name="file_migration_ok_finished">Finished</string>
    <string name="file_migration_failed_not_enough_space">ERROR: Insufficient space</string>
    <string name="file_migration_failed_not_writable">ERROR: Destination file not writable</string>
    <string name="file_migration_failed_not_readable">ERROR: Source file not readable</string>
    <string name="file_migration_failed_dir_already_exists">ERROR: Nextcloud directory already exists</string>
    <string name="file_migration_failed_while_coping">ERROR: Failed during migration</string>
    <string name="file_migration_failed_while_updating_index">ERROR: Failed to updating index</string>

    <string name="file_migration_directory_already_exists">Data folder exists already. Choose one of the folowing:</string>
    <string name="file_migration_override_data_folder">Replace</string>
    <string name="file_migration_use_data_folder">Use</string>

    <string name="file_migration_source_not_readable_title">Source directory not readable!</string>
    <string name="file_migration_source_not_readable">Do you still want to change the storage path to %1$s?\n\nNote: all data will have to be downloaded again.</string>

    <string name="prefs_category_accounts">Accounts</string>
    <string name="prefs_add_account">Add account</string>
    <string name="drawer_manage_accounts">Manage accounts</string>
    <string name="auth_redirect_non_secure_connection_title">Secure connection redirected through an unsecured route.</string>

	<string name="actionbar_logger">Logs</string>
	<string name="log_send_history_button">Send history</string>
	<string name="log_send_no_mail_app">No app for sending logs found. Please install an e-mail client.</string>
	<string name="log_send_mail_subject">%1$s Android app logs</string>
	<string name="log_progress_dialog_text">Loading data &#8230;</string>

	<string name="saml_authentication_required_text">Authentication required</string>
	<string name="saml_authentication_wrong_pass">Wrong password</string>
	<string name="actionbar_move">Move</string>
    <string name="actionbar_copy">Copy</string>
	<string name="file_list_empty_moving">Nothing in here. You can add a folder.</string>
	<string name="folder_picker_choose_button_text">Choose</string>

    <string name="move_file_not_found">Unable to move file. Please check whether it exists</string>
    <string name="move_file_invalid_into_descendent">It is not possible to move a folder into one of its own underlying folders</string>
    <string name="move_file_invalid_overwrite">The file is already present in the destination folder</string>
    <string name="move_file_error">An error occurred while trying to move this file or folder</string>
    <string name="forbidden_permissions_move">to move this file</string>


    <string name="copy_file_not_found">Unable to copy. Please check whether the file exists</string>
    <string name="copy_file_invalid_into_descendent">It is not possible to copy a folder into one of its own underlying folders</string>
    <string name="copy_file_invalid_overwrite">The file is already present in the destination folder</string>
    <string name="copy_file_error">An error occurred while trying to copy this file or folder</string>
    <string name="forbidden_permissions_copy">to copy this file</string>

    <string name="prefs_category_instant_uploading">Instant uploads</string>
    <string name="prefs_category_details">Details</string>

	<string name="prefs_instant_video_upload_path_title">Video folder for instant uploads</string>
    <string name="sync_folder_failed_content">Synchronization of %1$s folder could not be completed</string>

	<string name="shared_subject_header">shared</string>
	<string name="with_you_subject_header">with you</string>
    
	<string name="subject_user_shared_with_you">%1$s shared \"%2$s\" with you</string>
    <string name="subject_shared_with_you">\"%1$s\" has been shared with you</string>

    <string name="auth_refresh_button">Refresh connection</string>
    <string name="auth_host_address">Server address</string>
    <string name="common_error_out_memory">Not enough memory</string>

    <string name="username">Username</string>

    <string name="file_list__footer__folder">1 folder</string>
    <string name="file_list__footer__folders">%1$d folders</string>
    <string name="file_list__footer__file">1 file</string>
    <string name="file_list__footer__file_and_folder">1 file, 1 folder</string>
    <string name="file_list__footer__file_and_folders">1 file, %1$d folders</string>
    <string name="file_list__footer__files">%1$d files</string>
    <string name="file_list__footer__files_and_folder">%1$d files, 1 folder</string>
    <string name="file_list__footer__files_and_folders">%1$d files, %2$d folders</string>
    <string name="set_picture_as">Set picture as</string>
    <string name="set_as">Set As</string>

    <string name="prefs_instant_behaviour_dialogTitle">Original file will be&#8230;</string>
    <string name="prefs_instant_behaviour_title">Original file will be&#8230;</string>
    <string name="upload_copy_files">Copy file</string>
    <string name="upload_move_files">Move file</string>
    <string name="select_all">Select all</string>

    <string name="pref_behaviour_entries_keep_file">kept in original folder</string>
    <string name="pref_behaviour_entries_move">moved to app folder</string>
    <string name="pref_behaviour_entries_delete_file">deleted</string>
    <string name="prefs_storage_path">Storage path</string>
    <string name="prefs_common">Common</string>

    <string name="share_dialog_title">Sharing</string>
    <string name="share_file">Share %1$s</string>
    <string name="share_with_user_section_title">Share with users and groups</string>
    <string name="share_no_users">No data shared with users yet</string>
    <string name="share_add_user_or_group">Add user or group</string>
    <string name="share_via_link_section_title">Share link</string>
    <string name="share_via_link_expiration_date_label">Set expiration date</string>
    <string name="share_via_link_password_label">Protect with password</string>
    <string name="share_via_link_password_title">Secured</string>
    <string name="share_via_link_edit_permission_label">Allow editing</string>
    <string name="share_via_link_hide_file_listing_permission_label">Hide file listing</string>
    <string name="share_get_public_link_button">Get link</string>
    <string name="share_with_title">Share with &#8230;</string>
    <string name="share_with_edit_title">Share with %1$s</string>

    <string name="share_search">Search</string>

    <string name="search_users_and_groups_hint">Search users and groups</string>
    <string name="share_group_clarification">%1$s (group)</string>
    <string name="share_remote_clarification">%1$s (remote)</string>
    <string name="share_email_clarification">%1$s (email)</string>
    <string name="share_known_remote_clarification">%1$s ( at %2$s )</string>

    <string name="share_sharee_unavailable">Upgrade the server version to allow sharing between users from within their clients.\nPlease contact your administrator</string>
    <string name="share_privilege_can_share">can share</string>
    <string name="share_privilege_can_edit">can edit</string>
    <string name="share_privilege_can_edit_create">create</string>
    <string name="share_privilege_can_edit_change">change</string>
    <string name="share_privilege_can_edit_delete">delete</string>
    <string name="edit_share_unshare">Stop sharing</string>
    <string name="edit_share_done">done</string>

    <string name="action_retry_uploads">New attempt failed</string>
    <string name="action_clear_failed_uploads">Clear failed</string>
    <string name="action_clear_successful_uploads">Cleared</string>
    <string name="action_clear_finished_uploads">Clear finished uploads</string>

    <string name="action_switch_grid_view">Grid view</string>
    <string name="action_switch_list_view">List view</string>

    <string name="manage_space_title">Manage space</string>
    <string name="manage_space_description">Settings, database and server certificates from %1$s\'s data will be deleted permanently. \n\nDownloaded files will be kept untouched.\n\nThis process can take a while.</string>
    <string name="manage_space_clear_data">Clear data</string>
    <string name="manage_space_error">Some files could not be deleted.</string>

    <string name="permission_storage_access">Additional permissions required to upload and download files.</string>
    <string name="local_file_not_found_toast">File not found in local file system</string>
    <string name="confirmation_remove_files_alert">Do you really want to remove the selected items?</string>
    <string name="confirmation_remove_folders_alert">Do you really want to remove the selected items and their contents?</string>
    <string name="uploads_view_upload_status_waiting_for_charging">Awaiting charge</string>
    <string name="actionbar_search">Search</string>
    <string name="files_drop_not_supported">This is a Nextcloud feature, please update.</string>
    <string name="learn_more">Learn more</string>
    <string name="drawer_folder_sync">Auto upload</string>
    <string name="drawer_participate">Participate</string>
    <string name="participate_testing_headline">Help by testing</string>
    <string name="participate_testing_bug_text">Found a bug? Oddments?</string>
    <string name="participate_testing_report_text">Report an issue on Github</string>
    <string name="participate_testing_version_text">Interested in helping out by testing the next version?</string>
    <string name="participate_beta_headline">Test the dev version</string>
    <string name="participate_beta_text">This includes all upcoming features and it is on the very bleeding edge. Bugs/errors can occur, if and when they do, please report of your findings.</string>
    <string name="participate_release_candidate_headline">Release candidate</string>
    <string name="participate_release_candidate_text">The release candidate (RC) is a snapshot of the upcoming release and is expected to be stable. Testing your individual setup could help ensure this. Sign up for testing on the Play store or manually look in the \"versions\" section on F-Droid.</string>
    <string name="participate_contribute_headline">Actively Contribute</string>
    <string name="participate_contribute_irc_text">Join the chat on IRC: &lt;a href="%1$s">#nextcloud-mobile&lt;/a></string>
    <string name="participate_contribute_forum_text">Help others on the &lt;a href="%1$s">forum&lt;/a></string>
    <string name="participate_contribute_translate_text">&lt;a href="%1$s">Translate&lt;/a> the app</string>
    <string name="participate_contribute_github_text">Review, amend and write code, see &lt;a href="https://github.com/nextcloud/android/blob/master/CONTRIBUTING.md">CONTRIBUTING.md&lt;/a> for details</string>
    <string name="move_to">Move to&#8230;</string>
    <string name="copy_to">Copy to&#8230;</string>
    <string name="choose_remote_folder">Choose folder&#8230;</string>
    <string name="folder_sync_loading_folders">Loading folders&#8230;</string>
    <string name="folder_sync_no_results">No media folders found.</string>
    <string name="folder_sync_preferences">Preferences for auto uploading</string>
    <string name="folder_sync_settings">Settings</string>
    <string name="folder_sync_new_info">Instant uploading has been revamped completely. Re-configure your auto upload from within the main menu.\n\nEnjoy the new and extended auto uploading.</string>
    <string name="folder_sync_preferences_folder_path">For %1$s</string>
    <plurals name="items_selected_count">
        <!--
             As a developer, you should always supply "one" and "other"
             strings. Your translators will know which strings are actually
             needed for their language. Always include %d in "one" because
             translators will need to use %d for languages where "one"
             doesn't mean 1 (as explained above).
          -->
        <item quantity="one">%d selected</item>
        <item quantity="other">%d selected</item>
    </plurals>

    <string name="activity_list_loading_activity">Loading activities&#8230;</string>
    <string name="activity_list_no_results">No activities found.</string>

    <string name="notifications_loading_activity">Loading notifications&#8230;</string>
    <string name="notifications_no_results_headline">No notifications</string>
    <string name="notifications_no_results_message">Please check back later.</string>

    <string name="upload_file_dialog_title">Input filename and filetype to upload</string>
    <string name="upload_file_dialog_filename">Filename</string>
    <string name="upload_file_dialog_filetype">Filetype</string>
    <string name="upload_file_dialog_filetype_snippet_text">Snippet text file(.txt)</string>
    <string name="upload_file_dialog_filetype_internet_shortcut">Internet shortcut file(%s)</string>
    <string name="upload_file_dialog_filetype_googlemap_shortcut">Google Maps shortcut file(%s)</string>

    <string name="storage_description_default">Default</string>
    <string name="storage_description_sd_no">SD card %1$d</string>
    <string name="storage_description_unknown">Unknown</string>

    <!-- What's new feature and texts to show -->
    <string name="whats_new_title">What\'s new in Nextcloud</string>

    <!-- Welcome to Nc intro features -->
    <string name="welcome_feature_1_title">A safe home for all your data</string>
    <string name="welcome_feature_1_text">Access, share and protect your files at home and at work</string>

    <string name="welcome_feature_2_title">Multi account</string>
    <string name="welcome_feature_2_text">Connect to all your clouds</string>

    <string name="welcome_feature_3_title">Instant upload</string>
    <string name="welcome_feature_3_text">Keep your photos safe</string>

    <string name="whats_new_skip">Skip</string>

    <string name="fingerprint_scan_finger">Please scan your finger</string>
    <string name="fingerprint_unknown">Finger not recognized</string>

    <!-- User information -->
    <string name="user_info_full_name">Full name</string>
    <string name="user_info_email">E-mail</string>
    <string name="user_info_phone">Phone number</string>
    <string name="user_info_address">Address</string>
    <string name="user_info_website">Website</string>
    <string name="user_info_twitter">Twitter</string>

    <string name="user_information_description">User information</string>

    <!-- Activities -->
    <string name="activities_no_results_headline">No activity yet</string>
    <string name="activities_no_results_message">This stream will show events like\nadditions, changes and shares</string>
    <string name="webview_error">Error occurred</string>
    <string name="prefs_category_about">About</string>

    <string name="actionbar_contacts">Backup contacts</string>
    <string name="actionbar_contacts_restore">Restore contacts</string>
    <string name="contacts_backup_button">Backup now</string>
    <string name="contacts_restore_button">Restore last backup</string>
    <string name="contacts_header_restore">Restore</string>
    <string name="contacts_header_backup">Backup</string>
    <string name="contacts_automatic_backup">Contacts backup</string>
    <string name="contacts_last_backup">Last backup</string>
    <string name="contacts_read_permission">Permission to read contact list needed</string>
    <string name="contacts_write_permission">Permission to change contact list needed</string>
    <string name="contactlist_title">Restore contacts</string>
    <string name="contaclist_restore_selected">Restore selected contacts</string>
    <string name="contactlist_account_chooser_title">Choose account to import</string>
    <string name="contactlist_no_permission">No permission given, nothing imported!</string>
    <string name="contacts_preference_choose_date">Choose date</string>
    <string name="contacts_preference_backup_never">never</string>
    <string name="contacts_preferences_no_file_found">No file found</string>
    <string name="contacts_preferences_something_strange_happened">We can\'t find your last backup!</string>
    <string name="contacts_preferences_backup_scheduled">Backup scheduled and will start shortly</string>
    <string name="contacts_preferences_import_scheduled">Import scheduled and will start shortly</string>

    <!-- Notifications -->
    <string name="new_notification_received">New notification received</string>
    <string name="drawer_logout">Logout</string>
<<<<<<< HEAD
    <string name="picture_set_as_no_app">No app found to set a picture with!</string>
=======
    <string name="privacy">Privacy</string>
>>>>>>> b2405c45


</resources><|MERGE_RESOLUTION|>--- conflicted
+++ resolved
@@ -662,11 +662,6 @@
     <!-- Notifications -->
     <string name="new_notification_received">New notification received</string>
     <string name="drawer_logout">Logout</string>
-<<<<<<< HEAD
     <string name="picture_set_as_no_app">No app found to set a picture with!</string>
-=======
     <string name="privacy">Privacy</string>
->>>>>>> b2405c45
-
-
 </resources>