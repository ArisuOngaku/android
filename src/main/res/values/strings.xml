<?xml version="1.0" encoding="utf-8"?>
<resources>
    <string name="about_android">%1$s Android app</string>
    <string name="about_version">version %1$s</string>
    <string name="actionbar_sync">Refresh account</string>
    <string name="actionbar_upload">Upload</string>
    <string name="actionbar_upload_from_apps">Content from other apps</string>
    <string name="actionbar_upload_files">Files</string>
    <string name="actionbar_open_with">Open with</string>
    <string name="actionbar_mkdir">New folder</string>
    <string name="actionbar_settings">Settings</string>
    <string name="actionbar_see_details">Details</string>
    <string name="actionbar_send_file">Send</string>
    <string name="actionbar_sort">Sort</string>
    <string name="actionbar_sort_title">Sort by</string>
    <string name="sort_by">Sort by</string>
    <string name="menu_item_sort_by_name_a_z">A - Z</string>
    <string name="menu_item_sort_by_name_z_a">Z - A</string>
    <string name="menu_item_sort_by_date_newest_first">Newest first</string>
    <string name="menu_item_sort_by_date_oldest_first">Oldest first</string>
    <string name="menu_item_sort_by_size_biggest_first">Biggest first</string>
    <string name="menu_item_sort_by_size_smallest_first">Smallest first</string>
    <string name="drawer_item_all_files">All files</string>
    <string name="drawer_item_files">Files</string>
    <string name="drawer_item_home">Home</string>
    <string name="drawer_item_favorites">Favorites</string>
    <string name="drawer_item_photos">Photos</string>
    <string name="drawer_item_on_device">On device</string>
    <string name="drawer_item_recently_added">Recently added</string>
    <string name="drawer_item_recently_modified">Recently modified</string>
    <string name="drawer_item_shared">Shared</string>
    <string name="drawer_item_videos">Videos</string>
    <string name="drawer_item_settings">Settings</string>
    <string name="drawer_item_uploads_list">Uploads</string>
    <string name="drawer_item_activities">Activities</string>
    <string name="drawer_item_notifications">Notifications</string>
    <string name="drawer_quota">%1$s of %2$s used</string>
	<string name="drawer_close">Close</string>
    <string name="drawer_open">Open</string>
    <string name="prefs_category_general">General</string>
    <string name="prefs_category_more">More</string>
    <string name="prefs_accounts">Accounts</string>
    <string name="prefs_manage_accounts">Manage accounts</string>
    <string name="prefs_passcode">Passcode lock</string>
    <string name="prefs_fingerprint">Fingerprint lock</string>
    <string name="prefs_fingerprint_notsetup">No fingerprints have been set up.</string>
    <string name="prefs_show_hidden_files">Show hidden files</string>
    <string name="prefs_instant_upload">Instant uploading of pictures</string>
    <string name="prefs_instant_upload_summary">Upload pictures taken by camera instantly</string>
    <string name="prefs_instant_video_upload">Instant uploading of video</string>
    <string name="prefs_instant_video_upload_summary">Upload videos recorded by camera instantly</string>
    <string name="prefs_log_title">Enable logging</string>
    <string name="prefs_log_summary">This is used to log problems</string>
    <string name="prefs_log_title_history">Logging history</string>
    <string name="prefs_log_summary_history">This shows the recorded logs</string>
    <string name="prefs_log_delete_history_button">Delete history</string>
    <string name="prefs_calendar_contacts">Sync calendar &amp; contacts</string>
    <string name="prefs_calendar_contacts_summary">Set up DAVdroid (v1.3.0+) for current account</string>
    <string name="prefs_calendar_contacts_address_resolve_error">Server address for account could not be resolved for DAVdroid</string>
    <string name="prefs_calendar_contacts_no_store_error">Neither F-droid nor Google Play is installed</string>
    <string name="prefs_calendar_contacts_sync_setup_successful">Calendar &amp; contacts sync set up</string>
    <string name="prefs_help">Help</string>
    <string name="prefs_recommend">Recommend to friend</string>
    <string name="prefs_feedback">Feedback</string>
    <string name="prefs_imprint">Imprint</string>
    <string name="prefs_remember_last_share_location">Remember location of share</string>
    <string name="prefs_remember_last_upload_location_summary">Remember location of share most recently used</string>

	<string name="recommend_subject">"Try %1$s on your smartphone!"</string>
	<string name="recommend_text">"I want to invite you to use %1$s on your smartphone.\nDownload here: %2$s"</string>

    <string name="auth_check_server">Check server</string>
    <string name="auth_host_url">Server address https://…</string>
    <string name="auth_username">Username</string>
    <string name="auth_password">Password</string>
    <string name="auth_register">Do you not have a server yet?\nClick here to get one from a provider</string>
    <string name="sync_string_files">Files</string>
    <string name="setup_btn_connect">Connect</string>
    <string name="uploader_btn_upload_text">Upload</string>
    <string name="uploader_top_message">Choose upload folder</string>
    <string name="uploader_wrn_no_account_title">No account found</string>
    <string name="uploader_wrn_no_account_text">There are no %1$s accounts on your device. Please set up an account first.</string>
    <string name="uploader_wrn_no_account_setup_btn_text">Setup</string>
    <string name="uploader_wrn_no_account_quit_btn_text">Quit</string>
    <string name="uploader_error_title_no_file_to_upload">No file to upload</string>
    <string name="uploader_error_message_received_piece_of_text">%1$s cannot upload a piece of text as a file.</string>
    <string name="uploader_error_message_no_file_to_upload">Received data did not include a valid file.</string>
    <string name="uploader_error_title_file_cannot_be_uploaded">This file can not be uploaded</string>
    <string name="uploader_error_message_read_permission_not_granted">%1$s is not allowed to read a received file</string>
    <string name="uploader_error_message_source_file_not_found">File selected for upload not found. Please check whether the file exists.</string>
    <string name="uploader_error_message_source_file_not_copied">Could not copy file to a temporary folder. Try to resend it.</string>
    <string name="uploader_upload_files_behaviour">Upload option:</string>
    <string name="uploader_upload_files_behaviour_move_to_nextcloud_folder">Move file to Nextcloud folder</string>
    <string name="uploader_upload_files_behaviour_only_upload">Keep file in source folder</string>
    <string name="uploader_upload_files_behaviour_upload_and_delete_from_source">Delete file from source folder</string>
    <string name="file_list_seconds_ago">seconds ago</string>
    <string name="file_list_empty_headline">No files here</string>
    <string name="file_list_empty">Upload some content or sync with your devices.</string>
    <string name="file_list_empty_favorites">Favorite some files or sync with your devices.</string>
    <string name="file_list_empty_favorites_filter_list">Files and folders you mark as favorites will show up here</string>
    <string name="file_list_empty_favorites_filter">Your search returned no favorited files.</string>
    <string name="file_list_loading">Loading&#8230;</string>
    <string name="file_list_no_app_for_file_type">No app set up to handle this file type.</string>
    <string name="local_file_list_empty">There are no files in this folder.</string>
    <string name="file_list_empty_headline_search">No results in this folder</string>
    <string name="file_list_empty_headline_server_search">No results</string>
    <string name="file_list_empty_favorite_headline">Nothing favorited yet</string>
    <string name="file_list_empty_shared_headline">Nothing shared yet</string>
    <string name="file_list_empty_shared">Files and folders you share will show up here</string>
    <string name="file_list_empty_headline_server_search_videos">No videos</string>
    <string name="file_list_empty_headline_server_search_photos">No photos</string>
    <string name="file_list_empty_search">Maybe it is in a different folder?</string>
    <string name="file_list_empty_recently_modified">Found no files modified during the last 7 days</string>
    <string name="file_list_empty_recently_modified_filter">Search returned no files modified the last 7 days.</string>
    <string name="file_list_empty_recently_added">Found no recently added files</string>
    <string name="file_list_empty_recently_added_filter">Your search returned no recently added files.</string>
    <string name="file_list_empty_text_photos">Upload some photos or activate auto upload.</string>
    <string name="file_list_empty_text_photos_filter">Your search returned no photos.</string>
    <string name="file_list_empty_text_videos">Upload some videos or activate auto upload.</string>
    <string name="file_list_empty_text_videos_filter">Your search returned no videos.</string>
    <string name="upload_list_empty_headline">No uploads available</string>
    <string name="upload_list_empty_text">Upload some content or activate instant uploading.</string>
    <string name="upload_list_empty_text_auto_upload">Upload some content or activate auto upload.</string>
    <string name="file_list_folder">folder</string>
    <string name="file_list_folders">folders</string>
    <string name="file_list_file">file</string>
    <string name="file_list_files">files</string>
    <string name="filedetails_select_file">Tap on a file to display additional information.</string>
    <string name="filedetails_size">Size:</string>
    <string name="filedetails_type">Type:</string>
    <string name="filedetails_created">Created:</string>
    <string name="filedetails_modified">Modified:</string>
    <string name="filedetails_download">Download</string>
    <string name="filedetails_sync_file">Synchronize</string>
    <string name="filedetails_renamed_in_upload_msg">File renamed to %1$s during upload</string>
    <string name="list_layout">Listed layout</string>
    <string name="action_share">Share</string>
    <string name="common_yes">Yes</string>
    <string name="common_no">No</string>
    <string name="common_ok">OK</string>
    <string name="common_remove_upload">Remove upload</string>
    <string name="common_retry_upload">Retry uploading</string>
    <string name="common_cancel_sync">Cancel sync</string>
    <string name="common_cancel">Cancel</string>
    <string name="common_back">Back</string>
    <string name="common_save">Save</string>
    <string name="common_save_exit">Save &amp; exit</string>
    <string name="common_error">Error</string>
    <string name="common_loading">Loading &#8230;</string>
    <string name="common_unknown">unknown</string>
    <string name="common_error_unknown">Unknown error</string>
    <string name="common_pending">Pending</string>
    <string name="about_title">About</string>
    <string name="change_password">Change password</string>
    <string name="delete_account">Remove account</string>
    <string name="delete_account_warning">Delete account %s?\n\nDeleting cannot be undone.</string>
    <string name="create_account">Create account</string>
    <string name="upload_chooser_title">Upload from &#8230;</string>
    <string name="uploader_info_dirname">Folder name</string>
    <string name="uploader_upload_in_progress_ticker">Uploading &#8230;</string>
    <string name="uploader_upload_in_progress_content">%1$d%% Uploading %2$s</string>
    <string name="uploader_upload_succeeded_ticker">Uploaded</string>
    <string name="uploader_upload_succeeded_content_single">%1$s uploaded</string>
    <string name="uploader_upload_failed_ticker">Upload failed</string>
    <string name="uploader_upload_failed_content_single">Could not upload %1$s</string>
    <string name="uploader_upload_failed_credentials_error">Upload failed, you need to log in again</string>
    <string name="uploads_view_title">Uploads</string>
    <string name="uploads_view_group_current_uploads">Current</string>
    <string name="uploads_view_group_failed_uploads">Failed (tap to retry)</string>
    <string name="uploads_view_group_finished_uploads">Uploaded</string>
    <string name="uploads_view_upload_status_succeeded">Completed</string>
    <string name="uploads_view_upload_status_cancelled">Cancelled</string>
    <string name="uploads_view_upload_status_paused">Paused</string>
    <string name="uploads_view_upload_status_failed_connection_error">Connection error</string>
    <string name="uploads_view_upload_status_failed_retry">Upload will be retried shortly</string>
    <string name="uploads_view_upload_status_failed_credentials_error">Credentials error</string>
    <string name="uploads_view_upload_status_failed_folder_error">Folder error</string>
    <string name="uploads_view_upload_status_failed_file_error">File error</string>
    <string name="uploads_view_upload_status_failed_localfile_error">Local file not found</string>
    <string name="uploads_view_upload_status_failed_permission_error">Permission error</string>
    <string name="uploads_view_upload_status_conflict">Conflict</string>
    <string name="uploads_view_upload_status_service_interrupted">App terminated</string>
    <string name="uploads_view_upload_status_unknown_fail">Unknown error</string>
    <string name="uploads_view_upload_status_waiting_for_wifi">Waiting for Wi-Fi connectivity</string>
    <string name="uploads_view_later_waiting_to_upload">Waiting to upload</string>
    <string name="uploads_view_group_header" translatable="false">%1$s (%2$d)</string>
    <string name="downloader_download_in_progress_ticker">Downloading &#8230;</string>
    <string name="downloader_download_in_progress_content">%1$d%% Downloading %2$s</string>
    <string name="downloader_download_succeeded_ticker">Downloaded</string>
    <string name="downloader_download_succeeded_content">%1$s downloaded</string>
    <string name="downloader_download_failed_ticker">Download failed</string>
    <string name="downloader_download_failed_content">Could not download %1$s</string>
    <string name="downloader_not_downloaded_yet">Not downloaded yet</string>
    <string name="downloader_download_failed_credentials_error">Download failed, you need to log in again</string>
    <string name="common_choose_account">Choose account</string>
    <string name="sync_fail_ticker">Sync failed</string>
    <string name="sync_fail_ticker_unauthorized">Sync failed, you need to log in again</string>
    <string name="sync_fail_content">Could not complete sync of %1$s</string>
    <string name="sync_fail_content_unauthorized">Wrong password for %1$s</string>
    <string name="sync_conflicts_in_favourites_ticker">Conflicts found</string>
    <string name="sync_conflicts_in_favourites_content">%1$d kept-in-sync files could not be sync\'ed</string>
    <string name="sync_fail_in_favourites_ticker">Kept-in-sync files failed</string>
    <string name="sync_fail_in_favourites_content">Contents of %1$d files could not be sync\'ed (%2$d conflicts)</string>
    <string name="sync_foreign_files_forgotten_ticker">Some local files were forgotten</string>
    <string name="sync_foreign_files_forgotten_content">%1$d files out of the %2$s folder could not be copied into</string>
    <string name="sync_foreign_files_forgotten_explanation">As of version 1.3.16, files uploaded from this device are copied into the local %1$s folder to prevent data loss when a single file is synced with multiple accounts.\n\nDue to this change, all files uploaded with earlier versions of this app were copied into the %2$s folder. However, an error prevented the completion of this operation during account synchronization. You may either leave the file(s) as is and remove the link to %3$s, or move the file(s) into the %1$s folder and retain the link to %4$s.\n\nListed below are the local file(s), and the remote file(s) in %5$s they were linked to.</string>
    <string name="sync_current_folder_was_removed">The folder %1$s does not exist anymore</string>
    <string name="foreign_files_move">"Move all"</string>
    <string name="foreign_files_success">"All files were moved"</string>
    <string name="foreign_files_fail">"Some files could not be moved"</string>
    <string name="foreign_files_local_text">"Local: %1$s"</string>
    <string name="foreign_files_remote_text">"Remote: %1$s"</string>
    <string name="upload_query_move_foreign_files">Insufficient space prevents copying the selected files into the %1$s folder. Would you like to move them there instead?</string>
    <string name="pass_code_enter_pass_code">Please enter your passcode</string>
    
    <string name="pass_code_configure_your_pass_code">Enter your passcode</string>
    <string name="pass_code_configure_your_pass_code_explanation">The passcode will be requested every time the app is started</string>
    <string name="pass_code_reenter_your_pass_code">Please reenter your passcode</string>
    <string name="pass_code_remove_your_pass_code">Remove your passcode</string>
    <string name="pass_code_mismatch">The passcodes are not the same</string>
    <string name="pass_code_wrong">Incorrect passcode</string>
    <string name="pass_code_removed">Passcode removed</string>
    <string name="pass_code_stored">Passcode stored</string>
    
    <string name="media_notif_ticker">"%1$s music player"</string>
    <string name="media_state_playing">"%1$s (playing)"</string>
    <string name="media_state_loading">"%1$s (loading)"</string>
    <string name="media_event_done">"%1$s playback finished"</string>
    <string name="media_err_nothing_to_play">No media file found</string>
    <string name="media_err_no_account">No account provided</string>
    <string name="media_err_not_in_owncloud">The file is not in a valid account</string>
    <string name="media_err_unsupported">Unsupported media codec</string>
    <string name="media_err_io">Could not read the media file</string>
    <string name="media_err_malformed">The media file has incorrect encoding</string>
    <string name="media_err_timeout">Attempt to play file timed out</string>
    <string name="media_err_invalid_progressive_playback">The media file can not be streamed</string>
    <string name="media_err_unknown">The stock media player is unable to play the media file</string>
    <string name="media_err_security_ex">A security error was encountered trying to play %1$s</string>
    <string name="media_err_io_ex">Input error while trying to play %1$s</string>
    <string name="media_err_unexpected">Unexpected error while trying to play %1$s</string>
    <string name="media_rewind_description">Rewind button</string>
    <string name="media_play_pause_description">Play or pause button</string>
    <string name="media_forward_description">Fast forward button</string>

	<string name="auth_getting_authorization">Getting authorization &#8230;</string>
	<string name="auth_trying_to_login">Trying to log in &#8230;</string>
	<string name="auth_no_net_conn_title">No network connection</string>
	<string name="auth_nossl_plain_ok_title">Secure connection unavailable.</string>
	<string name="auth_connection_established">Connection established</string>
	<string name="auth_testing_connection">Testing connection</string>
	<string name="auth_not_configured_title">Malformed server configuration</string>
	<string name="auth_account_not_new">An account for the same user and server already exists on the device</string>
	<string name="auth_account_not_the_same">The entered user does not match the user of this account</string>
	<string name="auth_unknown_error_title">Unknown error occurred!</string>
	<string name="auth_unknown_host_title">Could not find host</string>
	<string name="auth_incorrect_path_title">Server not found</string>
	<string name="auth_timeout_title">The server took too long to respond</string>
	<string name="auth_incorrect_address_title">Wrong address format for server</string>
	<string name="auth_ssl_general_error_title">SSL initialization failed</string>
	<string name="auth_ssl_unverified_server_title">Could not verify the identity of the SSL server</string>
	<string name="auth_bad_oc_version_title">Unrecognized server version</string>
	<string name="auth_wrong_connection_title">Could not establish connection</string>
	<string name="auth_secure_connection">Secure connection established</string>
	<string name="auth_unauthorized">Wrong username or password</string>
	<string name="auth_oauth_error">Unsuccessful authorization</string>
	<string name="auth_oauth_error_access_denied">Access denied by authorization server</string>
	<string name="auth_wtf_reenter_URL">Unexpected state, please enter the server address again</string>
	<string name="auth_expired_oauth_token_toast">Your authorization expired. Please, authorize again</string>
	<string name="auth_expired_basic_auth_toast">Please enter the current password</string>
	<string name="auth_expired_saml_sso_token_toast">Your session expired. Please connect again</string>
	<string name="auth_connecting_auth_server">Connecting to authentication server…</string>
	<string name="auth_unsupported_auth_method">The server does not support this authentication method</string>
	<string name="auth_unsupported_multiaccount">%1$s does not support multiple accounts</string>
	<string name="auth_fail_get_user_name">Your server is not returning a correct user ID, please contact an administrator</string>
	<string name="auth_can_not_auth_against_server">Cannot authenticate to this server</string>
    <string name="auth_account_does_not_exist">Account does not exist on the device yet</string>


    <string name="favorite">Set as available offline</string>
    <string name="unfavorite">Unset as available offline</string>
    <string name="favorite_real">Set as favorite</string>
    <string name="unset_favorite_real">Unset favorite</string>
    <string name="common_rename">Rename</string>
    <string name="common_remove">Remove</string>
    <string name="confirmation_remove_file_alert">"Do you really want to remove %1$s?"</string>
    <string name="confirmation_remove_folder_alert">"Do you really want to remove %1$s and the contents thereof?"</string>
    <string name="confirmation_remove_local">Local only</string>
    <string name="remove_success_msg">"Removed"</string>
    <string name="remove_fail_msg">"Removal failed"</string>
    <string name="rename_dialog_title">Enter a new name</string>
    <string name="rename_local_fail_msg">"Local copy could not be renamed, try a different name"</string>
    <string name="rename_server_fail_msg">"Could not give server new name"</string>
    <string name="sync_file_fail_msg">Could not check remote file</string>
    <string name="sync_file_nothing_to_do_msg">File contents already synchronized</string>
    <string name="create_dir_fail_msg">Could not create folder</string>
    <string name="filename_forbidden_characters">Forbidden characters: / \\ &lt; &gt; : " | ? *</string>
    <string name="filename_forbidden_charaters_from_server">File name contains at least one invalid character</string>
    <string name="filename_empty">File name cannot be empty</string>
    <string name="wait_a_moment">Wait a moment…</string>
    <string name="wait_checking_credentials">Checking stored credentials</string>
    <string name="filedisplay_unexpected_bad_get_content">"Unexpected problem, please select the file from a different app"</string>
    <string name="filedisplay_no_file_selected">No file selected</string>
    <string name="activity_chooser_title">Send link to &#8230;</string>
    <string name="wait_for_tmp_copy_from_private_storage">Copying file from private storage</string>
    
<<<<<<< HEAD
    <string name="oauth_check_onoff">Log in with oAuth2</string>
    <string name="oauth_login_connection">Connecting to OAuth 2 server…</string>
=======
    <string name="oauth_check_onoff">Log in with OAuth 2.0</string> 
    <string name="oauth_login_connection">Connecting to OAuth 2.0 server…</string>    
>>>>>>> 1e667a26
        
    <string name="ssl_validator_header">The identity of the site could not be verified</string>
    <string name="ssl_validator_reason_cert_not_trusted">- The server certificate is not trusted</string>
    <string name="ssl_validator_reason_cert_expired">- The server certificate expired</string>
    <string name="ssl_validator_reason_cert_not_yet_valid">- The server certificate valid dates are in the future</string>
    <string name="ssl_validator_reason_hostname_not_verified">- The URL does not match the hostname in the certificate</string>
    <string name="ssl_validator_question">Do you want to trust this certificate anyway?</string>
    <string name="ssl_validator_not_saved">Could not save certificate</string>
    <string name="ssl_validator_btn_details_see">Details</string>
    <string name="ssl_validator_btn_details_hide">Hide</string>
    <string name="ssl_validator_label_subject">Issued to:</string>
    <string name="ssl_validator_label_issuer">Issued by:</string>
    <string name="ssl_validator_label_CN">Common name:</string>
    <string name="ssl_validator_label_O">Organization:</string>
    <string name="ssl_validator_label_OU">Organizational unit:</string>
    <string name="ssl_validator_label_C">Country:</string>
    <string name="ssl_validator_label_ST">State:</string>
    <string name="ssl_validator_label_L">Location:</string>
    <string name="ssl_validator_label_validity">Validity:</string>
    <string name="ssl_validator_label_validity_from">From:</string>
    <string name="ssl_validator_label_validity_to">To:</string>
    <string name="ssl_validator_label_signature">Signature:</string>
    <string name="ssl_validator_label_signature_algorithm">Algorithm:</string>
    <string name="digest_algorithm_not_available">This digest algorithm is not available on your phone.</string>
    <string name="ssl_validator_label_certificate_fingerprint">Fingerprint:</string>
    <string name="certificate_load_problem">There is a problem loading the certificate.</string>
    <string name="ssl_validator_null_cert">The certificate could not be shown.</string>
    <string name="ssl_validator_no_info_about_error">- No information about the error</string>

    <string name="placeholder_sentence">This is a placeholder</string>
    <string name="placeholder_filename">placeholder.txt</string>
    <string name="placeholder_filetype">PNG image</string>
    <string name="placeholder_filesize">389 KB</string>
    <string name="placeholder_timestamp">2012/05/18 12:23 PM</string>
    <string name="placeholder_media_time">12:23:45</string>

    <string name="auto_upload_on_wifi">Only upload on Wi-Fi</string>
    <string name="instant_upload_on_wifi">Only upload pictures on Wi-Fi</string>
    <string name="instant_video_upload_on_wifi">Only upload videos on Wi-Fi</string>
    <string name="instant_video_upload_on_charging">Only upload when charging</string>
    <string name="instant_upload_on_charging">Only upload when charging</string>
    <string name="instant_upload_path">/InstantUpload</string>
    <string name="auto_upload_path">/AutoUpload</string>
    <string name="conflict_title">File conflict</string>
    <string name="conflict_message">Which files do you want to keep? If you select both versions, the local file will have a number appended to its name.</string>
    <string name="conflict_keep_both">Keep both</string>
    <string name="conflict_use_local_version">local version</string>
    <string name="conflict_use_server_version">server version</string>

    <string name="preview_sorry">Sorry.</string>
    <string name="preview_image_description">Image preview</string>
    <string name="preview_image_error_unknown_format">Unable to show image</string>

    <string name="error__upload__local_file_not_copied">%1$s could not be copied to %2$s local folder</string>
    <string name="prefs_instant_upload_path_title">Instant upload folder</string>
    <string name="prefs_folder_sync_local_path_title">Local folder</string>
    <string name="prefs_folder_sync_remote_path_title">Remote folder</string>
    <string name="prefs_instant_upload_path_use_subfolders_title">Use subfolders</string>
    <string name="prefs_instant_upload_path_use_subfolders_summary">Store in subfolders based on year and month</string>

	<string name="share_link_no_support_share_api">Sharing is not enabled on your server. Please contact your administrator.</string>
	<string name="share_link_file_no_exist">Unable to share. Please check whether the file exists</string>
	<string name="share_link_file_error">An error occurred while trying to share this file or folder</string>
	<string name="unshare_link_file_no_exist">Unable to unshare. Please check whether the file exists</string>
	<string name="unshare_link_file_error">An error occurred while trying to unshare this file or folder</string>
    <string name="update_link_file_no_exist">Unable to update. Please check whether the file exists</string>
    <string name="update_link_file_error">An error occurred while trying to update the share</string>
    <string name="share_link_password_title">Enter a password</string>
    <string name="share_link_empty_password">You must enter a password</string>

    <string name="activity_chooser_send_file_title">Send</string>

    <string name="copy_link">Copy link</string>
    <string name="clipboard_text_copied">Copied to clipboard</string>
    <string name="clipboard_no_text_to_copy">Received no text to copy to clipboard</string>
    <string name="clipboard_uxexpected_error">Unexpected error while copying to clipboard</string>
    <string name="clipboard_label">Text copied from %1$s</string>

    <string name="error_cant_bind_to_operations_service">Critical error: Unable to perform operations</string>

    <string name="network_error_socket_exception">An error occurred during connection to the server.</string>
    <string name="network_error_socket_timeout_exception">An error occurred while waiting for the server. Could not complete operation.</string>
    <string name="network_error_connect_timeout_exception">An error occurred while waiting for the server. Could not complete operation.</string>
    <string name="network_host_not_available">Could not complete operation. Server unavailable</string>

    <string name="forbidden_permissions">You are not permitted %s</string>
    <string name="forbidden_permissions_rename">to rename this file</string>
    <string name="forbidden_permissions_delete">to delete this file</string>
    <string name="share_link_forbidden_permissions">to share this file</string>
    <string name="unshare_link_forbidden_permissions">to unshare this file</string>
    <string name="update_link_forbidden_permissions">to update this share</string>
    <string name="forbidden_permissions_create">to create this file</string>
    <string name="uploader_upload_forbidden_permissions">to upload to this folder</string>
    <string name="downloader_download_file_not_found">The file is no longer available on the server</string>

    <string name="file_migration_dialog_title">Updating storage path</string>
    <string name="file_migration_finish_button">Finish</string>
    <string name="file_migration_preparing">Preparing migration&#8230;</string>
    <string name="file_migration_checking_destination">Checking destination&#8230;</string>
    <string name="file_migration_saving_accounts_configuration">Saving configuration of accounts&#8230;</string>
    <string name="file_migration_waiting_for_unfinished_sync">Waiting for all synchronizations to finish&#8230;</string>
    <string name="file_migration_migrating">Moving data&#8230;</string>
    <string name="file_migration_updating_index">Updating index&#8230;</string>
    <string name="file_migration_cleaning">Cleaning&#8230;</string>
    <string name="file_migration_restoring_accounts_configuration">Restoring configuration of accounts&#8230;</string>
    <string name="file_migration_ok_finished">Finished</string>
    <string name="file_migration_failed_not_enough_space">ERROR: Insufficient space</string>
    <string name="file_migration_failed_not_writable">ERROR: Destination file not writable</string>
    <string name="file_migration_failed_not_readable">ERROR: Source file not readable</string>
    <string name="file_migration_failed_dir_already_exists">ERROR: Nextcloud directory already exists</string>
    <string name="file_migration_failed_while_coping">ERROR: Failed during migration</string>
    <string name="file_migration_failed_while_updating_index">ERROR: Failed to updating index</string>

    <string name="file_migration_directory_already_exists">Data folder exists already. Choose one of the following:</string>
    <string name="file_migration_override_data_folder">Replace</string>
    <string name="file_migration_use_data_folder">Use</string>

    <string name="file_migration_source_not_readable_title">Source directory not readable!</string>
    <string name="file_migration_source_not_readable">Do you still want to change the storage path to %1$s?\n\nNote: All data will have to be downloaded again.</string>

    <string name="prefs_category_accounts">Accounts</string>
    <string name="prefs_add_account">Add account</string>
    <string name="drawer_manage_accounts">Manage accounts</string>
    <string name="auth_redirect_non_secure_connection_title">Secure connection redirected through an unsecured route.</string>

	<string name="actionbar_logger">Logs</string>
	<string name="log_send_history_button">Send history</string>
	<string name="log_send_no_mail_app">No app for sending logs found. Please install an e-mail client.</string>
	<string name="log_send_mail_subject">%1$s Android app logs</string>
	<string name="log_progress_dialog_text">Loading data &#8230;</string>

	<string name="saml_authentication_required_text">Authentication required</string>
	<string name="saml_authentication_wrong_pass">Wrong password</string>
	<string name="actionbar_move">Move</string>
    <string name="actionbar_copy">Copy</string>
	<string name="file_list_empty_moving">Nothing in here. You can add a folder.</string>
	<string name="folder_picker_choose_button_text">Choose</string>

    <string name="move_file_not_found">Unable to move file. Please check whether it exists</string>
    <string name="move_file_invalid_into_descendent">It is not possible to move a folder into one of its own underlying folders</string>
    <string name="move_file_invalid_overwrite">The file is already present in the destination folder</string>
    <string name="move_file_error">An error occurred while trying to move this file or folder</string>
    <string name="forbidden_permissions_move">to move this file</string>


    <string name="copy_file_not_found">Unable to copy. Please check whether the file exists</string>
    <string name="copy_file_invalid_into_descendent">It is not possible to copy a folder into one of its own underlying folders</string>
    <string name="copy_file_invalid_overwrite">The file is already present in the destination folder</string>
    <string name="copy_file_error">An error occurred while trying to copy this file or folder</string>
    <string name="forbidden_permissions_copy">to copy this file</string>

    <string name="prefs_category_instant_uploading">Instant uploads</string>
    <string name="prefs_category_details">Details</string>

	<string name="prefs_instant_video_upload_path_title">Video folder for instant uploads</string>
    <string name="sync_folder_failed_content">Synchronization of %1$s folder could not be completed</string>

	<string name="shared_subject_header">shared</string>
	<string name="with_you_subject_header">with you</string>
    
	<string name="subject_user_shared_with_you">%1$s shared \"%2$s\" with you</string>
    <string name="subject_shared_with_you">\"%1$s\" has been shared with you</string>

    <string name="auth_refresh_button">Refresh connection</string>
    <string name="auth_host_address">Server address</string>
    <string name="common_error_out_memory">Not enough memory</string>

    <string name="username">Username</string>

    <string name="file_list__footer__folder">1 folder</string>
    <string name="file_list__footer__folders">%1$d folders</string>
    <string name="file_list__footer__file">1 file</string>
    <string name="file_list__footer__file_and_folder">1 file, 1 folder</string>
    <string name="file_list__footer__file_and_folders">1 file, %1$d folders</string>
    <string name="file_list__footer__files">%1$d files</string>
    <string name="file_list__footer__files_and_folder">%1$d files, 1 folder</string>
    <string name="file_list__footer__files_and_folders">%1$d files, %2$d folders</string>
    <string name="set_picture_as">Use picture as</string>
    <string name="set_as">Set As</string>

    <string name="prefs_instant_behaviour_dialogTitle">Original file will be&#8230;</string>
    <string name="prefs_instant_behaviour_title">Original file will be&#8230;</string>
    <string name="upload_copy_files">Copy file</string>
    <string name="upload_move_files">Move file</string>
    <string name="select_all">Select all</string>

    <string name="pref_behaviour_entries_keep_file">kept in original folder</string>
    <string name="pref_behaviour_entries_move">moved to app folder</string>
    <string name="pref_behaviour_entries_delete_file">deleted</string>
    <string name="prefs_storage_path">Storage path</string>
    <string name="prefs_common">Common</string>

    <string name="share_dialog_title">Sharing</string>
    <string name="share_file">Share %1$s</string>
    <string name="share_with_user_section_title">Share with users and groups</string>
    <string name="share_no_users">No data shared with users yet</string>
    <string name="share_add_user_or_group">Add user or group</string>
    <string name="share_via_link_section_title">Share link</string>
    <string name="share_via_link_expiration_date_label">Set expiration date</string>
    <string name="share_via_link_password_label">Protect with password</string>
    <string name="share_via_link_password_title">Secured</string>
    <string name="share_via_link_edit_permission_label">Allow editing</string>
    <string name="share_via_link_hide_file_listing_permission_label">Hide file listing</string>
    <string name="share_get_public_link_button">Get link</string>
    <string name="share_with_title">Share with &#8230;</string>
    <string name="share_with_edit_title">Share with %1$s</string>

    <string name="share_search">Search</string>

    <string name="search_users_and_groups_hint">Search users and groups</string>
    <string name="share_group_clarification">%1$s (group)</string>
    <string name="share_remote_clarification">%1$s (remote)</string>
    <string name="share_email_clarification">%1$s (email)</string>
    <string name="share_known_remote_clarification">%1$s ( at %2$s )</string>

    <string name="share_sharee_unavailable">Upgrade the server version to allow sharing between users from within their clients.\nPlease contact your administrator</string>
    <string name="share_privilege_can_share">can share</string>
    <string name="share_privilege_can_edit">can edit</string>
    <string name="share_privilege_can_edit_create">create</string>
    <string name="share_privilege_can_edit_change">change</string>
    <string name="share_privilege_can_edit_delete">delete</string>
    <string name="edit_share_unshare">Stop sharing</string>
    <string name="edit_share_done">done</string>

    <string name="action_retry_uploads">New attempt failed</string>
    <string name="action_clear_failed_uploads">Clear failed</string>
    <string name="action_clear_successful_uploads">Cleared</string>
    <string name="action_clear_finished_uploads">Clear finished uploads</string>

    <string name="action_switch_grid_view">Grid view</string>
    <string name="action_switch_list_view">List view</string>

    <string name="manage_space_title">Manage space</string>
    <string name="manage_space_description">Settings, database and server certificates from %1$s\'s data will be deleted permanently. \n\nDownloaded files will be kept untouched.\n\nThis process can take a while.</string>
    <string name="manage_space_clear_data">Clear data</string>
    <string name="manage_space_error">Some files could not be deleted.</string>

    <string name="permission_storage_access">Additional permissions required to upload and download files.</string>
    <string name="local_file_not_found_toast">File not found in local file system</string>
    <string name="confirmation_remove_files_alert">Do you really want to remove the selected items?</string>
    <string name="confirmation_remove_folders_alert">Do you really want to remove the selected items and their contents?</string>
    <string name="maintenance_mode">Server in maintenance mode</string>

    <string name="uploads_view_upload_status_waiting_for_charging">Awaiting charge</string>
    <string name="actionbar_search">Search</string>
    <string name="files_drop_not_supported">This is a Nextcloud feature, please update.</string>
    <string name="learn_more">Learn more</string>
    <string name="drawer_folder_sync">Auto upload</string>
    <string name="drawer_participate">Participate</string>
    <string name="participate_testing_headline">Help by testing</string>
    <string name="participate_testing_bug_text">Found a bug? Oddments?</string>
    <string name="participate_testing_report_text">Report an issue on Github</string>
    <string name="participate_testing_version_text">Interested in helping out by testing the next version?</string>
    <string name="participate_beta_headline">Test the dev version</string>
    <string name="participate_beta_text">This includes all upcoming features and it is on the very bleeding edge. Bugs/errors can occur, if and when they do, please report of your findings.</string>
    <string name="participate_release_candidate_headline">Release candidate</string>
    <string name="participate_release_candidate_text">The release candidate (RC) is a snapshot of the upcoming release and is expected to be stable. Testing your individual setup could help ensure this. Sign up for testing on the Play store or manually look in the \"Version\" section of F-Droid.</string>
    <string name="participate_contribute_headline">Actively Contribute</string>
    <string name="participate_contribute_irc_text">Join the chat on IRC: &lt;a href=\"%1$s\">#nextcloud-mobile&lt;/a></string>
    <string name="participate_contribute_forum_text">Help others on the &lt;a href=\"%1$s\">forum&lt;/a></string>
    <string name="participate_contribute_translate_text">&lt;a href=\"%1$s\">Translate&lt;/a> the app</string>
    <string name="participate_contribute_github_text">Review, amend and write code, see &lt;a href=\"%1$s\">CONTRIBUTING.md&lt;a> for details</string>
    <string name="move_to">Move to&#8230;</string>
    <string name="copy_to">Copy to&#8230;</string>
    <string name="choose_remote_folder">Choose folder&#8230;</string>
    <string name="folder_sync_loading_folders">Loading folders&#8230;</string>
    <string name="folder_sync_no_results">No media folders found.</string>
    <string name="folder_sync_preferences">Preferences for auto uploading</string>
    <string name="folder_sync_settings">Settings</string>
    <string name="folder_sync_new_info">Instant uploading has been revamped completely. Re-configure your auto upload from within the main menu.\n\nEnjoy the new and extended auto uploading.</string>
    <string name="folder_sync_preferences_folder_path">For %1$s</string>
    <plurals name="items_selected_count">
        <!--
             As a developer, you should always supply "one" and "other"
             strings. Your translators will know which strings are actually
             needed for their language. Always include %d in "one" because
             translators will need to use %d for languages where "one"
             doesn't mean 1 (as explained above).
          -->
        <item quantity="one">%d selected</item>
        <item quantity="other">%d selected</item>
    </plurals>

    <string name="activity_list_loading_activity">Loading activities&#8230;</string>
    <string name="activity_list_no_results">No activities found.</string>

    <string name="notifications_loading_activity">Loading notifications&#8230;</string>
    <string name="notifications_no_results_headline">No notifications</string>
    <string name="notifications_no_results_message">Please check back later.</string>

    <string name="upload_file_dialog_title">Input filename and filetype to upload</string>
    <string name="upload_file_dialog_filename">Filename</string>
    <string name="upload_file_dialog_filetype">Filetype</string>
    <string name="upload_file_dialog_filetype_snippet_text">Snippet text file(.txt)</string>
    <string name="upload_file_dialog_filetype_internet_shortcut">Internet shortcut file(%s)</string>
    <string name="upload_file_dialog_filetype_googlemap_shortcut">Google Maps shortcut file(%s)</string>

    <string name="storage_description_default">Default</string>
    <string name="storage_description_sd_no">SD card %1$d</string>
    <string name="storage_description_unknown">Unknown</string>

    <!-- What's new feature and texts to show -->
    <string name="whats_new_title">What\'s new in Nextcloud</string>

    <!-- Welcome to Nc intro features -->
    <string name="welcome_feature_1_title">A safe home for all your data</string>
    <string name="welcome_feature_1_text">Access, share and protect your files at home and at work</string>

    <string name="welcome_feature_2_title">Multi account</string>
    <string name="welcome_feature_2_text">Connect to all your clouds</string>

    <string name="welcome_feature_3_title">Instant upload</string>
    <string name="welcome_feature_3_text">Keep your photos safe</string>

    <string name="whats_new_skip">Skip</string>

    <string name="fingerprint_scan_finger">Please scan your finger</string>
    <string name="fingerprint_unknown">Finger not recognized</string>

    <!-- User information -->
    <string name="user_info_full_name">Full name</string>
    <string name="user_info_email">E-mail</string>
    <string name="user_info_phone">Phone number</string>
    <string name="user_info_address">Address</string>
    <string name="user_info_website">Website</string>
    <string name="user_info_twitter">Twitter</string>

    <string name="user_information_description">User information</string>

    <!-- Activities -->
    <string name="activities_no_results_headline">No activity yet</string>
    <string name="activities_no_results_message">This stream will show events like\nadditions, changes and shares</string>
    <string name="webview_error">Error occurred</string>
    <string name="prefs_category_about">About</string>

    <string name="actionbar_contacts">Back up contacts</string>
    <string name="actionbar_contacts_restore">Restore contacts</string>
    <string name="contacts_backup_button">Back up now</string>
    <string name="contacts_automatic_backup">Automatic backup</string>
    <string name="contacts_last_backup">Last backup</string>
    <string name="contacts_read_permission">Permission to read contact list needed</string>
    <string name="contacts_write_permission">Permission to change contact list needed</string>
    <string name="contactlist_title">Restore contacts</string>
    <string name="contaclist_restore_selected">Restore selected contacts</string>
    <string name="contactlist_account_chooser_title">Choose account to import</string>
    <string name="contactlist_no_permission">No permission given, nothing imported!</string>
    <string name="contacts_preference_choose_date">Choose date</string>
    <string name="contacts_preference_backup_never">never</string>
    <string name="contacts_preferences_no_file_found">No file found</string>
    <string name="contacts_preferences_something_strange_happened">We can\'t find your last backup!</string>
    <string name="contacts_preferences_backup_scheduled">Backup scheduled and will start shortly</string>
    <string name="contacts_preferences_import_scheduled">Import scheduled and will start shortly</string>
    <string name="pref_preview_behaviour_entry_download">full sized version</string>
    <string name="pref_preview_behaviour_entry_preview">resized version</string>

    <!-- Notifications -->
    <string name="new_notification_received">New notification received</string>
    <string name="drawer_logout">Logout</string>
    <string name="picture_set_as_no_app">No app found to set a picture with!</string>
    <string name="privacy">Privacy</string>
    <string name="file_not_found">File not found!</string>

    <string name="folder_sync_folders">Configure folders</string>

    <string name="empty" translatable="false"/>
    <string name="prefs_preview_behaviour">Click on image downloads …</string>
</resources><|MERGE_RESOLUTION|>--- conflicted
+++ resolved
@@ -303,13 +303,8 @@
     <string name="activity_chooser_title">Send link to &#8230;</string>
     <string name="wait_for_tmp_copy_from_private_storage">Copying file from private storage</string>
     
-<<<<<<< HEAD
-    <string name="oauth_check_onoff">Log in with oAuth2</string>
-    <string name="oauth_login_connection">Connecting to OAuth 2 server…</string>
-=======
-    <string name="oauth_check_onoff">Log in with OAuth 2.0</string> 
-    <string name="oauth_login_connection">Connecting to OAuth 2.0 server…</string>    
->>>>>>> 1e667a26
+    <string name="oauth_check_onoff">Log in with OAuth 2.0</string>
+    <string name="oauth_login_connection">Connecting to OAuth 2.0 server…</string>
         
     <string name="ssl_validator_header">The identity of the site could not be verified</string>
     <string name="ssl_validator_reason_cert_not_trusted">- The server certificate is not trusted</string>
