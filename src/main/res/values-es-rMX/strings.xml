<?xml version="1.0" encoding="utf-8"?>
<resources>
    <string name="about_android">%1$s aplicación Android</string>
    <string name="about_version">versión %1$s</string>
    <string name="actionbar_sync">Actualizar cuenta</string>
    <string name="actionbar_upload">Cargar</string>
    <string name="actionbar_upload_from_apps">Contenido de otras aplicaciones</string>
    <string name="actionbar_upload_files">Archivos</string>
    <string name="actionbar_open_with">Abrir con</string>
    <string name="actionbar_mkdir">Nueva carpeta</string>
    <string name="actionbar_settings">Configuraciones</string>
    <string name="actionbar_see_details">Detalles</string>
    <string name="actionbar_send_file">Enviar</string>
    <string name="actionbar_sort">Ordenar</string>
    <string name="actionbar_sort_title">Ordenar por</string>
    <string name="sort_by">Ordenar por</string>
    <string name="menu_item_sort_by_name_a_z">A - Z</string>
    <string name="menu_item_sort_by_name_z_a">Z - A</string>
    <string name="menu_item_sort_by_date_newest_first">Más reciente primero</string>
    <string name="menu_item_sort_by_date_oldest_first">Más antiguo primero</string>
    <string name="menu_item_sort_by_size_biggest_first">Más grande primero</string>
    <string name="menu_item_sort_by_size_smallest_first">Más pequeño primero</string>

    <string name="drawer_item_all_files">Todos los archivos</string>
    <string name="drawer_item_files">Archivos</string>
    <string name="drawer_item_home">Inicio</string>
    <string name="drawer_item_favorites">Favoritos</string>
    <string name="drawer_item_photos">Fotos</string>
    <string name="drawer_item_on_device">Disponibles sin conexión</string>
    <string name="drawer_item_recently_added">Agregado recientemente</string>
    <string name="drawer_item_recently_modified">Modificado recientemente</string>
    <string name="drawer_item_shared">Compartido</string>
    <string name="drawer_item_videos">Videos</string>
    <string name="drawer_item_settings">Configuraciones</string>
    <string name="drawer_item_uploads_list">Cargas</string>
    <string name="drawer_item_activities">Actividades</string>
    <string name="drawer_item_notifications">Notificaciones</string>
    <string name="drawer_quota">%1$s de %2$s usados</string>
	<string name="drawer_close">Cerrar</string>
    <string name="drawer_open">Abrir</string>
    <string name="prefs_category_general">General</string>
    <string name="prefs_category_more">Más</string>
    <string name="prefs_accounts">Cuentas</string>
    <string name="prefs_manage_accounts">Administrar cuentas</string>
    <string name="prefs_passcode">Bloqueo con código de seguridad</string>
    <string name="prefs_fingerprint">Bloqueo cor huella digital</string>
    <string name="prefs_fingerprint_notsetup">No se ha establecido alguna huella digital. </string>
    <string name="prefs_show_hidden_files">Mostrar archivos ocultos</string>
    <string name="prefs_instant_upload">Carga automática de imágenes</string>
    <string name="prefs_instant_upload_summary">Cargar instantaneamente las fotografías tomadas por la cámara</string>
    <string name="prefs_instant_video_upload">Carga automática de video</string>
    <string name="prefs_instant_video_upload_summary">Cargar instantáneamente los videos grabados por la cámara</string>
    <string name="prefs_log_title">Habilitar registro</string>
    <string name="prefs_log_summary">Esto se usa para registrar problemas</string>
    <string name="prefs_log_title_history">Histórico del registro</string>
    <string name="prefs_log_summary_history">Esto muestra los registros guardados</string>
    <string name="prefs_log_delete_history_button">Borrar historial</string>
    <string name="prefs_calendar_contacts">Sincronizar calendario  &amp; contactos</string>
    <string name="prefs_calendar_contacts_summary">Configurar DAVdroid (v1.3.0+) para la cuenta actual</string>
    <string name="prefs_calendar_contacts_address_resolve_error">La dirección del servidor para la cuenta no se pudo resolver para DAVdroid</string>
    <string name="prefs_calendar_contacts_no_store_error">No ha sido instalado F-Droid o Google Play </string>
    <string name="prefs_calendar_contacts_sync_setup_successful">Configuración de la sincronizacion del calendario &amp; contactos </string>
    <string name="prefs_daily_contacts_sync_summary">Respaldo diario de tus contactos</string>
    <string name="prefs_help">Ayuda</string>
    <string name="prefs_recommend">Recomendar a un amigo</string>
    <string name="prefs_feedback">Retroalimentación</string>
    <string name="prefs_imprint">Excención de responsabilidad </string>
    <string name="prefs_remember_last_share_location">Recordar la ubicación del elemento compartido</string>
    <string name="prefs_remember_last_upload_location_summary">Recordar la ubicación del elemento compartido usado más recientemente </string>

	<string name="recommend_subject">Prueba  %1$s en tu teléfono inteligente!</string>
<<<<<<< HEAD
    <string name="recommend_text">Quisiera invitarte a usar %1$s en tu teléfono inteligente\nDescárgalo aquí: %2$s</string>
=======
	<string name="recommend_text">Quisiera invitarte a usar %1$s en tu teléfono inteligente\nDescárgalo aquí: %2$s</string>
    <string name="recommend_urls">%1$s o %2$s</string>
>>>>>>> 75d6de9b

    <string name="auth_check_server">Verficar el servidor</string>
    <string name="auth_host_url">Dirección del servidor https://…</string>
    <string name="auth_username">Usuario</string>
    <string name="auth_password">Contraseña</string>
    <string name="auth_register">Aún no tienes un servidor? \nHaz click aquí para obtener uno de un proveedor</string>
    <string name="sync_string_files">Archivos</string>
    <string name="setup_btn_connect">Conectar</string>
    <string name="uploader_btn_upload_text">Cargar</string>
    <string name="uploader_top_message">Selecciona la carpeta de cargas</string>
    <string name="uploader_wrn_no_account_title">No se encontró la cuenta</string>
    <string name="uploader_wrn_no_account_text">No existen cuentas  %1$s en tu dispositivo. Por favor configura una cuenta primero.</string>
    <string name="uploader_wrn_no_account_setup_btn_text">Ajustes</string>
    <string name="uploader_wrn_no_account_quit_btn_text">Salir</string>
    <string name="uploader_error_title_no_file_to_upload">No hay un archivo a cargar</string>
    <string name="uploader_error_message_received_piece_of_text">%1$s no puede cargar una fragmento de texto como un archivo.</string>
    <string name="uploader_error_message_no_file_to_upload">La información recibida no contiene un archivo válido.</string>
    <string name="uploader_error_title_file_cannot_be_uploaded">Este archivo no puede ser cargado</string>
    <string name="uploader_error_message_read_permission_not_granted">%1$s no tiene permitido leer un archivo recibido</string>
    <string name="uploader_error_message_source_file_not_found">El archivo seleccionado para cargar no fue encontrado. Por favor verifica si el archivo existe.</string>
    <string name="uploader_error_message_source_file_not_copied">No fue posible copiar el archivo a una carpeta temporal. Por favor intenta enviarlo de nuevo.</string>
    <string name="uploader_upload_files_behaviour">Opción de carga:</string>
    <string name="uploader_upload_files_behaviour_move_to_nextcloud_folder">Mover el archivo a la carpeta de Nextcloud</string>
    <string name="uploader_upload_files_behaviour_only_upload">Mantener el archivo en la carpeta de origen</string>
    <string name="uploader_upload_files_behaviour_upload_and_delete_from_source">Borrar el archivo de la carpeta de origen</string>
    <string name="file_list_seconds_ago">hace algunos segundos</string>
    <string name="file_list_empty_headline">No hay archivos aquí</string>
    <string name="file_list_empty">Carga algún contenido o sincroniza con tus dispositivos.</string>
    <string name="file_list_empty_favorites">Marca algunos archivos como favoritos o sincroniza con tus dispositivos.</string>
    <string name="file_list_empty_favorites_filter_list">Los archivos y carpetas que marques como favoritos se mostrarán aquí</string>
    <string name="file_list_empty_favorites_filter">Tu búsqueda no regresó archivos marcados como favoritos. </string>
    <string name="file_list_loading">Cargando&#8230;</string>
    <string name="file_list_no_app_for_file_type">No se cuenta con una aplicación que maneje este tipo de achivo. </string>
    <string name="local_file_list_empty">No hay archivos en esta carpeta</string>
    <string name="file_list_empty_headline_search">No hay resultados en esta carpeta</string>
    <string name="file_list_empty_headline_server_search">No hay resultados</string>
    <string name="file_list_empty_favorite_headline">Aún no hay nada marcado como favorito</string>
    <string name="file_list_empty_shared_headline">Aún no hay nada compartido</string>
    <string name="file_list_empty_shared">Los archivos y carpetas que compartas se mostrarán aquí. </string>
    <string name="file_list_empty_headline_server_search_videos">No hay videos</string>
    <string name="file_list_empty_headline_server_search_photos">No hay fotos</string>
    <string name="file_list_empty_search">¿Tal vez está dentro de una carpeta diferente?</string>
    <string name="file_list_empty_recently_modified">No se encontraron archivos que hayan sido modificado en los últimos 7 días</string>
    <string name="file_list_empty_recently_modified_filter">La búsqueda no regresó archivos modificados en los últimos 7 días.</string>
    <string name="file_list_empty_recently_added">No se encontraron archivos agregados recientemente</string>
    <string name="file_list_empty_recently_added_filter">Tu búsqueda no encontró archivos recientemente agregados. </string>
    <string name="file_list_empty_text_photos">Carga algunas fotos o activa la carga automática.</string>
    <string name="file_list_empty_text_photos_filter">Tu búsqueda no encontró fotografías. </string>
    <string name="file_list_empty_text_videos">Carga algunos videos o activa la carga automática.</string>
    <string name="file_list_empty_text_videos_filter">Tu búsqueda no encontró videos. </string>
    <string name="upload_list_empty_headline">No hay cargas disponibles</string>
    <string name="upload_list_empty_text">Carga algún contenido o activa la carga automática</string>
    <string name="upload_list_empty_text_auto_upload">Carga algún contenido o activa la carga automática</string>
    <string name="file_list_folder">carpeta</string>
    <string name="file_list_folders">carpetas</string>
    <string name="file_list_file">archivo</string>
    <string name="file_list_files">archivos</string>
    <string name="filedetails_select_file">Pulsa un archivo para mostrar información adicional.</string>
    <string name="filedetails_size">Tamaño:</string>
    <string name="filedetails_type">Tipo:</string>
    <string name="filedetails_created">Creado:</string>
    <string name="filedetails_modified">Modificado:</string>
    <string name="filedetails_download">Descargar</string>
    <string name="filedetails_sync_file">Sincronizar</string>
    <string name="filedetails_renamed_in_upload_msg">El archivo se renombró como %1$s durante la carga</string>
    <string name="list_layout">Vista de lista</string>
    <string name="action_share">Compartir</string>
    <string name="common_yes">Sí</string>
    <string name="common_no">No</string>
    <string name="common_ok">OK</string>
    <string name="common_remove_upload">Eliminar carga</string>
    <string name="common_retry_upload">Reintentar carga</string>
    <string name="common_cancel_sync">Cancelar sincronización</string>
    <string name="common_cancel">Cancelar</string>
    <string name="common_back">Atrás</string>
    <string name="common_save">Guardar</string>
    <string name="common_save_exit">Guardar &amp; salir</string>
    <string name="common_error">Error</string>
    <string name="common_loading">Cargando  &#8230;</string>
    <string name="common_unknown">desconocido</string>
    <string name="common_error_unknown">Error desconocido</string>
    <string name="common_pending">Pendiente</string>
    <string name="about_title">Acerca de</string>
    <string name="change_password">Cambiar contraseña</string>
    <string name="delete_account">Cerrar sesión</string>
    <string name="delete_account_warning">¿Borrar la cuenta %s con todos los archivos locales?\n\nEl borrado no se puede deshacer.</string>
    <string name="create_account">Crear cuenta</string>
    <string name="upload_chooser_title">Cargar desde &#8230;</string>
    <string name="uploader_info_dirname">Nombre de la carpeta</string>
    <string name="uploader_upload_in_progress_ticker">Cargando &#8230;</string>
    <string name="uploader_upload_in_progress_content">%1$d%% Cargando %2$s</string>
    <string name="uploader_upload_succeeded_ticker">Cargado</string>
    <string name="uploader_upload_succeeded_content_single">%1$s cargado</string>
    <string name="uploader_upload_failed_ticker">Falla en la carga</string>
    <string name="uploader_upload_failed_content_single">No fue posible cargar %1$s</string>
    <string name="uploader_upload_failed_credentials_error">Falla en la carga, necesitas autenticarte de nuevo</string>
    <string name="uploads_view_title">Cargas</string>
    <string name="uploads_view_group_current_uploads">Actual</string>
    <string name="uploads_view_group_failed_uploads">Se presentó una falla (pulsa para reintentar)</string>
    <string name="uploads_view_group_finished_uploads">Cargado</string>
    <string name="uploads_view_upload_status_succeeded">Completado</string>
    <string name="uploads_view_upload_status_cancelled">Cancelado</string>
    <string name="uploads_view_upload_status_paused">Pausado</string>
    <string name="uploads_view_upload_status_failed_connection_error">Error de conexión</string>
    <string name="uploads_view_upload_status_failed_retry">La recarga se reintentará en breve</string>
    <string name="uploads_view_upload_status_failed_credentials_error">Error de credenciales</string>
    <string name="uploads_view_upload_status_failed_folder_error">Error de carpeta</string>
    <string name="uploads_view_upload_status_failed_file_error">Error de archivo</string>
    <string name="uploads_view_upload_status_failed_localfile_error">No se encontró el archivo local</string>
    <string name="uploads_view_upload_status_failed_permission_error">Error de permisos</string>
    <string name="uploads_view_upload_status_conflict">Conflicto</string>
    <string name="uploads_view_upload_status_service_interrupted">La aplicación ha sido terminada</string>
    <string name="uploads_view_upload_status_unknown_fail">Error desconocido</string>
    <string name="uploads_view_upload_status_waiting_for_wifi">Aguardando conectividad Wi-Fi</string>
    <string name="uploads_view_later_waiting_to_upload">Esperando para cargar</string>
    <string name="downloader_download_in_progress_ticker">Descargando &#8230;</string>
    <string name="downloader_download_in_progress_content">%1$d%% Descargando %2$s</string>
    <string name="downloader_download_succeeded_ticker">Descargado</string>
    <string name="downloader_download_succeeded_content">%1$s descargado</string>
    <string name="downloader_download_failed_ticker">Falla en la descarga</string>
    <string name="downloader_download_failed_content">No fue posible descargar %1$s</string>
    <string name="downloader_not_downloaded_yet">Aún no ha descargado</string>
    <string name="downloader_download_failed_credentials_error">Falla en la descarga, necesitas ingresar a tu cuenta de nuevo</string>
    <string name="common_choose_account">Selecciona una cuenta</string>
    <string name="sync_fail_ticker">Falla en la sincronización</string>
    <string name="sync_fail_ticker_unauthorized">Falla en la sincronización, necesitas volver a iniciar sesión</string>
    <string name="sync_fail_content">No fue posible completar la sincronización de %1$s</string>
    <string name="sync_fail_content_unauthorized">Contraseña equivocada para %1$s</string>
    <string name="sync_conflicts_in_favourites_ticker">Se encontraron conflictos</string>
    <string name="sync_conflicts_in_favourites_content">%1$d archivos mantenidos-en-sincronización no pudieron ser sinconizados</string>
    <string name="sync_fail_in_favourites_ticker">Falla en archivos mantenidos-en-sincronización.</string>
    <string name="sync_fail_in_favourites_content">El contenido de%1$d archivos no pudo ser sincronizado (%2$d conflictos)</string>
    <string name="sync_foreign_files_forgotten_ticker">Algunos archivos locales se han perdido</string>
    <string name="sync_foreign_files_forgotten_content">%1$d archivos de la carpeta %2$s no pudieron ser copiadas</string>
    <string name="sync_foreign_files_forgotten_explanation">A partir de la versión 1.3.16, los archivos cargados desde este dispositivo son copiados a la carpeta local %1$s para prevenir perdidas de datos cuando un archivo se sincroniza entre múltiples cuentas. \n\nDerivado de este cambio, todos los archivos cargados con versiones anteriores de la aplicación fueron copiados a la carpeta %2$s. Sin embargo, un error evitó que se completara esta operación durante la sincronizacion de la cuenta. Puedes dejar el(los) archivo(s) como está(n) y eliminar la liga a %3$s, o bien, mover el(los) archivo(s) a la carpeta %1$s y mantener la liga a%4$s.\n\nSe enlistan a continuación los archivos locales asi como los archivos remotos en %5$s a donde estaban ligados.</string>
    <string name="sync_current_folder_was_removed">La carpeta %1$s ya no existe</string>
    <string name="foreign_files_move">Mover todo</string>
    <string name="foreign_files_success">Todos los archivos fueron movidos</string>
    <string name="foreign_files_fail">Algunos archivos no puderon ser movidos</string>
    <string name="foreign_files_local_text">Local: %1$s</string>
    <string name="foreign_files_remote_text">Remoto: %1$s</string>
    <string name="upload_query_move_foreign_files">El espacio insuficiente evita que se copien los archivos seleccionados dentro de la carpeta %1$s. ¿Te gustaría moverlos ahí en su lugar?</string>
    <string name="pass_code_enter_pass_code">Por favor ingresa tu código de seguridad</string>
    <string name="pass_code_configure_your_pass_code">Ingresa tu código de seguridad</string>
    <string name="pass_code_configure_your_pass_code_explanation">El código de seguridad será solicitado cada vez que inicie la aplicación</string>
    <string name="pass_code_reenter_your_pass_code">Por favor reingresa el código de seguridad</string>
    <string name="pass_code_remove_your_pass_code">Elimina tu código de seguridad</string>
    <string name="pass_code_mismatch">Los códigos de seguridad no son iguales</string>
    <string name="pass_code_wrong">Código de seguridad incorrecto</string>
    <string name="pass_code_removed">Código de seguridad eliminado</string>
    <string name="pass_code_stored">Código de seguridad almacenado</string>
    
    <string name="media_notif_ticker">Reproductor de música %1$s</string>
    <string name="media_state_playing">%1$s (reproduciendo)</string>
    <string name="media_state_loading">%1$s (cargando)</string>
    <string name="media_event_done">%1$s reproducción finalizada</string>
    <string name="media_err_nothing_to_play">No se encontró el archivo</string>
    <string name="media_err_no_account">No se ha proporcionado una cuenta</string>
    <string name="media_err_not_in_owncloud">El archivo no está en una cuenta válida</string>
    <string name="media_err_unsupported">Codec no soportado</string>
    <string name="media_err_io">No fue posible leer el archivo de medios</string>
    <string name="media_err_malformed">El archivo de medios tiene una codificación incorrecta</string>
    <string name="media_err_timeout">El intento de reproducir el archivo sobrepasó el tiempo de espera</string>
    <string name="media_err_invalid_progressive_playback">Archivo de medio no puede ser transformado a un flujo</string>
    <string name="media_err_unknown">El reproductor predeterminado no puede reproducir el archivo de medios</string>
    <string name="media_err_security_ex">Se presentó un error de seguridad al intentar reproducir %1$s</string>
    <string name="media_err_io_ex">Se presentó un error de entrada al intentar reproducir %1$s </string>
    <string name="media_err_unexpected">Se presentó un error inesperado al intentar reproducir %1$s</string>
    <string name="media_rewind_description">Botón de rebobinar</string>
    <string name="media_play_pause_description">Botón de reproducir o pausar</string>
    <string name="media_forward_description">Botón de avanzar rápido</string>

	<string name="auth_getting_authorization">Obteniendo autorización &#8230;</string>
	<string name="auth_trying_to_login">Intentando iniciar en sesión &#8230;</string>
	<string name="auth_no_net_conn_title">No hay conexión de red</string>
	<string name="auth_nossl_plain_ok_title">Conexión segura no disponible.</string>
	<string name="auth_connection_established">Conexión establecida</string>
	<string name="auth_testing_connection">Probando conexión</string>
	<string name="auth_not_configured_title">La configuración del servidor está mal formada. </string>
	<string name="auth_account_not_new">Ya existe una cuenta en el dispositivo para el mismo usuario y servidor </string>
	<string name="auth_account_not_the_same">El usuario ingresado no corresponde con el usuario de esta cuenta</string>
	<string name="auth_unknown_error_title">¡Se presentó un error desconocido!</string>
	<string name="auth_unknown_host_title">No fue posible encontrar el servidor</string>
	<string name="auth_incorrect_path_title">El servidor no se encontró </string>
	<string name="auth_timeout_title">El servidor tardó demasiado en responder</string>
	<string name="auth_incorrect_address_title">El formato de dirección para el servidor es erróneo</string>
	<string name="auth_ssl_general_error_title">Falla en la inicialización de SSL</string>
	<string name="auth_ssl_unverified_server_title">No fue posible verificar la identidad del servidor SSL</string>
	<string name="auth_bad_oc_version_title">Versión del servidor no reconocida</string>
	<string name="auth_wrong_connection_title">No fue posible establecer la conexión</string>
	<string name="auth_secure_connection">Conexión segura establecida</string>
	<string name="auth_unauthorized">Nombre de usuario o contraseña incorrecto</string>
	<string name="auth_oauth_error">Autorización no exitosa</string>
	<string name="auth_oauth_error_access_denied">Acceso denegado por el servidor de autorización</string>
    <string name="auth_wtf_reenter_URL">Estado inesperado, por favor reingresa la dirección del servidor</string>
    <string name="auth_expired_oauth_token_toast">Tu autorización ha expirado. Por favor vuelve a autorizar</string>
    <string name="auth_expired_basic_auth_toast">Por favor ingresa tu contraseña actual</string>
    <string name="auth_expired_saml_sso_token_toast">Tu sesión ha expirado. Por favor conectate de nuevo</string>
	<string name="auth_connecting_auth_server">Conectando al servidor de autenticación...</string>
	<string name="auth_unsupported_auth_method">El servidor no soporta este método de autenticación</string>
	<string name="auth_unsupported_multiaccount">%1$s no soporta cuentas múltiples</string>
    <string name="auth_fail_get_user_name">Tu servidor no está regresando un ID de usuario correcto, por favor contacta al adminitrador</string>
	<string name="auth_can_not_auth_against_server">No es posible autenticarse en este servidor</string>
    <string name="auth_account_does_not_exist">La cuenta aún no existe en el dispositivo</string>


    <string name="favorite">Establer como disponible sin conexión</string>
    <string name="unfavorite">Establecer como disponible con conexión</string>
    <string name="favorite_real">Establecer como favorito</string>
    <string name="unset_favorite_real">Quitar de los favoritos</string>
    <string name="common_rename">Renombrar</string>
    <string name="common_remove">Eliminar</string>
    <string name="confirmation_remove_file_alert">¿Realmente deseas eliminar %1$s?</string>
    <string name="confirmation_remove_folder_alert">¿Realmente quieres eliminar %1$s y sus contenidos?</string>
    <string name="confirmation_remove_local">Sólo local</string>
    <string name="remove_success_msg">Eliminado</string>
    <string name="remove_fail_msg">Falla al eliminar</string>
    <string name="rename_dialog_title">Ingresa un nombre nuevo</string>
    <string name="rename_local_fail_msg">No fue posible renombar la copia local, intenta con un nombre diferente</string>
    <string name="rename_server_fail_msg">No fue posible renombrar el servidor</string>
    <string name="sync_file_fail_msg">No fue posible verificar el archivo remoto</string>
    <string name="sync_file_nothing_to_do_msg">Los contenidos del archivo ya han sido sincronizados</string>
    <string name="create_dir_fail_msg">No fue posible crear la carpeta</string>
    <string name="filename_forbidden_characters">Caracteres inválidos: / \\ &lt; &gt; : \" | ? *</string>
    <string name="filename_forbidden_charaters_from_server">El nombre del archivo contiene al menos un caracter inválido.</string>
    <string name="filename_empty">El nombre del archivo no puede estar vacío</string>
    <string name="wait_a_moment">Espera un momento...</string>
    <string name="wait_checking_credentials">Verificando credenciales almacenadas</string>
    <string name="filedisplay_unexpected_bad_get_content">Problema inesperado, por favor selecciona el archivo desde una aplicación diferente</string>
    <string name="filedisplay_no_file_selected">No se ha seleccionado algún archivo</string>
    <string name="activity_chooser_title">Enviar la liga a &#8230;</string>
    <string name="wait_for_tmp_copy_from_private_storage">Copiando el archivo desde almacenamiento privado</string>

    <string name="oauth_check_onoff">Iniciar sesión con OAuth 2.0</string>
    <string name="oauth_login_connection">Conectando al servidor OAuth 2.0...</string>

    <string name="ssl_validator_header">La identidad del sitio no pudo ser verificada</string>
    <string name="ssl_validator_reason_cert_not_trusted">- El certificado del servidor no es de confianza</string>
    <string name="ssl_validator_reason_cert_expired">- El certificado del servidor expiró</string>
    <string name="ssl_validator_reason_cert_not_yet_valid">- Las fechas del certificado del servidor están en el futuro</string>
    <string name="ssl_validator_reason_hostname_not_verified">- La URL no corresponde con el nombre del servidor en el certificado</string>
    <string name="ssl_validator_question">¿Quieres confiar en este certificado de todas formas?</string>
    <string name="ssl_validator_not_saved">No fue posible guardar el certificado</string>
    <string name="ssl_validator_btn_details_see">Detalles</string>
    <string name="ssl_validator_btn_details_hide">Ocultar</string>
    <string name="ssl_validator_label_subject">Emitido para:</string>
    <string name="ssl_validator_label_issuer">Emitido por:</string>
    <string name="ssl_validator_label_CN">Nombre común:</string>
    <string name="ssl_validator_label_O">Organización:</string>
    <string name="ssl_validator_label_OU">Unidad organizacional:</string>
    <string name="ssl_validator_label_C">País:</string>
    <string name="ssl_validator_label_ST">Estado:</string>
    <string name="ssl_validator_label_L">Ubicación:</string>
    <string name="ssl_validator_label_validity">Validez:</string>
    <string name="ssl_validator_label_validity_from">De:</string>
    <string name="ssl_validator_label_validity_to">Para:</string>
    <string name="ssl_validator_label_signature">Firma:</string>
    <string name="ssl_validator_label_signature_algorithm">Algoritmo:</string>
    <string name="digest_algorithm_not_available">Este algoritmo de verificación no está disponible en tu teléfono</string>
    <string name="ssl_validator_label_certificate_fingerprint">Huella digital:</string>
    <string name="certificate_load_problem">Se presentó un problema al cargar el certificado.</string>
    <string name="ssl_validator_null_cert">El certificado no puede ser mostrado.</string>
    <string name="ssl_validator_no_info_about_error">- No hay información acerca del error</string>

    <string name="placeholder_sentence">Este es un marcador de posición</string>
    <string name="placeholder_filename">marcadordeposición.txt</string>
    <string name="placeholder_filetype">Imagen PNG</string>
    <string name="placeholder_filesize">389 KB</string>
    <string name="placeholder_timestamp">2012/05/18 12:23 PM</string>
    <string name="placeholder_media_time">12:23:45</string>

    <string name="auto_upload_on_wifi">Cargar sólo mediante Wi-Fi</string>
    <string name="instant_upload_on_wifi">Cargar imágenes sólo a través de Wi-Fi</string>
    <string name="instant_video_upload_on_wifi">Cargar videos sólo a través de Wi-Fi</string>
    <string name="instant_video_upload_on_charging">Cargar archivos sólo con el dispositivo conectado a la toma de corriente</string>
    <string name="instant_upload_on_charging">Cargar archivos sólo con el dispositivo conectado a la toma de corriente</string>
    <string name="instant_upload_path">/Cargas Automáticas</string>
    <string name="auto_upload_path">/CargaAutomática</string>
    <string name="conflict_title">Conflicto de archivo</string>
    <string name="conflict_message">¿Qué archivos desesa mantener? Si seleccionas ambas versiones, se le agregará un número al nombre del archivo local.</string>
    <string name="conflict_keep_both">Mantener ambas</string>
    <string name="conflict_use_local_version">versión local</string>
    <string name="conflict_use_server_version">versión de servidor</string>

    <string name="preview_sorry">Disculpa.</string>
    <string name="preview_image_description">Vista previa de imagen</string>
    <string name="preview_image_error_unknown_format">No es posible mostrar la imagen</string>

    <string name="error__upload__local_file_not_copied">%1$s no pudo ser copiado a la carpeta local %2$s</string>
    <string name="prefs_instant_upload_path_title">Carpeta de carga automática</string>
    <string name="prefs_folder_sync_local_path_title">Carpeta local</string>
    <string name="prefs_folder_sync_remote_path_title">Carpeta remota</string>
    <string name="prefs_instant_upload_path_use_subfolders_title">Usar sub carpetas</string>
    <string name="prefs_instant_upload_path_use_subfolders_summary">Almacenar en sub carpetas con base en el año y mes</string>

    <string name="share_link_no_support_share_api">No se permite compartir en tu servidor. Por favor contacta a tu adminstrador. </string>
    <string name="share_link_file_no_exist">No fue posible compartir. Por favor revisa si el archivo existe</string>
    <string name="share_link_file_error">Se presentó un error al tratar de compartir este archivo o carpeta</string>
    <string name="unshare_link_file_no_exist">Falla al dejar de compartir. Por favor revisa si existe el archivo</string>
	<string name="unshare_link_file_error">Se presentó un error al tratar de dejar de compartir este archivo o carpeta</string>
    <string name="update_link_file_no_exist">Falla al actualizar. Favor de verificar si el archivo existe</string>
    <string name="update_link_file_error">Se presentó un error al tratar de actualizar el recurso compartido</string>
    <string name="share_link_password_title">Ingresa una contraseña</string>
    <string name="share_link_empty_password">Debes ingresar una contraseña</string>

    <string name="activity_chooser_send_file_title">Enviar</string>

    <string name="copy_link">Copiar liga</string>
    <string name="clipboard_text_copied">Copiado al portapapeles</string>
    <string name="clipboard_no_text_to_copy">No se ha recibido texto para copiar al portapapeles</string>
    <string name="clipboard_uxexpected_error">Se presentó un error inesperado al copiar al portapapeles</string>
    <string name="clipboard_label">Texto copiado desde %1$s</string>

    <string name="error_cant_bind_to_operations_service">Error crítico: No se pueden realizar operaciones</string>

    <string name="network_error_socket_exception">Se presentó un error durante la conexión al servidor.</string>
    <string name="network_error_socket_timeout_exception">Se presentó un error al esperar respuesta del servidor. La operación no pudo ser completada.</string>
    <string name="network_error_connect_timeout_exception">Se presentó un error al esperar respuesta del servidor La operación no pudo ser completada.</string>
    <string name="network_host_not_available">La operación no pudo ser completada. El servidor no está disponible</string>

    <string name="forbidden_permissions">No se te permite %s</string>
    <string name="forbidden_permissions_rename">para renombrar este archivo</string>
    <string name="forbidden_permissions_delete">para borrar este archivo</string>
    <string name="share_link_forbidden_permissions">para compartir este archivo</string>
    <string name="unshare_link_forbidden_permissions">para dejar de compartir este archivo</string>
    <string name="update_link_forbidden_permissions">para actualizar este recurso compartido</string>
    <string name="forbidden_permissions_create">para crear este archivo</string>
    <string name="uploader_upload_forbidden_permissions">para cargar a esta carpeta</string>
    <string name="downloader_download_file_not_found">El archivo ya no se encuentra disponible en el servidor</string>

    <string name="file_migration_dialog_title">Actualizando la ruta de almacenamiento</string>
    <string name="file_migration_finish_button">Terminar</string>
    <string name="file_migration_preparing">Preparando la migración&#8230;</string>
    <string name="file_migration_checking_destination">Verificando el destino&#8230;</string>
    <string name="file_migration_saving_accounts_configuration">Guardando la configuración de las cuentas&#8230;</string>
    <string name="file_migration_waiting_for_unfinished_sync">Esperando que todas las sincronizaciones terminen&#8230;</string>
    <string name="file_migration_migrating">Moviendo información&#8230;</string>
    <string name="file_migration_updating_index">Actualizando índice&#8230;</string>
    <string name="file_migration_cleaning">Limpiando&#8230;</string>
    <string name="file_migration_restoring_accounts_configuration">Restaurando la configuración de las cuentas&#8230;</string>
    <string name="file_migration_ok_finished">Terminado</string>
    <string name="file_migration_failed_not_enough_space">Error: Espacio insuficiente</string>
    <string name="file_migration_failed_not_writable">Error: El archivo destino no puede ser escrito</string>
    <string name="file_migration_failed_not_readable">Error: El archivo fuente no se puede leer</string>
    <string name="file_migration_failed_dir_already_exists">Error: El directorio de Nextcloud ya existe</string>
    <string name="file_migration_failed_while_coping">Error: Falla durante la migración</string>
    <string name="file_migration_failed_while_updating_index">Error: Falla al actualizar el índice</string>

    <string name="file_migration_directory_already_exists">La carpeta de datos ya existe. Selecciona una de las siguientes opciones:</string>
    <string name="file_migration_override_data_folder">Remplazar</string>
    <string name="file_migration_use_data_folder">Usar</string>

    <string name="file_migration_source_not_readable_title">¡No se puede leer el directorio fuente!</string>
    <string name="file_migration_source_not_readable">¿Aún deseas cambiar la ruta de almacenamiento a %1$s?\n\nNota: todos los datos tendrán que ser descargados de nuevo. </string>

    <string name="prefs_category_accounts">Cuentas</string>
    <string name="prefs_add_account">Agregar cuenta</string>
    <string name="drawer_manage_accounts">Administrar cuentas</string>
    <string name="auth_redirect_non_secure_connection_title">La conexión segura se está redirigiendo a través de una ruta insegura.</string>

    <string name="actionbar_logger">Bitácoras</string>
	<string name="log_send_history_button">Enviar histórico</string>
    <string name="log_send_no_mail_app">No se encontró alguna aplicación para el envío de bitácoras. Por favor instala un cliente de correo electrónico. </string>
	<string name="log_send_mail_subject"> %1$s bitácora de aplicación Android</string>
	<string name="log_progress_dialog_text">Cargando información &#8230;</string>

	<string name="saml_authentication_required_text">Autenticación requerida</string>
	<string name="saml_authentication_wrong_pass">Contraseña incorrecta</string>
	<string name="actionbar_move">Mover</string>
    <string name="actionbar_copy">Copiar</string>
    <string name="file_list_empty_moving">No hay nada aquí. Puedes agregar una carpeta.</string>
	<string name="folder_picker_choose_button_text">Seleccionar</string>

    <string name="move_file_not_found">No fue posible mover el archivo. Por favor verifica si existe. </string>
    <string name="move_file_invalid_into_descendent">No es posible mover una carpeta dentro de una de sus sub carpetas</string>
    <string name="move_file_invalid_overwrite">El archivo ya existe en la carpeta de destino</string>
    <string name="move_file_error">Se presentó un error al intentar mover este archivo o carpeta</string>
    <string name="forbidden_permissions_move">para mover este archivo</string>


    <string name="copy_file_not_found">Falla al copiar. Por favor revisa si existe el archivo</string>
    <string name="copy_file_invalid_into_descendent">No es posible copiar una carpeta dentro de una de sus sub carpetas</string>
    <string name="copy_file_invalid_overwrite">El archivo ya existe en la carpeta destino</string>
    <string name="copy_file_error">Se presentó un error al intentar copiar este archivo o carpeta</string>
    <string name="forbidden_permissions_copy">para copiar este archivo</string>

    <string name="prefs_category_instant_uploading">Cargas automáticas</string>
    <string name="prefs_category_details">Detalles</string>

	<string name="prefs_instant_video_upload_path_title">Carpeta de video para cargas automáticas</string>
    <string name="sync_folder_failed_content">La sincronización de %1$s carpeta no se pudo completar</string>

	<string name="shared_subject_header">compartido</string>
    <string name="with_you_subject_header">contigo</string>

    <string name="subject_user_shared_with_you">%1$s ha compartido \"%2$s\" contigo</string>
    <string name="subject_shared_with_you">\"%1$s\" ha sido compartido contigo</string>

    <string name="auth_refresh_button">Actualizar conexión</string>
    <string name="auth_host_address">Dirección del servidor</string>
    <string name="common_error_out_memory">Memoria insuficiente</string>

    <string name="username">Usuario</string>

    <string name="file_list__footer__folder">1 carpeta</string>
    <string name="file_list__footer__folders">%1$d carpetas</string>
    <string name="file_list__footer__file">1 archivo</string>
    <string name="file_list__footer__file_and_folder">1 archivo, 1 carpeta</string>
    <string name="file_list__footer__file_and_folders">1 archivo, %1$d carpeta</string>
    <string name="file_list__footer__files">%1$d archivos</string>
    <string name="file_list__footer__files_and_folder">%1$d archivos, 1 carpeta</string>
    <string name="file_list__footer__files_and_folders">%1$d archivos, %2$d carpetas</string>
    <string name="set_picture_as">Usar imagen como</string>
    <string name="set_as">Establecer Como</string>

    <string name="prefs_instant_behaviour_dialogTitle">El archivo original será&#8230;</string>
    <string name="prefs_instant_behaviour_title">El archivo original será&#8230;</string>
    <string name="upload_copy_files">Copiar archivo</string>
    <string name="upload_move_files">Mover archivo</string>
    <string name="select_all">Seleccionar todo</string>
    <string name="deselect_all">Deseleccionar todo</string>

    <string name="pref_behaviour_entries_keep_file">mantenido en la carpeta original</string>
    <string name="pref_behaviour_entries_move">movido a la capreta de la aplicación</string>
    <string name="pref_behaviour_entries_delete_file">Borrado</string>
    <string name="prefs_storage_path">Ruta de almacenamiento</string>
    <string name="prefs_common">Común</string>

    <string name="share_dialog_title">Compartiendo</string>
    <string name="share_file">Compartir %1$s</string>
    <string name="share_with_user_section_title">Compartir con usuarios y grupos</string>
    <string name="share_no_users">Aún no se ha compartido información con los usuarios</string>
    <string name="share_add_user_or_group">Agregar usuario o grupo</string>
    <string name="share_via_link_section_title">Compartir liga</string>
    <string name="share_via_link_expiration_date_label">Establecer fecha de expiración</string>
    <string name="share_via_link_password_label">Proteger con contraseña</string>
    <string name="share_via_link_password_title">Asegurado</string>
    <string name="share_via_link_edit_permission_label">Permitir edición</string>
    <string name="share_via_link_hide_file_listing_permission_label">Ocultar listado de archivos</string>
    <string name="share_get_public_link_button">Obtener liga</string>
    <string name="share_with_title">Compartir con &#8230;</string>
    <string name="share_with_edit_title">Compartir con %1$s</string>

    <string name="share_search">Buscar</string>

    <string name="search_users_and_groups_hint">Buscar usuarios y grupos</string>
    <string name="share_group_clarification">%1$s (grupo)</string>
    <string name="share_remote_clarification">%1$s (remoto)</string>
    <string name="share_email_clarification">%1$s (correo electrónico)</string>
    <string name="share_known_remote_clarification">%1$s ( a las %2$s )</string>

    <string name="share_sharee_unavailable"> Actualiza la versión del servidor para permitir compartir entre usuarios desde dentro de sus clientes.\nPor favor contacta a tu adminsitrador</string>
    <string name="filedetails_share_link_enable">Compartir por liga habilitado</string>
    <string name="filedetails_share_link_disable">No compartido por liga</string>
    <string name="filedetails_share_users_with_access">Usuarios y grupos con accesos</string>
    <string name="share_privilege_can_share">puede compartir</string>
    <string name="share_privilege_can_edit">puede editar</string>
    <string name="share_privilege_can_edit_create">crear</string>
    <string name="share_privilege_can_edit_change">cambiar</string>
    <string name="share_privilege_can_edit_delete">borrar</string>
    <string name="edit_share_unshare">Dejar de compartir</string>
    <string name="edit_share_done">terminado</string>

    <string name="action_retry_uploads">Reintentar fallidos</string>
    <string name="action_clear_failed_uploads">Eliminar fallidos</string>
    <string name="action_clear_successful_uploads">Eliminar exitosos</string>
    <string name="action_clear_finished_uploads">Eliminar todos</string>

    <string name="action_switch_grid_view">Vista de cuadrícula</string>
    <string name="action_switch_list_view">Vista de lista</string>

    <string name="manage_space_title">Administrar espacio</string>
    <string name="manage_space_description">Las configuraciones, base de datos y certificados del servior de los datos de %1$s serán borrados permanentemente.\n\nLos archivos descargados se mantendrán sin cambios.\n\nEste proceso puede tomar algo de tiempo. </string>
    <string name="manage_space_clear_data">Borrar datos</string>
    <string name="manage_space_error">No fue posible borrar algunos archivos</string>

    <string name="permission_storage_access">Se requieren permisos adicionales para cargar y descargar archivos. </string>
    <string name="local_file_not_found_toast">No se encontró el archivo en sistema de archivos local</string>
    <string name="confirmation_remove_files_alert">¿Realmente deseas eliminar los elementos seleccionados?</string>
    <string name="confirmation_remove_folders_alert">¿Realmente deseas eliminar los elementos seleccionados y su contenido?</string>
    <string name="maintenance_mode">El servidor está en modo mantenimiento</string>

    <string name="uploads_view_upload_status_waiting_for_charging">Aguardando la regarga del dispositivo </string>
    <string name="actionbar_search">Buscar</string>
    <string name="files_drop_not_supported">Esta es una característica de Nextcloud, por favor actualiza.</string>
    <string name="learn_more">Conoce más</string>
    <string name="drawer_folder_sync">Carga automática</string>
    <string name="drawer_participate">Participa</string>
    <string name="participate_testing_headline">Ayúdanos probando</string>
    <string name="participate_testing_bug_text">¿Encontraste una falla? ¿Hay algo raro?</string>
    <string name="participate_testing_report_text">Reporta un tema en GitHub</string>
    <string name="participate_testing_version_text">¿Te interesaría ayudarnos a probar la siguiente versión?</string>
    <string name="participate_beta_headline">Probar la versión de desarrollo</string>
    <string name="participate_beta_text">Esto incluye todas las últimas funcionalidades y es lo más nuevo. Fallas/errores pueden ocurrir y si es el caso, por favor repórtanoslo.</string>
    <string name="participate_release_candidate_headline">Candidato a lanzamiento</string>
    <string name="participate_release_candidate_text">El candidato a lanzamiento (RC) es una foto del lanzamiento más próximo y se espera que sea estable. Hacer preubas en tu configuración individual puede ayudarnos a asegurar ésto. Anótate para probar en la Play store o consulta manualmente la sección de \"Versión\" de F-Droid. </string>
    <string name="participate_contribute_headline">Contribuye activamente</string>
    <string name="participate_contribute_irc_text">Únete al chat en IRC:</string>
    <string name="participate_contribute_forum_text">Ayuda a otros en</string>
    <string name="participate_contribute_forum_forum">foro</string>
    <string name="participate_contribute_translate_translate">Traducir</string>
    <string name="participate_contribute_translate_text">la aplicación</string>
    <string name="participate_contribute_github_text">Revisa, corrige y escribe código, ve %1$s para más detalles</string>
    <string name="move_to">Mover a&#8230;</string>
    <string name="copy_to">Copiar a&#8230;</string>
    <string name="choose_remote_folder">Seleccione la carpeta&#8230;</string>
    <string name="folder_sync_loading_folders">Cargando carpetas&#8230;</string>
    <string name="folder_sync_no_results">No se encontraron carpetas de medios</string>
    <string name="folder_sync_preferences">Preferencias de carga automática</string>
    <string name="folder_sync_settings">Configuraciones </string>
    <string name="folder_sync_new_info">La carga automática ha sido completamente moderinzada. Reconfigura tu carga automática desde el menu principal. \n\nDisfruta de las nuevas y extendidas capacidades de la carga automática. </string>
    <string name="folder_sync_preferences_folder_path">Para %1$s</string>
    <plurals name="items_selected_count">
        <item quantity="one">%d seleccionado</item>
        <item quantity="other">%d seleccionado</item>
    </plurals>

    <string name="activity_list_loading_activity">Cargando actividades&#8230;</string>
    <string name="activity_list_no_results">No se encontraron actividades. </string>

    <string name="notifications_loading_activity">Cargando notificaciones&#8230;</string>
    <string name="notifications_no_results_headline">No hay notificaciones</string>
    <string name="notifications_no_results_message">Por favor verifica más tarde. </string>

    <string name="upload_file_dialog_title">Ingresa el nombre y el tipo del archivo a cargar</string>
    <string name="upload_file_dialog_filename">Nombre de archivo</string>
    <string name="upload_file_dialog_filetype">Tipo de archivo</string>
    <string name="upload_file_dialog_filetype_snippet_text">Archivo snippet de texto(.txt)</string>
    <string name="upload_file_dialog_filetype_internet_shortcut">Archivo de acceso directo a Internet(%s)</string>
    <string name="upload_file_dialog_filetype_googlemap_shortcut">Archivo de acceso directo a Google Maps(%s)</string>

    <string name="storage_description_default">Predeterminado</string>
    <string name="storage_description_sd_no">tarjeta SD %1$d</string>
    <string name="storage_description_unknown">Desconocido</string>

    <!-- What's new feature and texts to show -->
    <string name="whats_new_title">Qué hay de nuevo en Nextcloud</string>

    <!-- Welcome to Nc intro features -->
    <string name="welcome_feature_1_title">Un lugar seguro para todos tus datos</string>
    <string name="welcome_feature_1_text">Accede, comparte y proteje tus archivos en casa y la oficina</string>

    <string name="welcome_feature_2_title">Multi cuenta</string>
    <string name="welcome_feature_2_text">Conéctate a todas tsus nubes</string>

    <string name="welcome_feature_3_title">Carga automática</string>
    <string name="welcome_feature_3_text">Manten tus fotos seguras</string>

    <string name="whats_new_skip">Saltar</string>

    <string name="fingerprint_scan_finger">Por favor escanea tu dedo</string>
    <string name="fingerprint_unknown">El dedo no ha sido reconocido</string>

    <!-- User information -->
    <string name="user_info_full_name">Nombre completo</string>
    <string name="user_info_email">Correo electrónico</string>
    <string name="user_info_phone">Número telefónico</string>
    <string name="user_info_address">Dirección</string>
    <string name="user_info_website">Sitio web</string>
    <string name="user_info_twitter">Twitter</string>

    <string name="user_information_description">Información del usuario</string>

    <!-- Activities -->
    <string name="activities_no_results_headline">Aún no hay actividades</string>
    <string name="activities_no_results_message">Este flujo le mostrará eventos tales como \nagregados, cambios &amp; elementos compartidos</string>
    <string name="webview_error">Se presentó un error</string>
    <string name="prefs_category_about">Acerca de</string>

    <string name="actionbar_contacts">Respaldar contactos</string>
    <string name="actionbar_contacts_restore">Restaurar contactos</string>
    <string name="contacts_backup_button">Respaldar ahora</string>
    <string name="contacts_automatic_backup">Respaldo automático</string>
    <string name="contacts_last_backup">Último respaldo</string>
    <string name="contacts_read_permission">Se requiere el permiso para leer la lista de contactos</string>
    <string name="contacts_write_permission">Se requiere el permiso para cambiar la lista de contactos</string>
    <string name="contactlist_title">Restaurar contactos</string>
    <string name="contaclist_restore_selected">Restaurar los contactos seleccionados</string>
    <string name="contactlist_account_chooser_title">Selecciona la cuenta a importar</string>
    <string name="contactlist_no_permission">¡No se otorgaron permisos, nada fue importado!</string>
    <string name="contacts_preference_choose_date">Selecciona una fecha</string>
    <string name="contacts_preference_backup_never">nunca</string>
    <string name="contacts_preferences_no_file_found">No se encontraron archivos</string>
    <string name="contacts_preferences_something_strange_happened">¡Tu último respaldo no fue encontrado!</string>
    <string name="contacts_preferences_backup_scheduled">El respaldo está calendarizado y deberá iniciar en breve</string>
    <string name="contacts_preferences_import_scheduled">La importación está calendarizada y deberá iniciar en breve</string>

    <!-- Notifications -->
    <string name="new_notification_received">Se han recibido nuevas notificaciones </string>
    <string name="drawer_logout">Salir de la sesión</string>
    <string name="picture_set_as_no_app">¡No se encontró una aplicación con la cual establecer una imagen!</string>
    <string name="privacy">Privacidad</string>
    <string name="file_not_found">¡Archivo no encontrado!</string>

    <string name="folder_sync_folders">Configurar carpetas</string>

    <string name="test_server_button">Probar la conexión del servidor</string>
</resources><|MERGE_RESOLUTION|>--- conflicted
+++ resolved
@@ -69,12 +69,8 @@
     <string name="prefs_remember_last_upload_location_summary">Recordar la ubicación del elemento compartido usado más recientemente </string>
 
 	<string name="recommend_subject">Prueba  %1$s en tu teléfono inteligente!</string>
-<<<<<<< HEAD
     <string name="recommend_text">Quisiera invitarte a usar %1$s en tu teléfono inteligente\nDescárgalo aquí: %2$s</string>
-=======
-	<string name="recommend_text">Quisiera invitarte a usar %1$s en tu teléfono inteligente\nDescárgalo aquí: %2$s</string>
     <string name="recommend_urls">%1$s o %2$s</string>
->>>>>>> 75d6de9b
 
     <string name="auth_check_server">Verficar el servidor</string>
     <string name="auth_host_url">Dirección del servidor https://…</string>
