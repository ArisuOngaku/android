--- conflicted
+++ resolved
@@ -304,17 +304,9 @@
     <string name="filedisplay_no_file_selected">S’u përzgjodh skedar</string>
     <string name="activity_chooser_title">Dërgoni lidhje te &#8230;</string>
     <string name="wait_for_tmp_copy_from_private_storage">Po kopjohet skedar nga depo private</string>
-<<<<<<< HEAD
 
     <string name="oauth_check_onoff">Hyrje me OAuth 2.0</string>
-    <string name="oauth_login_connection">Po lidhet me serverin OAuth 2.0…</string>
-
-=======
-    
-    <string name="oauth_check_onoff">Hyrje me OAuth 2.0</string> 
-    <string name="oauth_login_connection">Duke u lidhur me serverin OAuth 2.0…</string>    
-        
->>>>>>> 75d6de9b
+    <string name="oauth_login_connection">Duke u lidhur me serverin OAuth 2.0…</string>
     <string name="ssl_validator_header">Identiteti i sajtit s\’u verifikua dot</string>
     <string name="ssl_validator_reason_cert_not_trusted">- Dëshmia e serverit s\’është e besuar</string>
     <string name="ssl_validator_reason_cert_expired">- Dëshmia e serverit skadoi</string>
@@ -675,8 +667,5 @@
 
     <string name="folder_sync_folders">Konfiguro dosjet</string>
 
-<<<<<<< HEAD
-=======
-  <string name="test_server_button">Testo lidhjen e serverit</string>
->>>>>>> 75d6de9b
+<string name="test_server_button">Testo lidhjen e serverit</string>
 </resources>