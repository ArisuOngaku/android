/**
 * ownCloud Android client application
 *
 * @author Bartek Przybylski
 * @author David A. Velasco
 * @author masensio
 * Copyright (C) 2011  Bartek Przybylski
 * Copyright (C) 2016 ownCloud Inc.
 *
 * This program is free software: you can redistribute it and/or modify
 * it under the terms of the GNU General Public License version 2,
 * as published by the Free Software Foundation.
 *
 * This program is distributed in the hope that it will be useful,
 * but WITHOUT ANY WARRANTY; without even the implied warranty of
 * MERCHANTABILITY or FITNESS FOR A PARTICULAR PURPOSE.  See the
 * GNU General Public License for more details.
 *
 * You should have received a copy of the GNU General Public License
 * along with this program.  If not, see <http://www.gnu.org/licenses/>.
 */
package com.owncloud.android.db;

import android.net.Uri;
import android.provider.BaseColumns;

import com.owncloud.android.MainApp;

/**
 * Meta-Class that holds various static field information
 */
public class ProviderMeta {

    public static final String DB_NAME = "filelist";
    public static final int DB_VERSION = 20;

    private ProviderMeta() {
    }

    static public class ProviderTableMeta implements BaseColumns {
        public static final String FILE_TABLE_NAME = "filelist";
        public static final String OCSHARES_TABLE_NAME = "ocshares";
        public static final String CAPABILITIES_TABLE_NAME = "capabilities";
        public static final String UPLOADS_TABLE_NAME = "list_of_uploads";
        public static final String SYNCED_FOLDERS_TABLE_NAME = "synced_folders";
        public static final String EXTERNAL_LINKS_TABLE_NAME = "external_links";
<<<<<<< HEAD
        public static final String VIRTUAL_TABLE_NAME = "virtual";
=======
        public static final String ARBITRARY_DATA_TABLE_NAME = "arbitrary_data";
>>>>>>> e55f06ec

        private static final String CONTENT_PREFIX = "content://";

        public static final Uri CONTENT_URI = Uri.parse(CONTENT_PREFIX
                + MainApp.getAuthority() + "/");
        public static final Uri CONTENT_URI_FILE = Uri.parse(CONTENT_PREFIX
                + MainApp.getAuthority() + "/file");
        public static final Uri CONTENT_URI_DIR = Uri.parse(CONTENT_PREFIX
                + MainApp.getAuthority() + "/dir");
        public static final Uri CONTENT_URI_SHARE = Uri.parse(CONTENT_PREFIX
                + MainApp.getAuthority() + "/shares");
        public static final Uri CONTENT_URI_CAPABILITIES = Uri.parse(CONTENT_PREFIX
                + MainApp.getAuthority() + "/capabilities");
        public static final Uri CONTENT_URI_UPLOADS = Uri.parse(CONTENT_PREFIX
                + MainApp.getAuthority() + "/uploads");
        public static final Uri CONTENT_URI_SYNCED_FOLDERS = Uri.parse(CONTENT_PREFIX
                + MainApp.getAuthority() + "/synced_folders");
        public static final Uri CONTENT_URI_EXTERNAL_LINKS = Uri.parse(CONTENT_PREFIX
                + MainApp.getAuthority() + "/external_links");
<<<<<<< HEAD
        public static final Uri CONTENT_URI_VIRTUAL = Uri.parse(CONTENT_PREFIX + MainApp.getAuthority() + "/virtual");
=======
        public static final Uri CONTENT_URI_ARBITRARY_DATA = Uri.parse(CONTENT_PREFIX
                + MainApp.getAuthority() + "/arbitrary_data");
>>>>>>> e55f06ec

        public static final String CONTENT_TYPE = "vnd.android.cursor.dir/vnd.owncloud.file";
        public static final String CONTENT_TYPE_ITEM = "vnd.android.cursor.item/vnd.owncloud.file";

        // Columns of filelist table
        public static final String FILE_PARENT = "parent";
        public static final String FILE_NAME = "filename";
        public static final String FILE_CREATION = "created";
        public static final String FILE_MODIFIED = "modified";
        public static final String FILE_MODIFIED_AT_LAST_SYNC_FOR_DATA = "modified_at_last_sync_for_data";
        public static final String FILE_CONTENT_LENGTH = "content_length";
        public static final String FILE_CONTENT_TYPE = "content_type";
        public static final String FILE_STORAGE_PATH = "media_path";
        public static final String FILE_PATH = "path";
        public static final String FILE_ACCOUNT_OWNER = "file_owner";
        public static final String FILE_LAST_SYNC_DATE = "last_sync_date";// _for_properties, but let's keep it as it is
        public static final String FILE_LAST_SYNC_DATE_FOR_DATA = "last_sync_date_for_data";
        public static final String FILE_KEEP_IN_SYNC = "keep_in_sync";
        public static final String FILE_ETAG = "etag";
        public static final String FILE_SHARED_VIA_LINK = "share_by_link";
        public static final String FILE_SHARED_WITH_SHAREE = "shared_via_users";
        public static final String FILE_PUBLIC_LINK = "public_link";
        public static final String FILE_PERMISSIONS = "permissions";
        public static final String FILE_REMOTE_ID = "remote_id";
        public static final String FILE_UPDATE_THUMBNAIL = "update_thumbnail";
        public static final String FILE_IS_DOWNLOADING = "is_downloading";
        public static final String FILE_ETAG_IN_CONFLICT = "etag_in_conflict";
        public static final String FILE_FAVORITE = "favorite";

        public static final String FILE_DEFAULT_SORT_ORDER = FILE_NAME
                + " collate nocase asc";

        // Columns of ocshares table
        public static final String OCSHARES_FILE_SOURCE = "file_source";
        public static final String OCSHARES_ITEM_SOURCE = "item_source";
        public static final String OCSHARES_SHARE_TYPE = "share_type";
        public static final String OCSHARES_SHARE_WITH = "shate_with";
        public static final String OCSHARES_PATH = "path";
        public static final String OCSHARES_PERMISSIONS = "permissions";
        public static final String OCSHARES_SHARED_DATE = "shared_date";
        public static final String OCSHARES_EXPIRATION_DATE = "expiration_date";
        public static final String OCSHARES_TOKEN = "token";
        public static final String OCSHARES_SHARE_WITH_DISPLAY_NAME = "shared_with_display_name";
        public static final String OCSHARES_IS_DIRECTORY = "is_directory";
        public static final String OCSHARES_USER_ID = "user_id";
        public static final String OCSHARES_ID_REMOTE_SHARED = "id_remote_shared";
        public static final String OCSHARES_ACCOUNT_OWNER = "owner_share";

        public static final String OCSHARES_DEFAULT_SORT_ORDER = OCSHARES_FILE_SOURCE
                + " collate nocase asc";

        // Columns of capabilities table
        public static final String CAPABILITIES_ACCOUNT_NAME = "account";
        public static final String CAPABILITIES_VERSION_MAYOR = "version_mayor";
        public static final String CAPABILITIES_VERSION_MINOR = "version_minor";
        public static final String CAPABILITIES_VERSION_MICRO = "version_micro";
        public static final String CAPABILITIES_VERSION_STRING = "version_string";
        public static final String CAPABILITIES_VERSION_EDITION = "version_edition";
        public static final String CAPABILITIES_CORE_POLLINTERVAL = "core_pollinterval";
        public static final String CAPABILITIES_SHARING_API_ENABLED = "sharing_api_enabled";
        public static final String CAPABILITIES_SHARING_PUBLIC_ENABLED = "sharing_public_enabled";
        public static final String CAPABILITIES_SHARING_PUBLIC_PASSWORD_ENFORCED = "sharing_public_password_enforced";
        public static final String CAPABILITIES_SHARING_PUBLIC_EXPIRE_DATE_ENABLED =
                "sharing_public_expire_date_enabled";
        public static final String CAPABILITIES_SHARING_PUBLIC_EXPIRE_DATE_DAYS =
                "sharing_public_expire_date_days";
        public static final String CAPABILITIES_SHARING_PUBLIC_EXPIRE_DATE_ENFORCED =
                "sharing_public_expire_date_enforced";
        public static final String CAPABILITIES_SHARING_PUBLIC_SEND_MAIL = "sharing_public_send_mail";
        public static final String CAPABILITIES_SHARING_PUBLIC_UPLOAD = "sharing_public_upload";
        public static final String CAPABILITIES_SHARING_USER_SEND_MAIL = "sharing_user_send_mail";
        public static final String CAPABILITIES_SHARING_RESHARING = "sharing_resharing";
        public static final String CAPABILITIES_SHARING_FEDERATION_OUTGOING = "sharing_federation_outgoing";
        public static final String CAPABILITIES_SHARING_FEDERATION_INCOMING = "sharing_federation_incoming";
        public static final String CAPABILITIES_FILES_BIGFILECHUNKING = "files_bigfilechunking";
        public static final String CAPABILITIES_FILES_UNDELETE = "files_undelete";
        public static final String CAPABILITIES_FILES_VERSIONING = "files_versioning";
        public static final String CAPABILITIES_FILES_DROP = "files_drop";
        public static final String CAPABILITIES_EXTERNAL_LINKS = "external_links";

        public static final String CAPABILITIES_DEFAULT_SORT_ORDER = CAPABILITIES_ACCOUNT_NAME
                + " collate nocase asc";

        //Columns of Uploads table
        public static final String UPLOADS_LOCAL_PATH = "local_path";
        public static final String UPLOADS_REMOTE_PATH = "remote_path";
        public static final String UPLOADS_ACCOUNT_NAME = "account_name";
        public static final String UPLOADS_FILE_SIZE = "file_size";
        public static final String UPLOADS_STATUS = "status";
        public static final String UPLOADS_LOCAL_BEHAVIOUR = "local_behaviour";
        public static final String UPLOADS_UPLOAD_TIME = "upload_time";
        public static final String UPLOADS_FORCE_OVERWRITE = "force_overwrite";
        public static final String UPLOADS_IS_CREATE_REMOTE_FOLDER = "is_create_remote_folder";
        public static final String UPLOADS_UPLOAD_END_TIMESTAMP = "upload_end_timestamp";
        public static final String UPLOADS_LAST_RESULT = "last_result";
        public static final String UPLOADS_CREATED_BY = "created_by";
        public static final String UPLOADS_DEFAULT_SORT_ORDER = ProviderTableMeta._ID + " collate nocase desc";

        // Columns of synced folder table
        public static final String SYNCED_FOLDER_LOCAL_PATH = "local_path";
        public static final String SYNCED_FOLDER_REMOTE_PATH = "remote_path";
        public static final String SYNCED_FOLDER_WIFI_ONLY = "wifi_only";
        public static final String SYNCED_FOLDER_CHARGING_ONLY = "charging_only";
        public static final String SYNCED_FOLDER_ENABLED = "enabled";
        public static final String SYNCED_FOLDER_SUBFOLDER_BY_DATE = "subfolder_by_date";
        public static final String SYNCED_FOLDER_ACCOUNT = "account";
        public static final String SYNCED_FOLDER_UPLOAD_ACTION = "upload_option";

        // Columns of external links table
        public static final String EXTERNAL_LINKS_ICON_URL = "icon_url";
        public static final String EXTERNAL_LINKS_LANGUAGE = "language";
        public static final String EXTERNAL_LINKS_TYPE = "type";
        public static final String EXTERNAL_LINKS_NAME = "name";
        public static final String EXTERNAL_LINKS_URL = "url";

<<<<<<< HEAD
        // Columns of virtual
        public static final String VIRTUAL_TYPE = "type";
        public static final String VIRTUAL_OCFILE_ID = "ocfile_id";
=======
        // Columns of arbitrary data table
        public static final String ARBITRARY_DATA_CLOUD_ID = "cloud_id";
        public static final String ARBITRARY_DATA_KEY = "key";
        public static final String ARBITRARY_DATA_VALUE = "value";
>>>>>>> e55f06ec
    }
}<|MERGE_RESOLUTION|>--- conflicted
+++ resolved
@@ -32,7 +32,7 @@
 public class ProviderMeta {
 
     public static final String DB_NAME = "filelist";
-    public static final int DB_VERSION = 20;
+    public static final int DB_VERSION = 21;
 
     private ProviderMeta() {
     }
@@ -44,11 +44,8 @@
         public static final String UPLOADS_TABLE_NAME = "list_of_uploads";
         public static final String SYNCED_FOLDERS_TABLE_NAME = "synced_folders";
         public static final String EXTERNAL_LINKS_TABLE_NAME = "external_links";
-<<<<<<< HEAD
+        public static final String ARBITRARY_DATA_TABLE_NAME = "arbitrary_data";
         public static final String VIRTUAL_TABLE_NAME = "virtual";
-=======
-        public static final String ARBITRARY_DATA_TABLE_NAME = "arbitrary_data";
->>>>>>> e55f06ec
 
         private static final String CONTENT_PREFIX = "content://";
 
@@ -68,12 +65,9 @@
                 + MainApp.getAuthority() + "/synced_folders");
         public static final Uri CONTENT_URI_EXTERNAL_LINKS = Uri.parse(CONTENT_PREFIX
                 + MainApp.getAuthority() + "/external_links");
-<<<<<<< HEAD
-        public static final Uri CONTENT_URI_VIRTUAL = Uri.parse(CONTENT_PREFIX + MainApp.getAuthority() + "/virtual");
-=======
         public static final Uri CONTENT_URI_ARBITRARY_DATA = Uri.parse(CONTENT_PREFIX
                 + MainApp.getAuthority() + "/arbitrary_data");
->>>>>>> e55f06ec
+        public static final Uri CONTENT_URI_VIRTUAL = Uri.parse(CONTENT_PREFIX + MainApp.getAuthority() + "/virtual");
 
         public static final String CONTENT_TYPE = "vnd.android.cursor.dir/vnd.owncloud.file";
         public static final String CONTENT_TYPE_ITEM = "vnd.android.cursor.item/vnd.owncloud.file";
@@ -189,15 +183,13 @@
         public static final String EXTERNAL_LINKS_NAME = "name";
         public static final String EXTERNAL_LINKS_URL = "url";
 
-<<<<<<< HEAD
-        // Columns of virtual
-        public static final String VIRTUAL_TYPE = "type";
-        public static final String VIRTUAL_OCFILE_ID = "ocfile_id";
-=======
         // Columns of arbitrary data table
         public static final String ARBITRARY_DATA_CLOUD_ID = "cloud_id";
         public static final String ARBITRARY_DATA_KEY = "key";
         public static final String ARBITRARY_DATA_VALUE = "value";
->>>>>>> e55f06ec
+
+        // Columns of virtual
+        public static final String VIRTUAL_TYPE = "type";
+        public static final String VIRTUAL_OCFILE_ID = "ocfile_id";
     }
 }