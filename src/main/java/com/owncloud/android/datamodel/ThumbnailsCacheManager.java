--- conflicted
+++ resolved
@@ -198,14 +198,11 @@
         private FileDataStorageManager mStorageManager;
         private GetMethod getMethod;
 
-<<<<<<< HEAD
-=======
         public ThumbnailGenerationTask(ImageView imageView, FileDataStorageManager storageManager, Account account)
                 throws IllegalArgumentException {
             this(imageView, storageManager, account, null);
         }
 
->>>>>>> 1e667a26
         public ThumbnailGenerationTask(ImageView imageView, FileDataStorageManager storageManager,
                                        Account account, ArrayList<ThumbnailGenerationTask> asyncTasks)
                 throws IllegalArgumentException {
@@ -417,25 +414,23 @@
                         if (serverOCVersion.supportsRemoteThumbnails()) {
                             getMethod = null;
                             try {
-<<<<<<< HEAD
-                                if (mIsThumbnail) {
-                                    String uri = mClient.getBaseUri() + "" +
-                                            "/index.php/apps/files/api/v1/thumbnail/" +
-                                            pxW + "/" + pxH + Uri.encode(file.getRemotePath(), "/");
-                                    Log_OC.d("Thumbnail", "URI: " + uri);
-                                    get = new GetMethod(uri);
-                                    get.setRequestHeader("Cookie",
-                                            "nc_sameSiteCookielax=true;nc_sameSiteCookiestrict=true");
-                                    int status = mClient.executeMethod(get);
-                                    if (status == HttpStatus.SC_OK) {
-                                        InputStream inputStream = get.getResponseBodyAsStream();
-                                        Bitmap bitmap = BitmapFactory.decodeStream(inputStream);
-                                        thumbnail = ThumbnailUtils.extractThumbnail(bitmap, pxW, pxH);
+                                if (mIsThumbnail) {String uri = mClient.getBaseUri() + "" +
+                                        "/index.php/apps/files/api/v1/thumbnail/" +
+                                        pxW + "/" + pxH + Uri.encode(file.getRemotePath(), "/");
+                                Log_OC.d("Thumbnail", "URI: " + uri);
+                                getMethod = new GetMethod(uri);
+                                getMethod.setRequestHeader("Cookie",
+                                        "nc_sameSiteCookielax=true;nc_sameSiteCookiestrict=true");
+                                int status = mClient.executeMethod(getMethod);
+                                if (status == HttpStatus.SC_OK) {
+                                    InputStream inputStream = getMethod.getResponseBodyAsStream();
+                                    Bitmap bitmap = BitmapFactory.decodeStream(inputStream);
+                                    thumbnail = ThumbnailUtils.extractThumbnail(bitmap, pxW, pxH);
                                     }
                                 } else {
                                     String uri = mClient.getBaseUri() + "" +
                                             "/index.php/apps/gallery/api/preview/" +
-                                            Integer.parseInt(file.getRemoteId().substring(0,8)) +
+                                            Integer.parseInt(file.getRemoteId().substring(0, 8)) +
                                             "/" + pxW + "/" + pxH;
                                     Log_OC.d("Thumbnail", "FileName: " + file.getFileName() +
                                             " Download URI: " + uri);
@@ -448,43 +443,19 @@
                                         Bitmap bitmap = BitmapFactory.decodeStream(inputStream);
                                         // Download via gallery app
                                         thumbnail = bitmap;
+
+                                        // Handle PNG
+                                        if (file.getMimetype().equalsIgnoreCase("image/png")) {
+                                            thumbnail = handlePNG(thumbnail, pxW);
+                                        }
+
+                                        // Add thumbnail to cache
+                                        if (thumbnail != null) {
+                                            addBitmapToCache(imageKey, thumbnail);
+                                        }
+                                    } else {
+                                        mClient.exhaustResponse(getMethod.getResponseBodyAsStream());
                                     }
-                                }
-
-                                // Handle PNG
-                                if (file.getMimetype().equalsIgnoreCase("image/png")) {
-                                    thumbnail = handlePNG(thumbnail, pxW);
-                                }
-
-                                // Add thumbnail to cache
-                                if (thumbnail != null) {
-                                    addBitmapToCache(imageKey, thumbnail);
-=======
-                                String uri = mClient.getBaseUri() + "" +
-                                        "/index.php/apps/files/api/v1/thumbnail/" +
-                                        px + "/" + px + Uri.encode(file.getRemotePath(), "/");
-                                Log_OC.d("Thumbnail", "URI: " + uri);
-                                getMethod = new GetMethod(uri);
-                                getMethod.setRequestHeader("Cookie",
-                                        "nc_sameSiteCookielax=true;nc_sameSiteCookiestrict=true");
-                                int status = mClient.executeMethod(getMethod);
-                                if (status == HttpStatus.SC_OK) {
-                                    InputStream inputStream = getMethod.getResponseBodyAsStream();
-                                    Bitmap bitmap = BitmapFactory.decodeStream(inputStream);
-                                    thumbnail = ThumbnailUtils.extractThumbnail(bitmap, px, px);
-
-                                    // Handle PNG
-                                    if (file.getMimetype().equalsIgnoreCase("image/png")) {
-                                        thumbnail = handlePNG(thumbnail, px);
-                                    }
-
-                                    // Add thumbnail to cache
-                                    if (thumbnail != null) {
-                                        addBitmapToCache(imageKey, thumbnail);
-                                    }
-                                } else {
-                                    mClient.exhaustResponse(getMethod.getResponseBodyAsStream());
->>>>>>> 1e667a26
                                 }
                             } catch (Exception e) {
                                 Log_OC.d(TAG, e.getMessage(), e);
