--- conflicted
+++ resolved
@@ -127,12 +127,8 @@
      *                              {@link FragmentStatePagerAdapter}
      *                              ; TODO better solution
      */
-<<<<<<< HEAD
     public static PreviewImageFragment newInstance(@NonNull OCFile imageFile, boolean ignoreFirstSavedState,
                                                    boolean showResizedImage) {
-=======
-    public static PreviewImageFragment newInstance(@NonNull OCFile imageFile, boolean ignoreFirstSavedState) {
->>>>>>> 981934a4
         PreviewImageFragment frag = new PreviewImageFragment();
         frag.mShowResizedImage = showResizedImage;
         Bundle args = new Bundle();
@@ -255,10 +251,9 @@
     @Override
     public void onStart() {
         super.onStart();
-<<<<<<< HEAD
-        if (getFile() != null && !getFile().isDown()) {
+        if (getFile() == null || !getFile().isDown()) {
             showErrorMessage(R.string.preview_image_error_no_local_file);
-        } else if (getFile() != null) {
+        } else {
             mImageView.setTag(getFile().getFileId());
 
             if (mShowResizedImage) {
@@ -313,13 +308,6 @@
                 mLoadBitmapTask = new LoadBitmapTask(mImageView);
                 mLoadBitmapTask.execute(getFile());
             }
-=======
-        if (getFile() == null || !getFile().isDown()) {
-            showErrorMessage(R.string.preview_image_error_no_local_file);
-        } else {
-            mLoadBitmapTask = new LoadBitmapTask(mImageView);
-            mLoadBitmapTask.execute(getFile());
->>>>>>> 981934a4
         }
     }
 
@@ -738,7 +726,6 @@
             mMultiListMessage.setVisibility(View.VISIBLE);
             mMultiListIcon.setVisibility(View.VISIBLE);
             mMultiListProgress.setVisibility(View.GONE);
-<<<<<<< HEAD
         }
     }
 
@@ -757,8 +744,6 @@
             Snackbar.make(getView(), R.string.auth_no_net_conn_title, Snackbar.LENGTH_LONG).show();
         } catch (NullPointerException npe) {
 
-=======
->>>>>>> 981934a4
         }
     }
 
