--- conflicted
+++ resolved
@@ -122,18 +122,8 @@
                                 task
                         );
                         fileIcon.setImageDrawable(asyncDrawable);
-                        task.execute(file);
+                        task.execute(file, true);
                     }
-<<<<<<< HEAD
-                    final AsyncThumbnailDrawable asyncDrawable = new AsyncThumbnailDrawable(
-                            mContext.getResources(), 
-                            thumbnail, 
-                            task
-                    );
-                    fileIcon.setImageDrawable(asyncDrawable);
-                    task.execute(file, true);
-=======
->>>>>>> 8950a4f1
                 }
             } else {
                 fileIcon.setImageResource(
