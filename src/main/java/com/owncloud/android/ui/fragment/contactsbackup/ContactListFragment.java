/*
  Nextcloud Android client application

  @author Tobias Kaminsky
 * Copyright (C) 2017 Tobias Kaminsky
 * Copyright (C) 2017 Nextcloud GmbH.
 * <p>
 * This program is free software: you can redistribute it and/or modify
 * it under the terms of the GNU Affero General Public License as published by
 * the Free Software Foundation, either version 3 of the License, or
 * at your option) any later version.
 * <p>
 * This program is distributed in the hope that it will be useful,
 * but WITHOUT ANY WARRANTY; without even the implied warranty of
 * MERCHANTABILITY or FITNESS FOR A PARTICULAR PURPOSE.  See the
 * GNU Affero General Public License for more details.
 * <p>
 * You should have received a copy of the GNU Affero General Public License
 * along with this program.  If not, see <http://www.gnu.org/licenses/>.
 */

package com.owncloud.android.ui.fragment.contactsbackup;

import android.Manifest;
import android.accounts.Account;
import android.content.BroadcastReceiver;
import android.content.Context;
import android.content.DialogInterface;
import android.content.Intent;
import android.content.IntentFilter;
import android.database.Cursor;
import android.graphics.Bitmap;
import android.graphics.BitmapFactory;
import android.os.Bundle;
import android.os.Handler;
import android.provider.ContactsContract;
import android.support.annotation.NonNull;
import android.support.design.widget.Snackbar;
import android.support.v4.graphics.drawable.RoundedBitmapDrawable;
import android.support.v7.app.ActionBar;
import android.support.v7.app.AlertDialog;
import android.support.v7.widget.LinearLayoutManager;
import android.support.v7.widget.RecyclerView;
import android.view.LayoutInflater;
import android.view.Menu;
import android.view.MenuInflater;
import android.view.MenuItem;
import android.view.View;
import android.view.ViewGroup;
import android.widget.ArrayAdapter;
import android.widget.Button;
import android.widget.CheckedTextView;
import android.widget.ImageView;
import android.widget.LinearLayout;
import android.widget.Toast;

import com.evernote.android.job.JobRequest;
import com.evernote.android.job.util.support.PersistableBundleCompat;
import com.owncloud.android.R;
import com.owncloud.android.datamodel.FileDataStorageManager;
import com.owncloud.android.datamodel.OCFile;
import com.owncloud.android.files.services.FileDownloader;
import com.owncloud.android.lib.common.utils.Log_OC;
import com.owncloud.android.services.ContactsImportJob;
import com.owncloud.android.ui.TextDrawable;
import com.owncloud.android.ui.activity.ContactsPreferenceActivity;
import com.owncloud.android.ui.events.VCardToggleEvent;
import com.owncloud.android.ui.fragment.FileFragment;
import com.owncloud.android.utils.BitmapUtils;
import com.owncloud.android.utils.PermissionUtil;

import org.greenrobot.eventbus.EventBus;
import org.greenrobot.eventbus.Subscribe;
import org.greenrobot.eventbus.ThreadMode;

import java.io.File;
import java.io.IOException;
import java.util.ArrayList;
import java.util.Collections;
import java.util.Comparator;
import java.util.HashSet;
import java.util.List;
import java.util.Set;

import butterknife.BindView;
import butterknife.ButterKnife;
import ezvcard.Ezvcard;
import ezvcard.VCard;
import ezvcard.property.StructuredName;

/**
 * This fragment shows all contacts from a file and allows to import them.
 */
public class ContactListFragment extends FileFragment {
    public static final String TAG = ContactListFragment.class.getSimpleName();

    public static final String FILE_NAME = "FILE_NAME";
    public static final String ACCOUNT = "ACCOUNT";

    public static final String CHECKED_ITEMS_ARRAY_KEY = "CHECKED_ITEMS";

    @BindView(R.id.contactlist_recyclerview)
    public RecyclerView recyclerView;

    @BindView(R.id.contactlist_restore_selected_container)
    public LinearLayout restoreContactsContainer;

    @BindView(R.id.contactlist_restore_selected)
    public Button restoreContacts;

    private ContactListAdapter contactListAdapter;
    private Account account;

    public static ContactListFragment newInstance(OCFile file, Account account) {
        ContactListFragment frag = new ContactListFragment();
        Bundle arguments = new Bundle();
        arguments.putParcelable(FILE_NAME, file);
        arguments.putParcelable(ACCOUNT, account);
        frag.setArguments(arguments);

        return frag;
    }

    /**
     * {@inheritDoc}
     */
    @Override
    public void onCreateOptionsMenu(Menu menu, MenuInflater inflater) {
        super.onCreateOptionsMenu(menu, inflater);
        inflater.inflate(R.menu.contactlist_menu, menu);
    }

    @Override
    public View onCreateView(final LayoutInflater inflater, ViewGroup container, Bundle savedInstanceState) {

        View view = inflater.inflate(R.layout.contactlist_fragment, container, false);
        ButterKnife.bind(this, view);

        setHasOptionsMenu(true);

        ContactsPreferenceActivity contactsPreferenceActivity = (ContactsPreferenceActivity) getActivity();

        ActionBar actionBar = contactsPreferenceActivity.getSupportActionBar();
        if (actionBar != null) {
            contactsPreferenceActivity.getSupportActionBar().setTitle(R.string.actionbar_contacts_restore);
            contactsPreferenceActivity.getSupportActionBar().setDisplayHomeAsUpEnabled(true);
        }
        contactsPreferenceActivity.setDrawerIndicatorEnabled(false);

        ArrayList<VCard> vCards = new ArrayList<>();

        try {
            OCFile ocFile = getArguments().getParcelable(FILE_NAME);
            setFile(ocFile);
            account = getArguments().getParcelable(ACCOUNT);

<<<<<<< HEAD
            if (ocFile != null) {
                if (!ocFile.isDown()) {
                    Intent i = new Intent(getContext(), FileDownloader.class);
                    i.putExtra(FileDownloader.EXTRA_ACCOUNT, account);
                    i.putExtra(FileDownloader.EXTRA_FILE, ocFile);
                    getContext().startService(i);
                } else {
                    File file = new File(ocFile.getStoragePath());
                    vCards.addAll(Ezvcard.parse(file).all());
                }
            } else {
                Toast.makeText(getContext(), R.string.file_not_found, Toast.LENGTH_SHORT).show();
=======
            if (!ocFile.isDown()) {
                Intent i = new Intent(getContext(), FileDownloader.class);
                i.putExtra(FileDownloader.EXTRA_ACCOUNT, account);
                i.putExtra(FileDownloader.EXTRA_FILE, ocFile);
                getContext().startService(i);

                // Listen for download messages
                IntentFilter downloadIntentFilter = new IntentFilter(FileDownloader.getDownloadAddedMessage());
                downloadIntentFilter.addAction(FileDownloader.getDownloadFinishMessage());
                DownloadFinishReceiver mDownloadFinishReceiver = new DownloadFinishReceiver();
                getContext().registerReceiver(mDownloadFinishReceiver, downloadIntentFilter);
            } else {
                File file = new File(ocFile.getStoragePath());
                vCards.addAll(Ezvcard.parse(file).all());
                Collections.sort(vCards, new Comparator<VCard>() {
                    @Override
                    public int compare(VCard o1, VCard o2) {
                        if (o1.getFormattedName() != null && o2.getFormattedName() != null) {
                            return o1.getFormattedName().getValue().compareTo(o2.getFormattedName().getValue());
                        } else {
                            if (o1.getFormattedName() == null) {
                                return 1; // Send the contact to the end of the list
                            } else {
                                return -1;
                            }

                        }
                    }
                });
>>>>>>> 7995544f
            }
        } catch (IOException e) {
            Log_OC.e(TAG, "Error processing contacts file!", e);
        }

        restoreContacts.setOnClickListener(new View.OnClickListener() {
            @Override
            public void onClick(View v) {

                if (checkAndAskForContactsWritePermission()) {
                    getAccountForImport();
                }
            }
        });

        recyclerView = (RecyclerView) view.findViewById(R.id.contactlist_recyclerview);

        if (savedInstanceState == null) {
            contactListAdapter = new ContactListAdapter(getContext(), vCards);
        } else {
            Set<Integer> checkedItems = new HashSet<>();
            int[] itemsArray = savedInstanceState.getIntArray(CHECKED_ITEMS_ARRAY_KEY);
            if (itemsArray != null) {
                for (int item : itemsArray) {
                    checkedItems.add(item);
                }
            }
            if (checkedItems.size() > 0) {
                onMessageEvent(new VCardToggleEvent(true));
            }
            contactListAdapter = new ContactListAdapter(getContext(), vCards, checkedItems);
        }
        recyclerView.setAdapter(contactListAdapter);
        recyclerView.setLayoutManager(new LinearLayoutManager(getContext()));

        return view;
    }

    @Override
    public void onSaveInstanceState(Bundle outState) {
        super.onSaveInstanceState(outState);
        outState.putIntArray(CHECKED_ITEMS_ARRAY_KEY, contactListAdapter.getCheckedIntArray());
    }

    @Subscribe(threadMode = ThreadMode.MAIN)
    public void onMessageEvent(VCardToggleEvent event) {
        if (event.showRestoreButton) {
            restoreContactsContainer.setVisibility(View.VISIBLE);
        } else {
            restoreContactsContainer.setVisibility(View.GONE);
        }
    }

    @Override
    public void onDestroy() {
        super.onDestroy();
        ContactsPreferenceActivity contactsPreferenceActivity = (ContactsPreferenceActivity) getActivity();
        contactsPreferenceActivity.setDrawerIndicatorEnabled(true);
    }

    public void onResume() {
        super.onResume();
        ContactsPreferenceActivity contactsPreferenceActivity = (ContactsPreferenceActivity) getActivity();
        contactsPreferenceActivity.setDrawerIndicatorEnabled(false);
    }

    @Override
    public void onStart() {
        super.onStart();
        EventBus.getDefault().register(this);
    }

    @Override
    public void onStop() {
        EventBus.getDefault().unregister(this);
        super.onStop();
    }

    @Override
    public boolean onOptionsItemSelected(MenuItem item) {
        boolean retval;
        ContactsPreferenceActivity contactsPreferenceActivity = (ContactsPreferenceActivity) getActivity();

        switch (item.getItemId()) {
            case android.R.id.home:
                contactsPreferenceActivity.onBackPressed();
                retval = true;
                break;
            case R.id.action_select_all:
                item.setChecked(!item.isChecked());
                setSelectAllMenuItem(item, item.isChecked());
                contactListAdapter.selectAllFiles(item.isChecked());
                retval = true;
                break;
            default:
                retval = super.onOptionsItemSelected(item);
                break;
        }
        return retval;
    }

    private void setSelectAllMenuItem(MenuItem selectAll, boolean checked) {
        selectAll.setChecked(checked);
        if (checked) {
            selectAll.setIcon(R.drawable.ic_select_none);
        } else {
            selectAll.setIcon(R.drawable.ic_select_all);
        }
    }

    static class ContactItemViewHolder extends RecyclerView.ViewHolder {
        private ImageView badge;
        private CheckedTextView name;

        ContactItemViewHolder(View itemView) {
            super(itemView);

            badge = (ImageView) itemView.findViewById(R.id.contactlist_item_icon);
            name = (CheckedTextView) itemView.findViewById(R.id.contactlist_item_name);

            itemView.setTag(this);
        }

        public void setVCardListener(View.OnClickListener onClickListener) {
            itemView.setOnClickListener(onClickListener);
        }

        public ImageView getBadge() {
            return badge;
        }

        public void setBadge(ImageView badge) {
            this.badge = badge;
        }

        public CheckedTextView getName() {
            return name;
        }

        public void setName(CheckedTextView name) {
            this.name = name;
        }
    }

    private void importContacts(ContactAccount account) {
        PersistableBundleCompat bundle = new PersistableBundleCompat();
        bundle.putString(ContactsImportJob.ACCOUNT_NAME, account.name);
        bundle.putString(ContactsImportJob.ACCOUNT_TYPE, account.type);
        bundle.putString(ContactsImportJob.VCARD_FILE_PATH, getFile().getStoragePath());
        bundle.putIntArray(ContactsImportJob.CHECKED_ITEMS_ARRAY, contactListAdapter.getCheckedIntArray());

        new JobRequest.Builder(ContactsImportJob.TAG)
                .setExtras(bundle)
                .setExecutionWindow(3_000L, 10_000L)
                .setRequiresCharging(false)
                .setPersisted(false)
                .setUpdateCurrent(false)
                .build()
                .schedule();

        Snackbar.make(recyclerView, R.string.contacts_preferences_import_scheduled, Snackbar.LENGTH_LONG).show();

        Handler handler = new Handler();
        handler.postDelayed(new Runnable() {
            @Override
            public void run() {
                if (getFragmentManager().getBackStackEntryCount() > 0) {
                    getFragmentManager().popBackStack();
                } else {
                    getActivity().finish();
                }
            }
        }, 1750);
    }

    private void getAccountForImport() {
        final ArrayList<ContactAccount> accounts = new ArrayList<>();

        // add local one
        accounts.add(new ContactAccount("Local contacts", null, null));

        Cursor cursor = null;
        try {
            cursor = getContext().getContentResolver().query(ContactsContract.RawContacts.CONTENT_URI,
                    new String[]{ContactsContract.RawContacts.ACCOUNT_NAME, ContactsContract.RawContacts.ACCOUNT_TYPE},
                    null,
                    null,
                    null);

            if (cursor != null && cursor.getCount() > 0) {
                while (cursor.moveToNext()) {
                    String name = cursor.getString(cursor.getColumnIndex(ContactsContract.RawContacts.ACCOUNT_NAME));
                    String type = cursor.getString(cursor.getColumnIndex(ContactsContract.RawContacts.ACCOUNT_TYPE));

                    ContactAccount account = new ContactAccount(name, name, type);

                    if (!accounts.contains(account)) {
                        accounts.add(account);
                    }
                }

                cursor.close();
            }
        } catch (Exception e) {
            Log_OC.d(TAG, e.getMessage());
        } finally {
            if (cursor != null) {
                cursor.close();
            }
        }

        if (accounts.size() == 1) {
            importContacts(accounts.get(0));
        } else {
            ArrayAdapter adapter = new ArrayAdapter<>(getContext(), android.R.layout.simple_list_item_1, accounts);
            AlertDialog.Builder builder = new AlertDialog.Builder(getContext());
            builder.setTitle(R.string.contactlist_account_chooser_title)
                    .setAdapter(adapter, new DialogInterface.OnClickListener() {
                        @Override
                        public void onClick(DialogInterface dialog, int which) {
                            importContacts(accounts.get(which));
                        }
                    }).show();
        }
    }

    private boolean checkAndAskForContactsWritePermission() {
        // check permissions
        if (!PermissionUtil.checkSelfPermission(getContext(), Manifest.permission.WRITE_CONTACTS)) {
            requestPermissions(new String[]{Manifest.permission.WRITE_CONTACTS},
                    PermissionUtil.PERMISSIONS_WRITE_CONTACTS);
            return false;
        } else {
            return true;
        }
    }

    @Override
    public void onRequestPermissionsResult(int requestCode, @NonNull String[] permissions, @NonNull int[] grantResults) {
        super.onRequestPermissionsResult(requestCode, permissions, grantResults);

        if (requestCode == PermissionUtil.PERMISSIONS_WRITE_CONTACTS) {
            for (int index = 0; index < permissions.length; index++) {
                if (Manifest.permission.WRITE_CONTACTS.equalsIgnoreCase(permissions[index])) {
                    if (grantResults[index] >= 0) {
                        getAccountForImport();
                    } else {
                        if (getView() != null) {
                            Snackbar.make(getView(), R.string.contactlist_no_permission, Snackbar.LENGTH_LONG)
                                    .show();
                        } else {
                            Toast.makeText(getContext(), R.string.contactlist_no_permission, Toast.LENGTH_LONG).show();
                        }
                    }
                    break;
                }
            }
        }
    }

    private class ContactAccount {
        private String displayName;
        private String name;
        private String type;

        ContactAccount(String displayName, String name, String type) {
            this.displayName = displayName;
            this.name = name;
            this.type = type;
        }

        @Override
        public boolean equals(Object obj) {
            if (obj instanceof ContactAccount) {
                ContactAccount other = (ContactAccount) obj;
                return this.name.equalsIgnoreCase(other.name) && this.type.equalsIgnoreCase(other.type);
            } else {
                return false;
            }
        }

        @Override
        public String toString() {
            return displayName;
        }
    }

    private class DownloadFinishReceiver extends BroadcastReceiver {

        @Override
        public void onReceive(Context context, Intent intent) {
            if (intent.getAction().equalsIgnoreCase(FileDownloader.getDownloadFinishMessage())){
                String downloadedRemotePath = intent.getStringExtra(FileDownloader.EXTRA_REMOTE_PATH);

                FileDataStorageManager storageManager = new FileDataStorageManager(account,
                        getContext().getContentResolver());
                OCFile ocFile = storageManager.getFileByPath(downloadedRemotePath);
                File file = new File(ocFile.getStoragePath());

                try {
                    contactListAdapter.replaceVCards(Ezvcard.parse(file).all());
                } catch (IOException e) {
                    Log_OC.e(TAG, "IO Exception: " + file.getAbsolutePath());
                }
            }
        }
    }
}

class ContactListAdapter extends RecyclerView.Adapter<ContactListFragment.ContactItemViewHolder> {
    private List<VCard> vCards;
    private Set<Integer> checkedVCards;

    private Context context;

    ContactListAdapter(Context context, List<VCard> vCards) {
        this.vCards = vCards;
        this.context = context;
        this.checkedVCards = new HashSet<>();
    }

    ContactListAdapter(Context context, List<VCard> vCards,
                       Set<Integer> checkedVCards) {
        this.vCards = vCards;
        this.context = context;
        this.checkedVCards = checkedVCards;
    }

<<<<<<< HEAD
=======
    public int getCheckedCount() {
        if (checkedVCards != null) {
            return checkedVCards.size();
        } else {
            return 0;
        }
    }

    public void replaceVCards(List<VCard> vCards) {
        this.vCards = vCards;
        notifyDataSetChanged();
    }

>>>>>>> 7995544f
    public int[] getCheckedIntArray() {
        int[] intArray;
        if (checkedVCards != null && checkedVCards.size() > 0) {
            intArray = new int[checkedVCards.size()];
            int i = 0;
            for (int position : checkedVCards) {
                intArray[i] = position;
                i++;
            }
            return intArray;
        } else {
            intArray = new int[0];
            return intArray;
        }
    }

    @Override
    public ContactListFragment.ContactItemViewHolder onCreateViewHolder(ViewGroup parent, int viewType) {
        View view = LayoutInflater.from(context).inflate(R.layout.contactlist_list_item, parent, false);

        return new ContactListFragment.ContactItemViewHolder(view);
    }

    @Override
    public void onBindViewHolder(final ContactListFragment.ContactItemViewHolder holder, final int position) {
        final int verifiedPosition = holder.getAdapterPosition();
        final VCard vcard = vCards.get(verifiedPosition);

        if (vcard != null) {

            if (checkedVCards.contains(position)) {
                holder.getName().setChecked(true);
            } else {
                holder.getName().setChecked(false);
            }
            // name
            StructuredName name = vcard.getStructuredName();
            if (name != null) {
                String first = (name.getGiven() == null) ? "" : name.getGiven() + " ";
                String last = (name.getFamily() == null) ? "" : name.getFamily();
                holder.getName().setText(String.format("%s%s", first, last));
            } else {
                holder.getName().setText("");
            }

            // photo
            if (vcard.getPhotos().size() > 0) {
                byte[] data = vcard.getPhotos().get(0).getData();

                Bitmap thumbnail = BitmapFactory.decodeByteArray(data, 0, data.length);
                RoundedBitmapDrawable drawable = BitmapUtils.bitmapToCircularBitmapDrawable(context.getResources(),
                        thumbnail);

                holder.getBadge().setImageDrawable(drawable);
            } else {
                try {
                    holder.getBadge().setImageDrawable(
                            TextDrawable.createNamedAvatar(
                                    holder.getName().getText().toString(),
                                    context.getResources().getDimension(R.dimen.list_item_avatar_icon_radius)
                            )
                    );
                } catch (Exception e) {
                    holder.getBadge().setImageResource(R.drawable.ic_user);
                }
            }

            // Checkbox
            holder.setVCardListener(new View.OnClickListener() {
                @Override
                public void onClick(View v) {
                    holder.getName().setChecked(!holder.getName().isChecked());

                    if (holder.getName().isChecked()) {
                        if (!checkedVCards.contains(verifiedPosition)) {
                            checkedVCards.add(verifiedPosition);
                        }
                        if (checkedVCards.size() == 1) {
                            EventBus.getDefault().post(new VCardToggleEvent(true));
                        }
                    } else {
                        if (checkedVCards.contains(verifiedPosition)) {
                            checkedVCards.remove(verifiedPosition);
                        }

                        if (checkedVCards.size() == 0) {
                            EventBus.getDefault().post(new VCardToggleEvent(false));
                        }
                    }
                }
            });
        }
    }

    @Override
    public int getItemCount() {
        return vCards.size();
    }

    public void selectAllFiles(boolean select) {
        checkedVCards = new HashSet<>();
        if (select) {
            for (int i = 0; i < vCards.size(); i++) {
                checkedVCards.add(i);
            }
        }

        if (checkedVCards.size() > 0) {
            EventBus.getDefault().post(new VCardToggleEvent(true));
        } else {
            EventBus.getDefault().post(new VCardToggleEvent(false));
        }

        notifyDataSetChanged();
    }
}<|MERGE_RESOLUTION|>--- conflicted
+++ resolved
@@ -154,20 +154,6 @@
             setFile(ocFile);
             account = getArguments().getParcelable(ACCOUNT);
 
-<<<<<<< HEAD
-            if (ocFile != null) {
-                if (!ocFile.isDown()) {
-                    Intent i = new Intent(getContext(), FileDownloader.class);
-                    i.putExtra(FileDownloader.EXTRA_ACCOUNT, account);
-                    i.putExtra(FileDownloader.EXTRA_FILE, ocFile);
-                    getContext().startService(i);
-                } else {
-                    File file = new File(ocFile.getStoragePath());
-                    vCards.addAll(Ezvcard.parse(file).all());
-                }
-            } else {
-                Toast.makeText(getContext(), R.string.file_not_found, Toast.LENGTH_SHORT).show();
-=======
             if (!ocFile.isDown()) {
                 Intent i = new Intent(getContext(), FileDownloader.class);
                 i.putExtra(FileDownloader.EXTRA_ACCOUNT, account);
@@ -181,7 +167,7 @@
                 getContext().registerReceiver(mDownloadFinishReceiver, downloadIntentFilter);
             } else {
                 File file = new File(ocFile.getStoragePath());
-                vCards.addAll(Ezvcard.parse(file).all());
+
                 Collections.sort(vCards, new Comparator<VCard>() {
                     @Override
                     public int compare(VCard o1, VCard o2) {
@@ -197,7 +183,8 @@
                         }
                     }
                 });
->>>>>>> 7995544f
+
+                vCards.addAll(Ezvcard.parse(file).all());
             }
         } catch (IOException e) {
             Log_OC.e(TAG, "Error processing contacts file!", e);
@@ -526,8 +513,6 @@
         this.checkedVCards = checkedVCards;
     }
 
-<<<<<<< HEAD
-=======
     public int getCheckedCount() {
         if (checkedVCards != null) {
             return checkedVCards.size();
@@ -541,7 +526,6 @@
         notifyDataSetChanged();
     }
 
->>>>>>> 7995544f
     public int[] getCheckedIntArray() {
         int[] intArray;
         if (checkedVCards != null && checkedVCards.size() > 0) {
