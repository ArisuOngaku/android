--- conflicted
+++ resolved
@@ -283,10 +283,6 @@
     }
 
     public boolean onQueryTextChange(final String query) {
-<<<<<<< HEAD
-        performSearch(query, false);
-        return true;
-=======
         if (getFragmentManager() != null && getFragmentManager().
                 findFragmentByTag(FileDisplayActivity.TAG_SECOND_FRAGMENT) instanceof ExtendedListFragment) {
             performSearch(query, false);
@@ -294,7 +290,6 @@
         } else {
             return false;
         }
->>>>>>> 7d2b37e3
     }
 
     @Override
