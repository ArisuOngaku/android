--- conflicted
+++ resolved
@@ -463,7 +463,10 @@
         return v;
     }
 
-<<<<<<< HEAD
+    public void setEmptyListVisible() {
+        mEmptyListContainer.setVisibility(View.VISIBLE);
+    }
+
     private class SingleTapConfirm extends GestureDetector.SimpleOnGestureListener {
         @Override
         public boolean onSingleTapUp(MotionEvent e) {
@@ -494,10 +497,6 @@
         Integer scaleInt = Math.round(mScale);
         mGridView.setNumColumns(scaleInt);
         mGridView.invalidateViews();
-=======
-    public void setEmptyListVisible() {
-        mEmptyListContainer.setVisibility(View.VISIBLE);
->>>>>>> 3ac9c404
     }
 
     protected void setupEmptyList(View view) {
