/**
 * Nextcloud Android client application
 *
 * @author Andy Scherzinger
 * Copyright (C) 2016 Andy Scherzinger
 * Copyright (C) 2016 Nextcloud
 * Copyright (C) 2016 ownCloud Inc.
 *
 * This program is free software; you can redistribute it and/or
 * modify it under the terms of the GNU AFFERO GENERAL PUBLIC LICENSE
 * License as published by the Free Software Foundation; either
 * version 3 of the License, or any later version.
 *
 * This program is distributed in the hope that it will be useful,
 * but WITHOUT ANY WARRANTY; without even the implied warranty of
 * MERCHANTABILITY or FITNESS FOR A PARTICULAR PURPOSE.  See the
 * GNU AFFERO GENERAL PUBLIC LICENSE for more details.
 *
 * You should have received a copy of the GNU Affero General Public
 * License along with this program.  If not, see <http://www.gnu.org/licenses/>.
 */

package com.owncloud.android.ui.activity;

import android.accounts.Account;
import android.accounts.AccountManager;
import android.accounts.AccountManagerFuture;
import android.content.Intent;
import android.content.SharedPreferences;
import android.content.res.Configuration;
import android.graphics.drawable.Drawable;
import android.os.Build;
import android.os.Bundle;
import android.os.Handler;
import android.preference.PreferenceManager;
import android.support.design.widget.NavigationView;
import android.support.v4.view.GravityCompat;
import android.support.v4.widget.DrawerLayout;
import android.support.v7.app.ActionBarDrawerToggle;
import android.view.Menu;
import android.view.MenuItem;
import android.view.View;
import android.widget.ImageView;
import android.widget.LinearLayout;
import android.widget.ProgressBar;
import android.widget.TextView;

import com.bumptech.glide.Glide;
import com.bumptech.glide.request.animation.GlideAnimation;
import com.bumptech.glide.request.target.SimpleTarget;
import com.owncloud.android.MainApp;
import com.owncloud.android.R;
import com.owncloud.android.authentication.AccountUtils;
import com.owncloud.android.datamodel.ExternalLinksProvider;
import com.owncloud.android.datamodel.OCFile;
import com.owncloud.android.lib.common.ExternalLink;
import com.owncloud.android.lib.common.ExternalLinkType;
import com.owncloud.android.lib.common.OwnCloudAccount;
import com.owncloud.android.lib.common.Quota;
import com.owncloud.android.lib.common.UserInfo;
import com.owncloud.android.lib.common.accounts.ExternalLinksOperation;
import com.owncloud.android.lib.common.operations.RemoteOperation;
import com.owncloud.android.lib.common.operations.RemoteOperationResult;
import com.owncloud.android.lib.common.utils.Log_OC;
import com.owncloud.android.lib.resources.files.SearchOperation;
import com.owncloud.android.lib.resources.users.GetRemoteUserInfoOperation;
import com.owncloud.android.operations.GetCapabilitiesOperarion;
import com.owncloud.android.ui.TextDrawable;
import com.owncloud.android.ui.events.ChangeMenuEvent;
import com.owncloud.android.ui.events.DummyDrawerEvent;
import com.owncloud.android.ui.events.MenuItemClickEvent;
import com.owncloud.android.ui.events.SearchEvent;
import com.owncloud.android.ui.fragment.OCFileListFragment;
import com.owncloud.android.utils.DisplayUtils;
import com.owncloud.android.utils.svg.MenuSimpleTarget;

import org.greenrobot.eventbus.EventBus;
import org.greenrobot.eventbus.Subscribe;
import org.greenrobot.eventbus.ThreadMode;
import org.parceler.Parcels;

import java.util.ArrayList;

/**
 * Base class to handle setup of the drawer implementation including user switching and avatar fetching and fallback
 * generation.
 */
public abstract class DrawerActivity extends ToolbarActivity implements DisplayUtils.AvatarGenerationListener {
    private static final String TAG = DrawerActivity.class.getSimpleName();
    private static final String KEY_IS_ACCOUNT_CHOOSER_ACTIVE = "IS_ACCOUNT_CHOOSER_ACTIVE";
    private static final String KEY_CHECKED_MENU_ITEM = "CHECKED_MENU_ITEM";
    private static final String EXTERNAL_LINKS_COUNT = "EXTERNAL_LINKS_COUNT";
    private static final int ACTION_MANAGE_ACCOUNTS = 101;
    private static final int MENU_ORDER_ACCOUNT = 1;
    private static final int MENU_ORDER_ACCOUNT_FUNCTION = 2;
    private static final int MENU_ORDER_EXTERNAL_LINKS = 3;
    private static final int MENU_ITEM_EXTERNAL_LINK = 111;
    /**
     * menu account avatar radius.
     */
    private float mMenuAccountAvatarRadiusDimension;

    /**
     * current account avatar radius.
     */
    private float mCurrentAccountAvatarRadiusDimension;

    /**
     * other accounts avatar radius.
     */
    private float mOtherAccountAvatarRadiusDimension;

    /**
     * Reference to the drawer layout.
     */
    protected DrawerLayout mDrawerLayout;

    /**
     * Reference to the drawer toggle.
     */
    protected ActionBarDrawerToggle mDrawerToggle;

    /**
     * Reference to the navigation view.
     */
    private NavigationView mNavigationView;

    /**
     * Reference to the account chooser toggle.
     */
    private ImageView mAccountChooserToggle;

    /**
     * Reference to the middle account avatar.
     */
    private ImageView mAccountMiddleAccountAvatar;

    /**
     * Reference to the end account avatar.
     */
    private ImageView mAccountEndAccountAvatar;

    /**
     * Flag to signal if the account chooser is active.
     */
    private boolean mIsAccountChooserActive;

    /**
     * Id of the checked menu item.
     */
    private int mCheckedMenuItem = Menu.NONE;

    /**
     * accounts for the (max) three displayed accounts in the drawer header.
     */
    private Account[] mAvatars = new Account[3];

    /**
     * container layout of the quota view.
     */
    private LinearLayout mQuotaView;

    /**
     * progress bar of the quota view.
     */
    private ProgressBar mQuotaProgressBar;

    /**
     * text view of the quota view.
     */
    private TextView mQuotaTextPercentage;
    private TextView mQuotaTextLink;

    /**
     * runnable that will be executed after the drawer has been closed.
     */
    private Runnable pendingRunnable;

    private ExternalLinksProvider externalLinksProvider;
    private SharedPreferences sharedPreferences;

    /**
     * Initializes the drawer, its content and highlights the menu item with the given id.
     * This method needs to be called after the content view has been set.
     *
     * @param menuItemId the menu item to be checked/highlighted
     */
    protected void setupDrawer(int menuItemId) {
        setupDrawer();
        setDrawerMenuItemChecked(menuItemId);
    }

    /**
     * Initializes the drawer and its content.
     * This method needs to be called after the content view has been set.
     */
    protected void setupDrawer() {
        mDrawerLayout = (DrawerLayout) findViewById(R.id.drawer_layout);

        mNavigationView = (NavigationView) findViewById(R.id.nav_view);
        if (mNavigationView != null) {
            setupDrawerHeader();

            setupDrawerMenu(mNavigationView);

            setupQuotaElement();

            // show folder sync menu item only for Android 6+
            if (Build.VERSION.SDK_INT < Build.VERSION_CODES.M &&
                    mNavigationView.getMenu().findItem(R.id.nav_folder_sync) != null) {
                mNavigationView.getMenu().removeItem(R.id.nav_folder_sync);
            }
        }

        setupDrawerToggle();

        getSupportActionBar().setDisplayHomeAsUpEnabled(true);
    }

    /**
     * initializes and sets up the drawer toggle.
     */
    private void setupDrawerToggle() {
        mDrawerToggle = new ActionBarDrawerToggle(this, mDrawerLayout, R.string.drawer_open, R.string.drawer_close) {

            /** Called when a drawer has settled in a completely closed state. */
            public void onDrawerClosed(View view) {
                super.onDrawerClosed(view);
                // standard behavior of drawer is to switch to the standard menu on closing
                if (mIsAccountChooserActive) {
                    toggleAccountList();
                }
                invalidateOptionsMenu();
                mDrawerToggle.setDrawerIndicatorEnabled(isDrawerIndicatorAvailable());

                if (pendingRunnable != null) {
                    new Handler().post(pendingRunnable);
                    pendingRunnable = null;
                }
            }

            /** Called when a drawer has settled in a completely open state. */
            public void onDrawerOpened(View drawerView) {
                super.onDrawerOpened(drawerView);
                mDrawerToggle.setDrawerIndicatorEnabled(true);
                invalidateOptionsMenu();
            }
        };

        // Set the drawer toggle as the DrawerListener
        mDrawerLayout.addDrawerListener(mDrawerToggle);
        mDrawerToggle.setDrawerIndicatorEnabled(true);
    }

    /**
     * initializes and sets up the drawer header.
     */
    private void setupDrawerHeader() {
        mIsAccountChooserActive = false;
        mAccountMiddleAccountAvatar = (ImageView) findNavigationViewChildById(R.id.drawer_account_middle);
        mAccountEndAccountAvatar = (ImageView) findNavigationViewChildById(R.id.drawer_account_end);

        mAccountChooserToggle = (ImageView) findNavigationViewChildById(R.id.drawer_account_chooser_toogle);

        if (getResources().getBoolean(R.bool.allow_profile_click)) {
            mAccountChooserToggle.setImageResource(R.drawable.ic_down);

            findNavigationViewChildById(R.id.drawer_active_user)
                    .setOnClickListener(new View.OnClickListener() {
                        @Override
                        public void onClick(View v) {
                            toggleAccountList();
                        }
                    });
        } else {
            mAccountChooserToggle.setVisibility(View.GONE);
        }
    }

    /**
     * setup quota elements of the drawer.
     */
    private void setupQuotaElement() {
        mQuotaView = (LinearLayout) findQuotaViewById(R.id.drawer_quota);
        mQuotaProgressBar = (ProgressBar) findQuotaViewById(R.id.drawer_quota_ProgressBar);
        mQuotaTextPercentage = (TextView) findQuotaViewById(R.id.drawer_quota_percentage);
        mQuotaTextLink = (TextView) findQuotaViewById(R.id.drawer_quota_link);
        DisplayUtils.colorPreLollipopHorizontalProgressBar(mQuotaProgressBar);
    }

    /**
     * setup drawer content, basically setting the item selected listener.
     *
     * @param navigationView the drawers navigation view
     */
    protected void setupDrawerMenu(NavigationView navigationView) {
        // on pre lollipop the light theme adds a black tint to icons with white coloring
        // ruining the generic avatars, so tinting for icons is deactivated pre lollipop
        if (Build.VERSION.SDK_INT < Build.VERSION_CODES.LOLLIPOP) {
            navigationView.setItemIconTintList(null);
        }

        // setup actions for drawer menu items
        navigationView.setNavigationItemSelectedListener(
                new NavigationView.OnNavigationItemSelectedListener() {
                    @Override
                    public boolean onNavigationItemSelected(final MenuItem menuItem) {
                        mDrawerLayout.closeDrawers();
                        // pending runnable will be executed after the drawer has been closed
                        pendingRunnable = new Runnable() {
                            @Override
                            public void run() {
                                selectNavigationItem(menuItem);
                            }
                        };
                        return true;
                    }
                });

        // handle correct state
        if (mIsAccountChooserActive) {
            navigationView.getMenu().setGroupVisible(R.id.drawer_menu_accounts, true);
        } else {
            navigationView.getMenu().setGroupVisible(R.id.drawer_menu_accounts, false);
        }

        Account account = AccountUtils.getCurrentOwnCloudAccount(MainApp.getAppContext());
        boolean searchSupported = AccountUtils.hasSearchSupport(account);

        if (getResources().getBoolean(R.bool.bottom_toolbar_enabled) && account != null) {
            navigationView.getMenu().removeItem(R.id.nav_all_files);
            navigationView.getMenu().removeItem(R.id.nav_settings);
            navigationView.getMenu().removeItem(R.id.nav_favorites);
            navigationView.getMenu().removeItem(R.id.nav_photos);
        }

        if (!searchSupported && account != null) {
            navigationView.getMenu().removeItem(R.id.nav_photos);
            navigationView.getMenu().removeItem(R.id.nav_favorites);
            navigationView.getMenu().removeItem(R.id.nav_videos);
        }

        if (getResources().getBoolean(R.bool.use_home) && navigationView.getMenu().findItem(R.id.nav_all_files) !=
                null) {
            navigationView.getMenu().findItem(R.id.nav_all_files).setTitle(getResources().
                    getString(R.string.drawer_item_home));
            navigationView.getMenu().findItem(R.id.nav_all_files).setIcon(R.drawable.ic_home);
        }

        if (!getResources().getBoolean(R.bool.participate_enabled)) {
            navigationView.getMenu().removeItem(R.id.nav_participate);
        }

        if (!getResources().getBoolean(R.bool.shared_enabled)) {
            navigationView.getMenu().removeItem(R.id.nav_shared);
        }

        if (!getResources().getBoolean(R.bool.contacts_backup)) {
            navigationView.getMenu().removeItem(R.id.nav_contacts);
        }

        if (getResources().getBoolean(R.bool.syncedFolder_light)) {
            navigationView.getMenu().removeItem(R.id.nav_folder_sync);
        }

        if (!getResources().getBoolean(R.bool.show_drawer_logout)) {
            navigationView.getMenu().removeItem(R.id.nav_logout);
        }

        if (AccountUtils.hasSearchSupport(account)) {
            if (!getResources().getBoolean(R.bool.recently_added_enabled)) {
                navigationView.getMenu().removeItem(R.id.nav_recently_added);
            }

            if (!getResources().getBoolean(R.bool.recently_modified_enabled)) {
                navigationView.getMenu().removeItem(R.id.nav_recently_modified);
            }

            if (!getResources().getBoolean(R.bool.videos_enabled)) {
                navigationView.getMenu().removeItem(R.id.nav_videos);
            }
        } else if (account != null) {
            navigationView.getMenu().removeItem(R.id.nav_recently_added);
            navigationView.getMenu().removeItem(R.id.nav_recently_modified);
            navigationView.getMenu().removeItem(R.id.nav_videos);
        }
    }

    @Subscribe(threadMode = ThreadMode.MAIN)
    public void onMessageEvent(MenuItemClickEvent event) {
        unsetAllDrawerMenuItems();

        switch (event.menuItem.getItemId()) {
            case R.id.nav_bar_files:
                showFiles(false);
                break;
            case R.id.nav_bar_settings:
                Intent settingsIntent = new Intent(getApplicationContext(), Preferences.class);
                startActivity(settingsIntent);
                break;
            default:
                break;
        }
    }

    @Subscribe(threadMode = ThreadMode.MAIN)
    public void onMessageEvent(DummyDrawerEvent event) {
        unsetAllDrawerMenuItems();
    }


    private void selectNavigationItem(final MenuItem menuItem) {

        switch (menuItem.getItemId()) {
            case R.id.nav_all_files:
                menuItem.setChecked(true);
                mCheckedMenuItem = menuItem.getItemId();
                showFiles(false);
                EventBus.getDefault().post(new ChangeMenuEvent());
                break;
            case R.id.nav_favorites:
                menuItem.setChecked(true);
                mCheckedMenuItem = menuItem.getItemId();

                switchToSearchFragment(new SearchEvent("", SearchOperation.SearchType.FAVORITE_SEARCH,
                        SearchEvent.UnsetType.NO_UNSET), menuItem);
                break;
            case R.id.nav_photos:
                menuItem.setChecked(true);
                mCheckedMenuItem = menuItem.getItemId();

                switchToSearchFragment(new SearchEvent("image/%", SearchOperation.SearchType.CONTENT_TYPE_SEARCH,
                        SearchEvent.UnsetType.NO_UNSET), menuItem);
                break;
            case R.id.nav_on_device:
                menuItem.setChecked(true);
                mCheckedMenuItem = menuItem.getItemId();
                EventBus.getDefault().post(new ChangeMenuEvent());
                showFiles(true);
                break;
            case R.id.nav_uploads:
                Intent uploadListIntent = new Intent(getApplicationContext(),
                        UploadListActivity.class);
                uploadListIntent.addFlags(Intent.FLAG_ACTIVITY_CLEAR_TOP);
                startActivity(uploadListIntent);
                break;
            case R.id.nav_activity:
                Intent activityIntent = new Intent(getApplicationContext(), ActivitiesListActivity.class);
                activityIntent.addFlags(Intent.FLAG_ACTIVITY_CLEAR_TOP);
                startActivity(activityIntent);
                break;
            case R.id.nav_notifications:
                Intent notificationsIntent = new Intent(getApplicationContext(), NotificationsActivity.class);
                startActivity(notificationsIntent);
                break;
            case R.id.nav_folder_sync:
                Intent folderSyncIntent = new Intent(getApplicationContext(), FolderSyncActivity.class);
                startActivity(folderSyncIntent);
                break;
            case R.id.nav_contacts:
                Intent contactsIntent = new Intent(getApplicationContext(), ContactsPreferenceActivity.class);
                startActivity(contactsIntent);
                break;
            case R.id.nav_settings:
                Intent settingsIntent = new Intent(getApplicationContext(), Preferences.class);
                startActivity(settingsIntent);
                break;
            case R.id.nav_participate:
                Intent participateIntent = new Intent(getApplicationContext(),
                        ParticipateActivity.class);
                startActivity(participateIntent);
                break;
            case R.id.nav_logout:
                mCheckedMenuItem = -1;
                menuItem.setChecked(false);
                UserInfoActivity.openAccountRemovalConfirmationDialog(getAccount(), getFragmentManager(), true);
                break;
            case R.id.drawer_menu_account_add:
                createAccount(false);
                break;
            case R.id.drawer_menu_account_manage:
                Intent manageAccountsIntent = new Intent(getApplicationContext(),
                        ManageAccountsActivity.class);
                startActivityForResult(manageAccountsIntent, ACTION_MANAGE_ACCOUNTS);
                break;
            case R.id.nav_recently_added:
                menuItem.setChecked(true);
                mCheckedMenuItem = menuItem.getItemId();

                switchToSearchFragment(new SearchEvent("%",SearchOperation.SearchType.CONTENT_TYPE_SEARCH,
                        SearchEvent.UnsetType.UNSET_BOTTOM_NAV_BAR), menuItem);
                break;
            case R.id.nav_recently_modified:
                menuItem.setChecked(true);
                mCheckedMenuItem = menuItem.getItemId();

                switchToSearchFragment(new SearchEvent("", SearchOperation.SearchType.RECENTLY_MODIFIED_SEARCH,
                        SearchEvent.UnsetType.UNSET_BOTTOM_NAV_BAR), menuItem);
                break;
            case R.id.nav_shared:
                menuItem.setChecked(true);
                mCheckedMenuItem = menuItem.getItemId();

                switchToSearchFragment(new SearchEvent("", SearchOperation.SearchType.SHARED_SEARCH,
                        SearchEvent.UnsetType.UNSET_BOTTOM_NAV_BAR), menuItem);
                break;
            case R.id.nav_videos:
                menuItem.setChecked(true);
                mCheckedMenuItem = menuItem.getItemId();

                switchToSearchFragment(new SearchEvent("video/%", SearchOperation.SearchType.CONTENT_TYPE_SEARCH,
                        SearchEvent.UnsetType.UNSET_BOTTOM_NAV_BAR), menuItem);
                break;
            case MENU_ITEM_EXTERNAL_LINK:
                // external link clicked
                externalLinkClicked(menuItem);
                break;
            case Menu.NONE:
                // account clicked
                accountClicked(menuItem.getTitle().toString());
                break;
            default:
                Log_OC.i(TAG, "Unknown drawer menu item clicked: " + menuItem.getTitle());
        }
    }

    private void switchToSearchFragment(SearchEvent event, MenuItem menuItem) {
        Intent recentlyAddedIntent = new Intent(getBaseContext(), FileDisplayActivity.class);
        recentlyAddedIntent.putExtra(OCFileListFragment.SEARCH_EVENT, Parcels.wrap(event));
        recentlyAddedIntent.putExtra(FileDisplayActivity.DRAWER_MENU_ID, menuItem.getItemId());
        recentlyAddedIntent.addFlags(Intent.FLAG_ACTIVITY_CLEAR_TOP);
        startActivity(recentlyAddedIntent);
    }

    /**
     * show the file list to the user.
     *
     * @param onDeviceOnly flag to decide if all files or only the ones on the device should be shown
     */
    public abstract void showFiles(boolean onDeviceOnly);


    /**
     * sets the new/current account and restarts. In case the given account equals the actual/current account the
     * call will be ignored.
     *
     * @param accountName The account name to be set
     */
    private void accountClicked(String accountName) {
        if (!AccountUtils.getCurrentOwnCloudAccount(getApplicationContext()).name.equals(accountName)) {
            AccountUtils.setCurrentOwnCloudAccount(getApplicationContext(), accountName);

            fetchExternalLinks(true);

            restart();
        }
    }

    private void externalLinkClicked(MenuItem menuItem){
        for (ExternalLink link : externalLinksProvider.getExternalLink(ExternalLinkType.LINK)) {
            if (menuItem.getTitle().toString().equalsIgnoreCase(link.name)) {
                Intent externalWebViewIntent = new Intent(getApplicationContext(),
                        ExternalSiteWebView.class);
                externalWebViewIntent.putExtra(ExternalSiteWebView.EXTRA_TITLE, link.name);
                externalWebViewIntent.putExtra(ExternalSiteWebView.EXTRA_URL, link.url);
                externalWebViewIntent.putExtra(ExternalSiteWebView.EXTRA_SHOW_SIDEBAR, true);
                externalWebViewIntent.putExtra(ExternalSiteWebView.EXTRA_MENU_ITEM_ID, menuItem.getItemId());
                startActivity(externalWebViewIntent);
            }
        }
    }

    /**
     * click method for mini avatars in drawer header.
     *
     * @param view the clicked ImageView
     */
    public void onAccountDrawerClick(View view) {
        accountClicked(view.getContentDescription().toString());
    }

    /**
     * checks if the drawer exists and is opened.
     *
     * @return <code>true</code> if the drawer is open, else <code>false</code>
     */
    public boolean isDrawerOpen() {
        return mDrawerLayout != null && mDrawerLayout.isDrawerOpen(GravityCompat.START);
    }

    /**
     * closes the drawer.
     */
    public void closeDrawer() {
        if (mDrawerLayout != null) {
            mDrawerLayout.closeDrawer(GravityCompat.START);
        }
    }

    /**
     * opens the drawer.
     */
    public void openDrawer() {
        if (mDrawerLayout != null) {
            mDrawerLayout.openDrawer(GravityCompat.START);

            updateExternalLinksInDrawer();
            updateQuotaLink();
        }
    }

    /**
     * Enable or disable interaction with all drawers.
     *
     * @param lockMode The new lock mode for the given drawer. One of {@link DrawerLayout#LOCK_MODE_UNLOCKED},
     *                 {@link DrawerLayout#LOCK_MODE_LOCKED_CLOSED} or {@link DrawerLayout#LOCK_MODE_LOCKED_OPEN}.
     */
    public void setDrawerLockMode(int lockMode) {
        if (mDrawerLayout != null) {
            mDrawerLayout.setDrawerLockMode(lockMode);
        }
    }

    /**
     * Enable or disable the drawer indicator.
     *
     * @param enable <code>true</code> to enable, <code>false</code> to disable
     */
    public void setDrawerIndicatorEnabled(boolean enable) {
        if (mDrawerToggle != null) {
            mDrawerToggle.setDrawerIndicatorEnabled(enable);
        }
    }

    /**
     * updates the account list in the drawer.
     */
    public void updateAccountList() {
        Account[] accounts = AccountManager.get(this).getAccountsByType(MainApp.getAccountType());
        if (mNavigationView != null && mDrawerLayout != null) {
            if (accounts.length > 0) {
                repopulateAccountList(accounts);
                setAccountInDrawer(AccountUtils.getCurrentOwnCloudAccount(this));
                populateDrawerOwnCloudAccounts();

                // activate second/end account avatar
                if (mAvatars[1] != null) {
                    DisplayUtils.setAvatar(mAvatars[1], this,
                            mOtherAccountAvatarRadiusDimension, getResources(), getStorageManager(),
                            findNavigationViewChildById(R.id.drawer_account_end));
                    mAccountEndAccountAvatar.setVisibility(View.VISIBLE);
                } else {
                    mAccountEndAccountAvatar.setVisibility(View.GONE);
                }

                // activate third/middle account avatar
                if (mAvatars[2] != null) {
                    DisplayUtils.setAvatar(mAvatars[2], this,
                            mOtherAccountAvatarRadiusDimension, getResources(), getStorageManager(),
                            findNavigationViewChildById(R.id.drawer_account_middle));
                    mAccountMiddleAccountAvatar.setVisibility(View.VISIBLE);
                } else {
                    mAccountMiddleAccountAvatar.setVisibility(View.GONE);
                }
            } else {
                mAccountEndAccountAvatar.setVisibility(View.GONE);
                mAccountMiddleAccountAvatar.setVisibility(View.GONE);
            }
        }
    }

    /**
     * re-populates the account list.
     *
     * @param accounts list of accounts
     */
    private void repopulateAccountList(Account[] accounts) {
        // remove all accounts from list
        mNavigationView.getMenu().removeGroup(R.id.drawer_menu_accounts);

        // add all accounts to list
        for (int i = 0; i < accounts.length; i++) {
            try {
                // show all accounts except the currently active one
                if (!getAccount().name.equals(accounts[i].name)) {
                    MenuItem accountMenuItem = mNavigationView.getMenu().add(
                            R.id.drawer_menu_accounts,
                            Menu.NONE,
                            MENU_ORDER_ACCOUNT,
                            accounts[i].name)
                            .setIcon(TextDrawable.createAvatar(
                                    accounts[i].name,
                                    mMenuAccountAvatarRadiusDimension)
                            );
                    DisplayUtils.setAvatar(accounts[i], this, mMenuAccountAvatarRadiusDimension, getResources(), getStorageManager(), accountMenuItem);
                }
            } catch (Exception e) {
                Log_OC.e(TAG, "Error calculating RGB value for account menu item.", e);
                mNavigationView.getMenu().add(
                        R.id.drawer_menu_accounts,
                        Menu.NONE,
                        MENU_ORDER_ACCOUNT,
                        accounts[i].name)
                        .setIcon(R.drawable.ic_user);
            }
        }

        // re-add add-account and manage-accounts
        mNavigationView.getMenu().add(R.id.drawer_menu_accounts, R.id.drawer_menu_account_add,
                MENU_ORDER_ACCOUNT_FUNCTION,
                getResources().getString(R.string.prefs_add_account)).setIcon(R.drawable.ic_account_plus);
        mNavigationView.getMenu().add(R.id.drawer_menu_accounts, R.id.drawer_menu_account_manage,
                MENU_ORDER_ACCOUNT_FUNCTION,
                getResources().getString(R.string.drawer_manage_accounts)).setIcon(R.drawable.ic_settings);

        // adding sets menu group back to visible, so safety check and setting invisible
        showMenu();
    }

    /**
     * Updates title bar and home buttons (state and icon).
     * <p/>
     * Assumes that navigation drawer is NOT visible.
     */
    protected void updateActionBarTitleAndHomeButton(OCFile chosenFile) {
        super.updateActionBarTitleAndHomeButton(chosenFile);

        /// set home button properties
        if (mDrawerToggle != null && chosenFile != null) {
            mDrawerToggle.setDrawerIndicatorEnabled(isRoot(chosenFile));
        } else if (mDrawerToggle != null){
            mDrawerToggle.setDrawerIndicatorEnabled(false);
        }
    }

    /**
     * sets the given account name in the drawer in case the drawer is available. The account name is shortened
     * beginning from the @-sign in the username.
     *
     * @param account the account to be set in the drawer
     */
    protected void setAccountInDrawer(Account account) {
        if (mDrawerLayout != null && account != null) {
            TextView username = (TextView) findNavigationViewChildById(R.id.drawer_username);
            TextView usernameFull = (TextView) findNavigationViewChildById(R.id.drawer_username_full);
            usernameFull.setText(account.name);
            try {
                OwnCloudAccount oca = new OwnCloudAccount(account, this);
                username.setText(oca.getDisplayName());
            } catch (com.owncloud.android.lib.common.accounts.AccountUtils.AccountNotFoundException e) {
                Log_OC.w(TAG, "Couldn't read display name of account fallback to account name");
                username.setText(AccountUtils.getAccountUsername(account.name));
            }

            DisplayUtils.setAvatar(account, this,
                    mCurrentAccountAvatarRadiusDimension, getResources(), getStorageManager(),
                    findNavigationViewChildById(R.id.drawer_current_account));

            // check and show quota info if available
            getAndDisplayUserQuota();
        }
    }

    /**
     * Toggle between standard menu and account list including saving the state.
     */
    private void toggleAccountList() {
        mIsAccountChooserActive = !mIsAccountChooserActive;
        showMenu();
    }

    /**
     * depending on the #mIsAccountChooserActive flag shows the account chooser or the standard menu.
     */
    private void showMenu() {
        if (mNavigationView != null) {
            if (mIsAccountChooserActive) {
                if (mAccountChooserToggle != null) {
                    mAccountChooserToggle.setImageResource(R.drawable.ic_up);
                }
                mNavigationView.getMenu().setGroupVisible(R.id.drawer_menu_accounts, true);

                if (!getResources().getBoolean(R.bool.multiaccount_support) &&
                        mNavigationView.getMenu().findItem(R.id.drawer_menu_account_add) != null) {
                    mNavigationView.getMenu().removeItem(R.id.drawer_menu_account_add);
                }

                mNavigationView.getMenu().setGroupVisible(R.id.drawer_menu_standard, false);
                mNavigationView.getMenu().setGroupVisible(R.id.drawer_menu_external_links, false);
                mNavigationView.getMenu().setGroupVisible(R.id.drawer_menu_bottom, false);
            } else {
                if (mAccountChooserToggle != null) {
                    mAccountChooserToggle.setImageResource(R.drawable.ic_down);
                }
                mNavigationView.getMenu().setGroupVisible(R.id.drawer_menu_accounts, false);
                mNavigationView.getMenu().setGroupVisible(R.id.drawer_menu_standard, true);
                mNavigationView.getMenu().setGroupVisible(R.id.drawer_menu_external_links, true);
                mNavigationView.getMenu().setGroupVisible(R.id.drawer_menu_bottom, true);
            }
        }
    }

    /**
     * shows or hides the quota UI elements.
     *
     * @param showQuota show/hide quota information
     */
    private void showQuota(boolean showQuota) {
        if (showQuota) {
            mQuotaView.setVisibility(View.VISIBLE);
        } else {
            mQuotaView.setVisibility(View.GONE);
        }
    }

    /**
     * configured the quota to be displayed.
     *
     * @param usedSpace  the used space
     * @param totalSpace the total space
     * @param relative   the percentage of space already used
     */
    private void setQuotaInformation(long usedSpace, long totalSpace, int relative) {
        mQuotaProgressBar.setProgress(relative);
        DisplayUtils.colorHorizontalProgressBar(mQuotaProgressBar, DisplayUtils.getRelativeInfoColor(this, relative));

        updateQuotaLink();

        mQuotaTextPercentage.setText(String.format(
                getString(R.string.drawer_quota),
                DisplayUtils.bytesToHumanReadable(usedSpace),
                DisplayUtils.bytesToHumanReadable(totalSpace)));

        showQuota(true);
    }

    protected void unsetAllDrawerMenuItems() {
        if (mNavigationView != null && mNavigationView.getMenu() != null) {
            Menu menu = mNavigationView.getMenu();
            for (int i = 0; i < menu.size(); i++) {
                menu.getItem(i).setChecked(false);
            }
        }

        mCheckedMenuItem = Menu.NONE;
    }

    private void updateQuotaLink() {
        if (mQuotaTextLink != null) {
            if (getBaseContext().getResources().getBoolean(R.bool.show_external_links)) {
                ArrayList<ExternalLink> quotas = externalLinksProvider.getExternalLink(ExternalLinkType.QUOTA);

                float density = getResources().getDisplayMetrics().density;
                final int size = Math.round(24 * density);

                if (quotas.size() > 0) {
                    final ExternalLink firstQuota = quotas.get(0);
                    mQuotaTextLink.setText(firstQuota.name);
                    mQuotaTextLink.setClickable(true);
                    mQuotaTextLink.setVisibility(View.VISIBLE);
                    mQuotaTextLink.setOnClickListener(new View.OnClickListener() {
                        @Override
                        public void onClick(View v) {
                            Intent externalWebViewIntent = new Intent(getApplicationContext(), ExternalSiteWebView.class);
                            externalWebViewIntent.putExtra(ExternalSiteWebView.EXTRA_TITLE, firstQuota.name);
                            externalWebViewIntent.putExtra(ExternalSiteWebView.EXTRA_URL, firstQuota.url);
                            externalWebViewIntent.putExtra(ExternalSiteWebView.EXTRA_SHOW_SIDEBAR, true);
                            externalWebViewIntent.putExtra(ExternalSiteWebView.EXTRA_MENU_ITEM_ID, -1);
                            startActivity(externalWebViewIntent);
                        }
                    });


                    SimpleTarget target = new SimpleTarget<Drawable>() {
                        @Override
                        public void onResourceReady(Drawable resource, GlideAnimation glideAnimation) {
                            Drawable test = resource.getCurrent();
                            test.setBounds(0, 0, size, size);
                            mQuotaTextLink.setCompoundDrawablesWithIntrinsicBounds(test, null, null, null);
                        }

                        @Override
                        public void onLoadFailed(Exception e, Drawable errorDrawable) {
                            super.onLoadFailed(e, errorDrawable);

                            Drawable test = errorDrawable.getCurrent();
                            test.setBounds(0, 0, size, size);

                            mQuotaTextLink.setCompoundDrawablesWithIntrinsicBounds(test, null, null, null);
                        }
                    };

                    DisplayUtils.downloadIcon(this, firstQuota.iconUrl, target, R.drawable.ic_link_grey, size, size);

                } else {
                    mQuotaTextLink.setVisibility(View.INVISIBLE);
                }
            } else {
                mQuotaTextLink.setVisibility(View.INVISIBLE);
            }
        }
    }

    /**
     * checks/highlights the provided menu item if the drawer has been initialized and the menu item exists.
     *
     * @param menuItemId the menu item to be highlighted
     */
    protected void setDrawerMenuItemChecked(int menuItemId) {
        if (mNavigationView != null && mNavigationView.getMenu() != null && mNavigationView.getMenu().findItem
                (menuItemId) != null) {
            mNavigationView.getMenu().findItem(menuItemId).setChecked(true);
            mCheckedMenuItem = menuItemId;
        } else {
            Log_OC.w(TAG, "setDrawerMenuItemChecked has been called with invalid menu-item-ID");
        }
    }

    /**
     * Retrieves and shows the user quota if available
     */
    private void getAndDisplayUserQuota() {
        // set user space information
        Thread t = new Thread(new Runnable() {
            public void run() {

                RemoteOperation getQuotaInfoOperation = new GetRemoteUserInfoOperation();
                RemoteOperationResult result = getQuotaInfoOperation.execute(
                        AccountUtils.getCurrentOwnCloudAccount(DrawerActivity.this), DrawerActivity.this);

                if (result.isSuccess() && result.getData() != null) {
                    final UserInfo userInfo = (UserInfo) result.getData().get(0);
                    final Quota quota = userInfo.getQuota();

                    if (quota != null) {
                        final long used = quota.getUsed();
                        final long total = quota.getTotal();
                        final int relative = (int) Math.ceil(quota.getRelative());
                        final long quotaValue = quota.getQuota();

                        runOnUiThread(new Runnable() {
                            @Override
                            public void run() {
                                if (quotaValue > 0
                                        || quotaValue == GetRemoteUserInfoOperation.QUOTA_LIMIT_INFO_NOT_AVAILABLE) {
                                    /**
                                     * show quota in case
                                     * it is available and calculated (> 0) or
                                     * in case of legacy servers (==QUOTA_LIMIT_INFO_NOT_AVAILABLE)
                                     */
                                    setQuotaInformation(used, total, relative);
                                } else {
                                    /**
                                     * quotaValue < 0 means special cases like
                                     * {@link RemoteGetUserQuotaOperation.SPACE_NOT_COMPUTED},
                                     * {@link RemoteGetUserQuotaOperation.SPACE_UNKNOWN} or
                                     * {@link RemoteGetUserQuotaOperation.SPACE_UNLIMITED}
                                     * thus don't display any quota information.
                                     */
                                    showQuota(false);
                                }
                            }
                        });
                    }
                }
            }
        });

        t.start();
    }

    public void updateExternalLinksInDrawer() {
        if (mNavigationView != null && getBaseContext().getResources().getBoolean(R.bool.show_external_links)) {
            mNavigationView.getMenu().removeGroup(R.id.drawer_menu_external_links);

            float density = getResources().getDisplayMetrics().density;
            final int size = Math.round(24 * density);

            for (final ExternalLink link : externalLinksProvider.getExternalLink(ExternalLinkType.LINK)) {

                int id=mNavigationView.getMenu().add(R.id.drawer_menu_external_links, MENU_ITEM_EXTERNAL_LINK,
                        MENU_ORDER_EXTERNAL_LINKS, link.name).setCheckable(true).getItemId();

                MenuSimpleTarget target = new MenuSimpleTarget<Drawable>(id) {
                    @Override
                    public void onResourceReady(Drawable resource, GlideAnimation glideAnimation) {
                        mNavigationView.getMenu().findItem(getIdMenuItem()).setIcon(resource);
                    }

                    @Override
                    public void onLoadFailed(Exception e, Drawable errorDrawable) {
                        super.onLoadFailed(e, errorDrawable);
                        mNavigationView.getMenu().findItem(getIdMenuItem()).setIcon(errorDrawable.getCurrent());
                    }


                };

                DisplayUtils.downloadIcon(this, link.iconUrl, target, R.drawable.ic_link_grey, size, size);
            }
        }
    }

    public void updateHeaderBackground() {
        if (getAccount() != null &&
                getStorageManager().getCapability(getAccount().name).getServerBackground() != null) {
            String backgroundUrl = getStorageManager().getCapability(getAccount().name).getServerBackground();

            final LinearLayout navigationHeader = (LinearLayout) findNavigationViewChildById(R.id.drawer_header_view);

            SimpleTarget target = new SimpleTarget<Drawable>() {
                @Override
                public void onResourceReady(Drawable resource, GlideAnimation glideAnimation) {
                    if (navigationHeader != null) {
                        if (Build.VERSION.SDK_INT < Build.VERSION_CODES.JELLY_BEAN) {
                            navigationHeader.setBackgroundDrawable(resource);
                        } else {
                            navigationHeader.setBackground(resource);
                        }
                    }
                }
            };

            Glide.with(this)
                    .load(backgroundUrl)
                    .centerCrop()
                    .placeholder(R.drawable.background)
                    .error(R.drawable.background)
                    .crossFade()
                    .into(target);
        }
    }

    @Override
    protected void onCreate(Bundle savedInstanceState) {
        super.onCreate(savedInstanceState);

        if (savedInstanceState != null) {
            mIsAccountChooserActive = savedInstanceState.getBoolean(KEY_IS_ACCOUNT_CHOOSER_ACTIVE, false);
            mCheckedMenuItem = savedInstanceState.getInt(KEY_CHECKED_MENU_ITEM, Menu.NONE);
        }

        mCurrentAccountAvatarRadiusDimension = getResources()
                .getDimension(R.dimen.nav_drawer_header_avatar_radius);
        mOtherAccountAvatarRadiusDimension = getResources()
                .getDimension(R.dimen.nav_drawer_header_avatar_other_accounts_radius);
        mMenuAccountAvatarRadiusDimension = getResources()
                .getDimension(R.dimen.nav_drawer_menu_avatar_radius);

        externalLinksProvider = new ExternalLinksProvider(MainApp.getAppContext().getContentResolver());

        sharedPreferences = PreferenceManager.getDefaultSharedPreferences(this);
    }

    @Override
    protected void onSaveInstanceState(Bundle outState) {
        super.onSaveInstanceState(outState);

        outState.putBoolean(KEY_IS_ACCOUNT_CHOOSER_ACTIVE, mIsAccountChooserActive);
        outState.putInt(KEY_CHECKED_MENU_ITEM, mCheckedMenuItem);
    }

    @Override
    public void onRestoreInstanceState(Bundle savedInstanceState) {
        super.onRestoreInstanceState(savedInstanceState);

        mIsAccountChooserActive = savedInstanceState.getBoolean(KEY_IS_ACCOUNT_CHOOSER_ACTIVE, false);
        mCheckedMenuItem = savedInstanceState.getInt(KEY_CHECKED_MENU_ITEM, Menu.NONE);

        // (re-)setup drawer state
        showMenu();

        // check/highlight the menu item if present
        if (mCheckedMenuItem > Menu.NONE || mCheckedMenuItem < Menu.NONE) {
            setDrawerMenuItemChecked(mCheckedMenuItem);
        }
    }

    @Override
    protected void onPostCreate(Bundle savedInstanceState) {
        super.onPostCreate(savedInstanceState);
        // Sync the toggle state after onRestoreInstanceState has occurred.
        if (mDrawerToggle != null) {
            mDrawerToggle.syncState();
            if (isDrawerOpen()) {
                mDrawerToggle.setDrawerIndicatorEnabled(true);
            }
        }
        updateAccountList();
        updateExternalLinksInDrawer();
        updateQuotaLink();
        updateHeaderBackground();
    }

    @Override
    public void onConfigurationChanged(Configuration newConfig) {
        super.onConfigurationChanged(newConfig);
        if (mDrawerToggle != null) {
            mDrawerToggle.onConfigurationChanged(newConfig);
        }
    }

    @Override
    public void onBackPressed() {
        if (isDrawerOpen()) {
            closeDrawer();
            return;
        }
        super.onBackPressed();
    }

    @Override
    protected void onResume() {
        super.onResume();
        setDrawerMenuItemChecked(mCheckedMenuItem);
    }

    @Override
    protected void onActivityResult(int requestCode, int resultCode, Intent data) {
        super.onActivityResult(requestCode, resultCode, data);

        // update Account list and active account if Manage Account activity replies with
        // - ACCOUNT_LIST_CHANGED = true
        // - RESULT_OK
        if (requestCode == ACTION_MANAGE_ACCOUNTS
                && resultCode == RESULT_OK
                && data.getBooleanExtra(ManageAccountsActivity.KEY_ACCOUNT_LIST_CHANGED, false)) {

            // current account has changed
            if (data.getBooleanExtra(ManageAccountsActivity.KEY_CURRENT_ACCOUNT_CHANGED, false)) {
                setAccount(AccountUtils.getCurrentOwnCloudAccount(this));
                restart();
            } else {
                updateAccountList();
            }
        }
    }

    /**
     * Finds a view that was identified by the id attribute from the drawer header.
     *
     * @param id the view's id
     * @return The view if found or <code>null</code> otherwise.
     */
    private View findNavigationViewChildById(int id) {
        NavigationView view = ((NavigationView) findViewById(R.id.nav_view));

        if (view != null) {
            return view.getHeaderView(0).findViewById(id);
        } else {
            return null;
        }
<<<<<<< HEAD
=======
    }

    /**
     * Quota view can be either at navigation bottom or header
     *
     * @param id the view's id
     * @return The view if found or <code>null</code> otherwise.
     */
    private View findQuotaViewById(int id) {
        View v = ((NavigationView) findViewById(R.id.nav_view)).getHeaderView(0).findViewById(id);

        if (v != null) {
            return v;
        } else {
            return findViewById(id);
        }
>>>>>>> f951c199
    }

    /**
     * restart helper method which is called after a changing the current account.
     */
    protected abstract void restart();

    @Override
    protected void onAccountCreationSuccessful(AccountManagerFuture<Bundle> future) {
        super.onAccountCreationSuccessful(future);
        updateAccountList();
        restart();
    }

    /**
     * populates the avatar drawer array with the first three ownCloud {@link Account}s while the first element is
     * always the current account.
     */
    private void populateDrawerOwnCloudAccounts() {
        mAvatars = new Account[3];
        Account[] accountsAll = AccountManager.get(this).getAccountsByType
                (MainApp.getAccountType());
        Account currentAccount = AccountUtils.getCurrentOwnCloudAccount(this);

        mAvatars[0] = currentAccount;
        int j = 0;
        for (int i = 1; i <= 2 && i < accountsAll.length && j < accountsAll.length; j++) {
            if (!currentAccount.equals(accountsAll[j])) {
                mAvatars[i] = accountsAll[j];
                i++;
            }
        }
    }

    @Override
    public void avatarGenerated(Drawable avatarDrawable, Object callContext) {
        if (callContext instanceof MenuItem) {
            MenuItem mi = (MenuItem) callContext;
            mi.setIcon(avatarDrawable);
        } else if (callContext instanceof ImageView) {
            ImageView iv = (ImageView) callContext;
            iv.setImageDrawable(avatarDrawable);
        }
    }

    @Override
    public boolean shouldCallGeneratedCallback(String tag, Object callContext) {
        if (callContext instanceof MenuItem) {
            MenuItem mi = (MenuItem) callContext;
            return String.valueOf(mi.getTitle()).equals(tag);
        } else if (callContext instanceof ImageView) {
            ImageView iv = (ImageView) callContext;
            return String.valueOf(iv.getTag()).equals(tag);
        }
        return false;
    }

    /**
     * Adds other listeners to react on changes of the drawer layout.
     *
     * @param listener Object interested in changes of the drawer layout.
     */
    public void addDrawerListener(DrawerLayout.DrawerListener listener) {
        if (mDrawerLayout != null) {
            mDrawerLayout.addDrawerListener(listener);
        } else {
            Log_OC.e(TAG, "Drawer layout not ready to add drawer listener");
        }
    }

    public boolean isDrawerIndicatorAvailable() {
        return true;
    }

    @Override
    protected void onStart() {
        super.onStart();
        EventBus.getDefault().register(this);
    }

    @Override
    protected void onStop() {
        EventBus.getDefault().unregister(this);
        super.onStop();
    }

    /**
     * Retrieves external links via api from 'external' app
     */
    public void fetchExternalLinks(final boolean force) {
        if (getBaseContext().getResources().getBoolean(R.bool.show_external_links)) {
            Thread t = new Thread(new Runnable() {
                public void run() {
                    // fetch capabilities as early as possible
                    if ((getCapabilities() == null || getCapabilities().getAccountName().isEmpty())
                            && getStorageManager() != null) {
                        GetCapabilitiesOperarion getCapabilities = new GetCapabilitiesOperarion();
                        getCapabilities.execute(getStorageManager(), getBaseContext());
                    }

                    Account account = AccountUtils.getCurrentOwnCloudAccount(DrawerActivity.this);

                    if (account != null && getStorageManager() != null &&
                            getStorageManager().getCapability(account.name) != null &&
                            getStorageManager().getCapability(account.name).getExternalLinks().isTrue()) {

                        int count = sharedPreferences.getInt(EXTERNAL_LINKS_COUNT, -1);
                        if (count > 10 || count == -1 || force) {
                            if (force) {
                                Log_OC.d("ExternalLinks", "force update");
                            }

                            sharedPreferences.edit().putInt(EXTERNAL_LINKS_COUNT, 0).apply();

                            Log_OC.d("ExternalLinks", "update via api");
                            ExternalLinksProvider externalLinksProvider = new ExternalLinksProvider(getContentResolver());

                            RemoteOperation getExternalLinksOperation = new ExternalLinksOperation();
                            RemoteOperationResult result = getExternalLinksOperation.execute(account, DrawerActivity.this);

                            if (result.isSuccess() && result.getData() != null) {
                                externalLinksProvider.deleteAllExternalLinks();

                                ArrayList<ExternalLink> externalLinks = (ArrayList<ExternalLink>) (Object) result.getData();

                                for (ExternalLink link : externalLinks) {
                                    externalLinksProvider.storeExternalLink(link);
                                }
                            }
                        } else {
                            sharedPreferences.edit().putInt(EXTERNAL_LINKS_COUNT, count + 1).apply();
                        }
                    } else {
                        Log_OC.d("ExternalLinks", "links disabled");
                    }
                }
            });

            t.start();
        }
    }
}<|MERGE_RESOLUTION|>--- conflicted
+++ resolved
@@ -1150,8 +1150,6 @@
         } else {
             return null;
         }
-<<<<<<< HEAD
-=======
     }
 
     /**
@@ -1168,7 +1166,6 @@
         } else {
             return findViewById(id);
         }
->>>>>>> f951c199
     }
 
     /**
