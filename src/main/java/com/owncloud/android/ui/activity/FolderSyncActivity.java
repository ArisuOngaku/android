--- conflicted
+++ resolved
@@ -55,11 +55,8 @@
 import com.owncloud.android.ui.dialog.parcel.SyncedFolderParcelable;
 import com.owncloud.android.utils.AnalyticsUtils;
 import com.owncloud.android.utils.DisplayUtils;
-<<<<<<< HEAD
 import com.owncloud.android.utils.ThemeUtils;
-=======
 import com.owncloud.android.utils.PermissionUtil;
->>>>>>> 72e8888b
 
 import java.io.File;
 import java.util.ArrayList;
@@ -118,16 +115,11 @@
 
         setupContent();
 
-<<<<<<< HEAD
-        ThemeUtils.setColoredTitle(getSupportActionBar(), getString(R.string.drawer_folder_sync));
-        getSupportActionBar().setDisplayHomeAsUpEnabled(true);
-=======
         ActionBar actionBar = getSupportActionBar();
         if (actionBar != null) {
-            actionBar.setTitle(getString(R.string.drawer_folder_sync));
+            ThemeUtils.setColoredTitle(getSupportActionBar(), getString(R.string.drawer_folder_sync));
             actionBar.setDisplayHomeAsUpEnabled(true);
         }
->>>>>>> 72e8888b
     }
 
     @Override
