/**
 * ownCloud Android client application
 *
 * @author Bartek Przybylski
 * @author David A. Velasco
 * @author masensio
 * Copyright (C) 2011  Bartek Przybylski
 * Copyright (C) 2016 ownCloud Inc.
 * <p>
 * This program is free software: you can redistribute it and/or modify
 * it under the terms of the GNU General Public License version 2,
 * as published by the Free Software Foundation.
 * <p>
 * This program is distributed in the hope that it will be useful,
 * but WITHOUT ANY WARRANTY; without even the implied warranty of
 * MERCHANTABILITY or FITNESS FOR A PARTICULAR PURPOSE.  See the
 * GNU General Public License for more details.
 * <p>
 * You should have received a copy of the GNU General Public License
 * along with this program.  If not, see <http://www.gnu.org/licenses/>.
 */

package com.owncloud.android.providers;

import android.accounts.Account;
import android.accounts.AccountManager;
import android.content.ContentProvider;
import android.content.ContentProviderOperation;
import android.content.ContentProviderResult;
import android.content.ContentUris;
import android.content.ContentValues;
import android.content.Context;
import android.content.OperationApplicationException;
import android.content.UriMatcher;
import android.database.Cursor;
import android.database.SQLException;
import android.database.sqlite.SQLiteDatabase;
import android.database.sqlite.SQLiteOpenHelper;
import android.database.sqlite.SQLiteQueryBuilder;
import android.net.Uri;
import android.text.TextUtils;

import com.owncloud.android.MainApp;
import com.owncloud.android.R;
import com.owncloud.android.datamodel.OCFile;
import com.owncloud.android.datamodel.UploadsStorageManager;
import com.owncloud.android.db.ProviderMeta;
import com.owncloud.android.db.ProviderMeta.ProviderTableMeta;
import com.owncloud.android.lib.common.accounts.AccountUtils;
import com.owncloud.android.lib.common.utils.Log_OC;
import com.owncloud.android.lib.resources.shares.ShareType;
import com.owncloud.android.utils.FileStorageUtils;
import com.owncloud.android.utils.MimeType;

import java.io.File;
import java.util.ArrayList;
import java.util.Locale;

/**
 * The ContentProvider for the ownCloud App.
 */
@SuppressWarnings("PMD.AvoidDuplicateLiterals")
public class FileContentProvider extends ContentProvider {

    private DataBaseHelper mDbHelper;

    private static final int SINGLE_FILE = 1;
    private static final int DIRECTORY = 2;
    private static final int ROOT_DIRECTORY = 3;
    private static final int SHARES = 4;
    private static final int CAPABILITIES = 5;
    private static final int UPLOADS = 6;
    private static final int SYNCED_FOLDERS = 7;
    private static final int EXTERNAL_LINKS = 8;
<<<<<<< HEAD
    private static final int VIRTUAL = 9;
=======
    private static final int ARBITRARY_DATA = 9;
>>>>>>> e55f06ec

    private static final String TAG = FileContentProvider.class.getSimpleName();

    private UriMatcher mUriMatcher;
    // todo avoid string concatenation and use string formatting instead later.
    private static final String ERROR = "ERROR ";
    private static final String SQL = "SQL";
    private static final String INTEGER = " INTEGER, ";
    private static final String TEXT = " TEXT, ";
    private static final String ALTER_TABLE = "ALTER TABLE ";
    private static final String ADD_COLUMN = " ADD COLUMN ";
    private static final String UPGRADE_VERSION_MSG = "OUT of the ADD in onUpgrade; oldVersion == %d, newVersion == %d";

    @Override
    public int delete(Uri uri, String where, String[] whereArgs) {
        //Log_OC.d(TAG, "Deleting " + uri + " at provider " + this);
        int count = 0;
        SQLiteDatabase db = mDbHelper.getWritableDatabase();
        db.beginTransaction();
        try {
            count = delete(db, uri, where, whereArgs);
            db.setTransactionSuccessful();
        } finally {
            db.endTransaction();
        }
        getContext().getContentResolver().notifyChange(uri, null);
        return count;
    }

    private int delete(SQLiteDatabase db, Uri uri, String where, String[] whereArgs) {
        int count = 0;
        switch (mUriMatcher.match(uri)) {
            case SINGLE_FILE:
                Cursor c = query(db, uri, null, where, whereArgs, null);
                String remoteId = "";
                try {
                    if (c != null && c.moveToFirst()) {
                        remoteId = c.getString(c.getColumnIndex(ProviderTableMeta.FILE_REMOTE_ID));
                        //ThumbnailsCacheManager.removeFileFromCache(remoteId);
                    }
                    Log_OC.d(TAG, "Removing FILE " + remoteId);

                    count = db.delete(ProviderTableMeta.FILE_TABLE_NAME,
                            ProviderTableMeta._ID
                                    + "="
                                    + uri.getPathSegments().get(1)
                                    + (!TextUtils.isEmpty(where) ? " AND (" + where + ")" : ""),
                            whereArgs);
                } catch (Exception e) {
                    Log_OC.d(TAG, "DB-Error removing file!", e);
                } finally {
                    if (c != null) {
                        c.close();
                    }
                }
                break;
            case DIRECTORY:
                // deletion of folder is recursive
            /*
            Uri folderUri = ContentUris.withAppendedId(ProviderTableMeta.CONTENT_URI_FILE, Long.parseLong(uri.getPathSegments().get(1)));
            Cursor folder = query(db, folderUri, null, null, null, null);
            String folderName = "(unknown)";
            if (folder != null && folder.moveToFirst()) {
                folderName = folder.getString(folder.getColumnIndex(ProviderTableMeta.FILE_PATH));
            }
            */
                Cursor children = query(uri, null, null, null, null);
                if (children != null && children.moveToFirst()) {
                    long childId;
                    boolean isDir;
                    while (!children.isAfterLast()) {
                        childId = children.getLong(children.getColumnIndex(ProviderTableMeta._ID));
                        isDir = MimeType.DIRECTORY.equals(children.getString(
                                children.getColumnIndex(ProviderTableMeta.FILE_CONTENT_TYPE)
                        ));
                        //remotePath = children.getString(children.getColumnIndex(ProviderTableMeta.FILE_PATH));
                        if (isDir) {
                            count += delete(
                                    db,
                                    ContentUris.withAppendedId(ProviderTableMeta.CONTENT_URI_DIR, childId),
                                    null,
                                    null
                            );
                        } else {
                            count += delete(
                                    db,
                                    ContentUris.withAppendedId(ProviderTableMeta.CONTENT_URI_FILE, childId),
                                    null,
                                    null
                            );
                        }
                        children.moveToNext();
                    }
                    children.close();
                } /*else {
                Log_OC.d(TAG, "No child to remove in DIRECTORY " + folderName);
            }
            Log_OC.d(TAG, "Removing DIRECTORY " + folderName + " (or maybe not) ");
            */
                count += db.delete(ProviderTableMeta.FILE_TABLE_NAME,
                        ProviderTableMeta._ID
                                + "="
                                + uri.getPathSegments().get(1)
                                + (!TextUtils.isEmpty(where) ? " AND (" + where
                                + ")" : ""), whereArgs);
            /* Just for log
             if (folder != null) {
                folder.close();
            }*/
                break;
            case ROOT_DIRECTORY:
                //Log_OC.d(TAG, "Removing ROOT!");
                count = db.delete(ProviderTableMeta.FILE_TABLE_NAME, where, whereArgs);
                break;
            case SHARES:
                count = db.delete(ProviderTableMeta.OCSHARES_TABLE_NAME, where, whereArgs);
                break;
            case CAPABILITIES:
                count = db.delete(ProviderTableMeta.CAPABILITIES_TABLE_NAME, where, whereArgs);
                break;
            case UPLOADS:
                count = db.delete(ProviderTableMeta.UPLOADS_TABLE_NAME, where, whereArgs);
                break;
            case SYNCED_FOLDERS:
                count = db.delete(ProviderTableMeta.SYNCED_FOLDERS_TABLE_NAME, where, whereArgs);
                break;
            case EXTERNAL_LINKS:
                count = db.delete(ProviderTableMeta.EXTERNAL_LINKS_TABLE_NAME, where, whereArgs);
                break;
<<<<<<< HEAD
            case VIRTUAL:
                count = db.delete(ProviderTableMeta.VIRTUAL_TABLE_NAME, where, whereArgs);
=======
            case ARBITRARY_DATA:
                count = db.delete(ProviderTableMeta.ARBITRARY_DATA_TABLE_NAME, where, whereArgs);
>>>>>>> e55f06ec
                break;
            default:
                //Log_OC.e(TAG, "Unknown uri " + uri);
                throw new IllegalArgumentException("Unknown uri: " + uri.toString());
        }
        return count;
    }

    @Override
    public String getType(Uri uri) {
        switch (mUriMatcher.match(uri)) {
            case ROOT_DIRECTORY:
                return ProviderTableMeta.CONTENT_TYPE;
            case SINGLE_FILE:
                return ProviderTableMeta.CONTENT_TYPE_ITEM;
            default:
                throw new IllegalArgumentException("Unknown Uri id."
                        + uri.toString());
        }
    }

    @Override
    public Uri insert(Uri uri, ContentValues values) {
        Uri newUri = null;
        SQLiteDatabase db = mDbHelper.getWritableDatabase();
        db.beginTransaction();
        try {
            newUri = insert(db, uri, values);
            db.setTransactionSuccessful();
        } finally {
            db.endTransaction();
        }
        getContext().getContentResolver().notifyChange(newUri, null);
        return newUri;
    }

    private Uri insert(SQLiteDatabase db, Uri uri, ContentValues values) {
        switch (mUriMatcher.match(uri)) {
            case ROOT_DIRECTORY:
            case SINGLE_FILE:
                String remotePath = values.getAsString(ProviderTableMeta.FILE_PATH);
                String accountName = values.getAsString(ProviderTableMeta.FILE_ACCOUNT_OWNER);
                String[] projection = new String[]{
                        ProviderTableMeta._ID, ProviderTableMeta.FILE_PATH,
                        ProviderTableMeta.FILE_ACCOUNT_OWNER
                };
                String where = ProviderTableMeta.FILE_PATH + "=? AND " +
                        ProviderTableMeta.FILE_ACCOUNT_OWNER + "=?";
                String[] whereArgs = new String[]{remotePath, accountName};
                Cursor doubleCheck = query(db, uri, projection, where, whereArgs, null);
                // ugly patch; serious refactorization is needed to reduce work in
                // FileDataStorageManager and bring it to FileContentProvider
                if (doubleCheck == null || !doubleCheck.moveToFirst()) {
                    if (doubleCheck != null) {
                        doubleCheck.close();
                    }
                    long rowId = db.insert(ProviderTableMeta.FILE_TABLE_NAME, null, values);
                    if (rowId > 0) {
                        return ContentUris.withAppendedId(ProviderTableMeta.CONTENT_URI_FILE, rowId);
                    } else {
                        throw new SQLException(ERROR + uri);
                    }
                } else {
                    // file is already inserted; race condition, let's avoid a duplicated entry
                    Uri insertedFileUri = ContentUris.withAppendedId(
                            ProviderTableMeta.CONTENT_URI_FILE,
                            doubleCheck.getLong(doubleCheck.getColumnIndex(ProviderTableMeta._ID))
                    );
                    doubleCheck.close();

                    return insertedFileUri;
                }

            case SHARES:
                Uri insertedShareUri = null;
                long rowId = db.insert(ProviderTableMeta.OCSHARES_TABLE_NAME, null, values);
                if (rowId > 0) {
                    insertedShareUri =
                            ContentUris.withAppendedId(ProviderTableMeta.CONTENT_URI_SHARE, rowId);
                } else {
                    throw new SQLException(ERROR + uri);

                }
                updateFilesTableAccordingToShareInsertion(db, values);
                return insertedShareUri;

            case CAPABILITIES:
                Uri insertedCapUri = null;
                long id = db.insert(ProviderTableMeta.CAPABILITIES_TABLE_NAME, null, values);
                if (id > 0) {
                    insertedCapUri =
                            ContentUris.withAppendedId(ProviderTableMeta.CONTENT_URI_CAPABILITIES, id);
                } else {
                    throw new SQLException(ERROR + uri);

                }
                return insertedCapUri;

            case UPLOADS:
                Uri insertedUploadUri = null;
                long uploadId = db.insert(ProviderTableMeta.UPLOADS_TABLE_NAME, null, values);
                if (uploadId > 0) {
                    insertedUploadUri =
                            ContentUris.withAppendedId(ProviderTableMeta.CONTENT_URI_UPLOADS, uploadId);
                    trimSuccessfulUploads(db);
                } else {
                    throw new SQLException(ERROR + uri);

                }
                return insertedUploadUri;

            case SYNCED_FOLDERS:
                Uri insertedSyncedFolderUri = null;
                long syncedFolderId = db.insert(ProviderTableMeta.SYNCED_FOLDERS_TABLE_NAME, null, values);
                if (syncedFolderId > 0) {
                    insertedSyncedFolderUri =
                            ContentUris.withAppendedId(ProviderTableMeta.CONTENT_URI_SYNCED_FOLDERS, syncedFolderId);
                } else {
                    throw new SQLException("ERROR " + uri);

                }
                return insertedSyncedFolderUri;

            case EXTERNAL_LINKS:
                Uri insertedExternalLinkUri = null;
                long externalLinkId = db.insert(ProviderTableMeta.EXTERNAL_LINKS_TABLE_NAME, null, values);
                if (externalLinkId > 0) {
                    insertedExternalLinkUri =
                            ContentUris.withAppendedId(ProviderTableMeta.CONTENT_URI_EXTERNAL_LINKS, externalLinkId);
                } else {
                    throw new SQLException("ERROR " + uri);

                }
                return insertedExternalLinkUri;

<<<<<<< HEAD
            case VIRTUAL:
                Uri insertedVirtualUri;
                long virtualId = db.insert(ProviderTableMeta.VIRTUAL_TABLE_NAME, null, values);

                if (virtualId > 0) {
                    insertedVirtualUri = ContentUris.withAppendedId(ProviderTableMeta.CONTENT_URI_VIRTUAL, virtualId);
                } else {
                    throw new SQLException("ERROR " + uri);
                }

                return insertedVirtualUri;
=======
            case ARBITRARY_DATA:
                Uri insertedArbitraryDataUri = null;
                long arbitraryDataId = db.insert(ProviderTableMeta.ARBITRARY_DATA_TABLE_NAME, null, values);
                if (arbitraryDataId > 0) {
                    insertedArbitraryDataUri =
                            ContentUris.withAppendedId(ProviderTableMeta.CONTENT_URI_ARBITRARY_DATA, arbitraryDataId);
                } else {
                    throw new SQLException("ERROR " + uri);

                }
                return insertedArbitraryDataUri;
>>>>>>> e55f06ec

            default:
                throw new IllegalArgumentException("Unknown uri id: " + uri);
        }

    }

    private void updateFilesTableAccordingToShareInsertion(
            SQLiteDatabase db, ContentValues newShare
    ) {
        ContentValues fileValues = new ContentValues();
        int newShareType = newShare.getAsInteger(ProviderTableMeta.OCSHARES_SHARE_TYPE);
        if (newShareType == ShareType.PUBLIC_LINK.getValue()) {
            fileValues.put(ProviderTableMeta.FILE_SHARED_VIA_LINK, 1);
        } else if (
                newShareType == ShareType.USER.getValue() ||
                        newShareType == ShareType.GROUP.getValue() ||
                        newShareType == ShareType.EMAIL.getValue() ||
                        newShareType == ShareType.FEDERATED.getValue()) {
            fileValues.put(ProviderTableMeta.FILE_SHARED_WITH_SHAREE, 1);
        }

        String where = ProviderTableMeta.FILE_PATH + "=? AND " +
                ProviderTableMeta.FILE_ACCOUNT_OWNER + "=?";
        String[] whereArgs = new String[]{
                newShare.getAsString(ProviderTableMeta.OCSHARES_PATH),
                newShare.getAsString(ProviderTableMeta.OCSHARES_ACCOUNT_OWNER)
        };
        db.update(ProviderTableMeta.FILE_TABLE_NAME, fileValues, where, whereArgs);
    }


    @Override
    public boolean onCreate() {
        mDbHelper = new DataBaseHelper(getContext());

        String authority = getContext().getResources().getString(R.string.authority);
        mUriMatcher = new UriMatcher(UriMatcher.NO_MATCH);
        mUriMatcher.addURI(authority, null, ROOT_DIRECTORY);
        mUriMatcher.addURI(authority, "file/", SINGLE_FILE);
        mUriMatcher.addURI(authority, "file/#", SINGLE_FILE);
        mUriMatcher.addURI(authority, "dir/", DIRECTORY);
        mUriMatcher.addURI(authority, "dir/#", DIRECTORY);
        mUriMatcher.addURI(authority, "shares/", SHARES);
        mUriMatcher.addURI(authority, "shares/#", SHARES);
        mUriMatcher.addURI(authority, "capabilities/", CAPABILITIES);
        mUriMatcher.addURI(authority, "capabilities/#", CAPABILITIES);
        mUriMatcher.addURI(authority, "uploads/", UPLOADS);
        mUriMatcher.addURI(authority, "uploads/#", UPLOADS);
        mUriMatcher.addURI(authority, "synced_folders", SYNCED_FOLDERS);
        mUriMatcher.addURI(authority, "external_links", EXTERNAL_LINKS);
<<<<<<< HEAD
        mUriMatcher.addURI(authority, "virtual", VIRTUAL);
=======
        mUriMatcher.addURI(authority, "arbitrary_data", ARBITRARY_DATA);
>>>>>>> e55f06ec

        return true;
    }


    @Override
    public Cursor query(
            Uri uri,
            String[] projection,
            String selection,
            String[] selectionArgs,
            String sortOrder
    ) {

        Cursor result = null;
        SQLiteDatabase db = mDbHelper.getReadableDatabase();
        db.beginTransaction();
        try {
            result = query(db, uri, projection, selection, selectionArgs, sortOrder);
            db.setTransactionSuccessful();
        } finally {
            db.endTransaction();
        }
        return result;
    }

    private Cursor query(
            SQLiteDatabase db,
            Uri uri,
            String[] projection,
            String selection,
            String[] selectionArgs,
            String sortOrder
    ) {

        SQLiteQueryBuilder sqlQuery = new SQLiteQueryBuilder();

        sqlQuery.setTables(ProviderTableMeta.FILE_TABLE_NAME);

        switch (mUriMatcher.match(uri)) {
            case ROOT_DIRECTORY:
                break;
            case DIRECTORY:
                String folderId = uri.getPathSegments().get(1);
                sqlQuery.appendWhere(ProviderTableMeta.FILE_PARENT + "="
                        + folderId);
                break;
            case SINGLE_FILE:
                if (uri.getPathSegments().size() > 1) {
                    sqlQuery.appendWhere(ProviderTableMeta._ID + "="
                            + uri.getPathSegments().get(1));
                }
                break;
            case SHARES:
                sqlQuery.setTables(ProviderTableMeta.OCSHARES_TABLE_NAME);
                if (uri.getPathSegments().size() > 1) {
                    sqlQuery.appendWhere(ProviderTableMeta._ID + "="
                            + uri.getPathSegments().get(1));
                }
                break;
            case CAPABILITIES:
                sqlQuery.setTables(ProviderTableMeta.CAPABILITIES_TABLE_NAME);
                if (uri.getPathSegments().size() > 1) {
                    sqlQuery.appendWhere(ProviderTableMeta._ID + "="
                            + uri.getPathSegments().get(1));
                }
                break;
            case UPLOADS:
                sqlQuery.setTables(ProviderTableMeta.UPLOADS_TABLE_NAME);
                if (uri.getPathSegments().size() > 1) {
                    sqlQuery.appendWhere(ProviderTableMeta._ID + "="
                            + uri.getPathSegments().get(1));
                }
                break;
            case SYNCED_FOLDERS:
                sqlQuery.setTables(ProviderTableMeta.SYNCED_FOLDERS_TABLE_NAME);
                if (uri.getPathSegments().size() > 1) {
                    sqlQuery.appendWhere(ProviderTableMeta._ID + "="
                            + uri.getPathSegments().get(1));
                }
                break;
            case EXTERNAL_LINKS:
                sqlQuery.setTables(ProviderTableMeta.EXTERNAL_LINKS_TABLE_NAME);
                if (uri.getPathSegments().size() > 1) {
                    sqlQuery.appendWhere(ProviderTableMeta._ID + "="
                            + uri.getPathSegments().get(1));
                }
                break;
<<<<<<< HEAD
            case VIRTUAL:
                sqlQuery.setTables(ProviderTableMeta.VIRTUAL_TABLE_NAME);
                if (uri.getPathSegments().size() > 1) {
                    sqlQuery.appendWhere(ProviderTableMeta._ID + "=" + uri.getPathSegments().get(1));
=======
            case ARBITRARY_DATA:
                sqlQuery.setTables(ProviderTableMeta.ARBITRARY_DATA_TABLE_NAME);
                if (uri.getPathSegments().size() > 1) {
                    sqlQuery.appendWhere(ProviderTableMeta._ID + "="
                            + uri.getPathSegments().get(1));
>>>>>>> e55f06ec
                }
                break;
            default:
                throw new IllegalArgumentException("Unknown uri id: " + uri);
        }

        String order;
        if (TextUtils.isEmpty(sortOrder)) {
            switch (mUriMatcher.match(uri)) {
                case SHARES:
                    order = ProviderTableMeta.OCSHARES_DEFAULT_SORT_ORDER;
                    break;
                case CAPABILITIES:
                    order = ProviderTableMeta.CAPABILITIES_DEFAULT_SORT_ORDER;
                    break;
                case UPLOADS:
                    order = ProviderTableMeta.UPLOADS_DEFAULT_SORT_ORDER;
                    break;
                case SYNCED_FOLDERS:
                    order = ProviderTableMeta.SYNCED_FOLDER_LOCAL_PATH;
                    break;
                case EXTERNAL_LINKS:
                    order = ProviderTableMeta.EXTERNAL_LINKS_NAME;
                    break;
<<<<<<< HEAD
                case VIRTUAL:
                    order = ProviderTableMeta.VIRTUAL_TYPE;
=======
                case ARBITRARY_DATA:
                    order = ProviderTableMeta.ARBITRARY_DATA_CLOUD_ID;
>>>>>>> e55f06ec
                    break;
                default: // Files
                    order = ProviderTableMeta.FILE_DEFAULT_SORT_ORDER;
                    break;
            }
        } else {
            order = sortOrder;
        }

        // DB case_sensitive
        db.execSQL("PRAGMA case_sensitive_like = true");
        Cursor c = sqlQuery.query(db, projection, selection, selectionArgs, null, null, order);
        c.setNotificationUri(getContext().getContentResolver(), uri);
        return c;
    }

    @Override
    public int update(Uri uri, ContentValues values, String selection, String[] selectionArgs) {

        int count = 0;
        SQLiteDatabase db = mDbHelper.getWritableDatabase();
        db.beginTransaction();
        try {
            count = update(db, uri, values, selection, selectionArgs);
            db.setTransactionSuccessful();
        } finally {
            db.endTransaction();
        }
        getContext().getContentResolver().notifyChange(uri, null);
        return count;
    }


    private int update(
            SQLiteDatabase db,
            Uri uri,
            ContentValues values,
            String selection,
            String[] selectionArgs
    ) {
        switch (mUriMatcher.match(uri)) {
            case DIRECTORY:
                return 0; //updateFolderSize(db, selectionArgs[0]);
            case SHARES:
                return db.update(ProviderTableMeta.OCSHARES_TABLE_NAME, values, selection, selectionArgs);
            case CAPABILITIES:
                return db.update(ProviderTableMeta.CAPABILITIES_TABLE_NAME, values, selection, selectionArgs);
            case UPLOADS:
                int ret = db.update(ProviderTableMeta.UPLOADS_TABLE_NAME, values, selection, selectionArgs);
                trimSuccessfulUploads(db);
                return ret;
            case SYNCED_FOLDERS:
                return db.update(ProviderTableMeta.SYNCED_FOLDERS_TABLE_NAME, values, selection, selectionArgs);
            case ARBITRARY_DATA:
                return db.update(ProviderTableMeta.ARBITRARY_DATA_TABLE_NAME, values, selection, selectionArgs);
            default:
                return db.update(ProviderTableMeta.FILE_TABLE_NAME, values, selection, selectionArgs);
        }
    }

    @Override
    public ContentProviderResult[] applyBatch(ArrayList<ContentProviderOperation> operations)
            throws OperationApplicationException {
        Log_OC.d("FileContentProvider", "applying batch in provider " + this +
                " (temporary: " + isTemporary() + ")");
        ContentProviderResult[] results = new ContentProviderResult[operations.size()];
        int i = 0;

        SQLiteDatabase db = mDbHelper.getWritableDatabase();
        db.beginTransaction();  // it's supposed that transactions can be nested
        try {
            for (ContentProviderOperation operation : operations) {
                results[i] = operation.apply(this, results, i);
                i++;
            }
            db.setTransactionSuccessful();
        } finally {
            db.endTransaction();
        }
        Log_OC.d("FileContentProvider", "applied batch in provider " + this);
        return results;
    }


    class DataBaseHelper extends SQLiteOpenHelper {

        public DataBaseHelper(Context context) {
            super(context, ProviderMeta.DB_NAME, null, ProviderMeta.DB_VERSION);

        }

        @Override
        public void onCreate(SQLiteDatabase db) {
            // files table
            Log_OC.i(SQL, "Entering in onCreate");
            createFilesTable(db);

            // Create ocshares table
            createOCSharesTable(db);

            // Create capabilities table
            createCapabilitiesTable(db);

            // Create uploads table
            createUploadsTable(db);

            // Create synced folders table
            createSyncedFoldersTable(db);

            // Create external links table
            createExternalLinksTable(db);

<<<<<<< HEAD
            // Create virtual table
            createVirtualTable(db);
=======
            // Create arbitrary data table
            createArbitraryData(db);
>>>>>>> e55f06ec
        }

        @Override
        public void onUpgrade(SQLiteDatabase db, int oldVersion, int newVersion) {
            Log_OC.i(SQL, "Entering in onUpgrade");
            boolean upgraded = false;
            if (oldVersion == 1 && newVersion >= 2) {
                Log_OC.i(SQL, "Entering in the #1 ADD in onUpgrade");
                db.execSQL(ALTER_TABLE + ProviderTableMeta.FILE_TABLE_NAME +
                        ADD_COLUMN + ProviderTableMeta.FILE_KEEP_IN_SYNC + " INTEGER " +
                        " DEFAULT 0");
                upgraded = true;
            }
            if (oldVersion < 3 && newVersion >= 3) {
                Log_OC.i(SQL, "Entering in the #2 ADD in onUpgrade");
                db.beginTransaction();
                try {
                    db.execSQL(ALTER_TABLE + ProviderTableMeta.FILE_TABLE_NAME +
                            ADD_COLUMN + ProviderTableMeta.FILE_LAST_SYNC_DATE_FOR_DATA +
                            " INTEGER " + " DEFAULT 0");

                    // assume there are not local changes pending to upload
                    db.execSQL("UPDATE " + ProviderTableMeta.FILE_TABLE_NAME +
                            " SET " + ProviderTableMeta.FILE_LAST_SYNC_DATE_FOR_DATA + " = "
                            + System.currentTimeMillis() +
                            " WHERE " + ProviderTableMeta.FILE_STORAGE_PATH + " IS NOT NULL");

                    upgraded = true;
                    db.setTransactionSuccessful();
                } finally {
                    db.endTransaction();
                }
            }
            if (oldVersion < 4 && newVersion >= 4) {
                Log_OC.i(SQL, "Entering in the #3 ADD in onUpgrade");
                db.beginTransaction();
                try {
                    db.execSQL(ALTER_TABLE + ProviderTableMeta.FILE_TABLE_NAME +
                            ADD_COLUMN + ProviderTableMeta.FILE_MODIFIED_AT_LAST_SYNC_FOR_DATA +
                            " INTEGER " + " DEFAULT 0");

                    db.execSQL("UPDATE " + ProviderTableMeta.FILE_TABLE_NAME +
                            " SET " + ProviderTableMeta.FILE_MODIFIED_AT_LAST_SYNC_FOR_DATA + " = " +
                            ProviderTableMeta.FILE_MODIFIED +
                            " WHERE " + ProviderTableMeta.FILE_STORAGE_PATH + " IS NOT NULL");

                    upgraded = true;
                    db.setTransactionSuccessful();
                } finally {
                    db.endTransaction();
                }
            }

            if (!upgraded) {
                Log_OC.i(SQL, String.format(Locale.ENGLISH, UPGRADE_VERSION_MSG, oldVersion, newVersion));
            }

            if (oldVersion < 5 && newVersion >= 5) {
                Log_OC.i(SQL, "Entering in the #4 ADD in onUpgrade");
                db.beginTransaction();
                try {
                    db.execSQL(ALTER_TABLE + ProviderTableMeta.FILE_TABLE_NAME +
                            ADD_COLUMN + ProviderTableMeta.FILE_ETAG + " TEXT " +
                            " DEFAULT NULL");

                    upgraded = true;
                    db.setTransactionSuccessful();
                } finally {
                    db.endTransaction();
                }
            }
            if (!upgraded) {
                Log_OC.i(SQL, String.format(Locale.ENGLISH, UPGRADE_VERSION_MSG, oldVersion, newVersion));
            }

            if (oldVersion < 6 && newVersion >= 6) {
                Log_OC.i(SQL, "Entering in the #5 ADD in onUpgrade");
                db.beginTransaction();
                try {
                    db.execSQL(ALTER_TABLE + ProviderTableMeta.FILE_TABLE_NAME +
                            ADD_COLUMN + ProviderTableMeta.FILE_SHARED_VIA_LINK + " INTEGER " +
                            " DEFAULT 0");

                    db.execSQL(ALTER_TABLE + ProviderTableMeta.FILE_TABLE_NAME +
                            ADD_COLUMN + ProviderTableMeta.FILE_PUBLIC_LINK + " TEXT " +
                            " DEFAULT NULL");

                    // Create table ocshares
                    createOCSharesTable(db);

                    upgraded = true;
                    db.setTransactionSuccessful();
                } finally {
                    db.endTransaction();
                }
            }
            if (!upgraded) {
                Log_OC.i(SQL, String.format(Locale.ENGLISH, UPGRADE_VERSION_MSG, oldVersion, newVersion));
            }

            if (oldVersion < 7 && newVersion >= 7) {
                Log_OC.i(SQL, "Entering in the #7 ADD in onUpgrade");
                db.beginTransaction();
                try {
                    db.execSQL(ALTER_TABLE + ProviderTableMeta.FILE_TABLE_NAME +
                            ADD_COLUMN + ProviderTableMeta.FILE_PERMISSIONS + " TEXT " +
                            " DEFAULT NULL");

                    db.execSQL(ALTER_TABLE + ProviderTableMeta.FILE_TABLE_NAME +
                            ADD_COLUMN + ProviderTableMeta.FILE_REMOTE_ID + " TEXT " +
                            " DEFAULT NULL");

                    upgraded = true;
                    db.setTransactionSuccessful();
                } finally {
                    db.endTransaction();
                }
            }
            if (!upgraded) {
                Log_OC.i(SQL, String.format(Locale.ENGLISH, UPGRADE_VERSION_MSG, oldVersion, newVersion));
            }

            if (oldVersion < 8 && newVersion >= 8) {
                Log_OC.i(SQL, "Entering in the #8 ADD in onUpgrade");
                db.beginTransaction();
                try {
                    db.execSQL(ALTER_TABLE + ProviderTableMeta.FILE_TABLE_NAME +
                            ADD_COLUMN + ProviderTableMeta.FILE_UPDATE_THUMBNAIL + " INTEGER " +
                            " DEFAULT 0");

                    upgraded = true;
                    db.setTransactionSuccessful();
                } finally {
                    db.endTransaction();
                }
            }
            if (!upgraded) {
                Log_OC.i(SQL, String.format(Locale.ENGLISH, UPGRADE_VERSION_MSG, oldVersion, newVersion));
            }

            if (oldVersion < 9 && newVersion >= 9) {
                Log_OC.i(SQL, "Entering in the #9 ADD in onUpgrade");
                db.beginTransaction();
                try {
                    db.execSQL(ALTER_TABLE + ProviderTableMeta.FILE_TABLE_NAME +
                            ADD_COLUMN + ProviderTableMeta.FILE_IS_DOWNLOADING + " INTEGER " +
                            " DEFAULT 0");

                    upgraded = true;
                    db.setTransactionSuccessful();
                } finally {
                    db.endTransaction();
                }
            }
            if (!upgraded) {
                Log_OC.i(SQL, String.format(Locale.ENGLISH, UPGRADE_VERSION_MSG, oldVersion, newVersion));
            }

            if (oldVersion < 10 && newVersion >= 10) {
                Log_OC.i(SQL, "Entering in the #10 ADD in onUpgrade");
                updateAccountName(db);
                upgraded = true;
            }
            if (!upgraded) {
                Log_OC.i(SQL, String.format(Locale.ENGLISH, UPGRADE_VERSION_MSG, oldVersion, newVersion));
            }

            if (oldVersion < 11 && newVersion >= 11) {
                Log_OC.i(SQL, "Entering in the #11 ADD in onUpgrade");
                db.beginTransaction();
                try {
                    db.execSQL(ALTER_TABLE + ProviderTableMeta.FILE_TABLE_NAME +
                            ADD_COLUMN + ProviderTableMeta.FILE_ETAG_IN_CONFLICT + " TEXT " +
                            " DEFAULT NULL");

                    upgraded = true;
                    db.setTransactionSuccessful();
                } finally {
                    db.endTransaction();
                }
            }
            if (!upgraded) {
                Log_OC.i(SQL, String.format(Locale.ENGLISH, UPGRADE_VERSION_MSG, oldVersion, newVersion));
            }

            if (oldVersion < 12 && newVersion >= 12) {
                Log_OC.i(SQL, "Entering in the #12 ADD in onUpgrade");
                db.beginTransaction();
                try {
                    db.execSQL(ALTER_TABLE + ProviderTableMeta.FILE_TABLE_NAME +
                            ADD_COLUMN + ProviderTableMeta.FILE_SHARED_WITH_SHAREE + " INTEGER " +
                            " DEFAULT 0");
                    upgraded = true;
                    db.setTransactionSuccessful();
                } finally {
                    db.endTransaction();
                }
            }
            if (!upgraded) {
                Log_OC.i(SQL, String.format(Locale.ENGLISH, UPGRADE_VERSION_MSG, oldVersion, newVersion));
            }

            if (oldVersion < 13 && newVersion >= 13) {
                Log_OC.i(SQL, "Entering in the #13 ADD in onUpgrade");
                db.beginTransaction();
                try {
                    // Create capabilities table
                    createCapabilitiesTable(db);
                    upgraded = true;
                    db.setTransactionSuccessful();
                } finally {
                    db.endTransaction();
                }
            }

            if (oldVersion < 14 && newVersion >= 14) {
                Log_OC.i(SQL, "Entering in the #14 ADD in onUpgrade");
                db.beginTransaction();
                try {
                    // drop old instant_upload table
                    db.execSQL("DROP TABLE IF EXISTS " + "instant_upload" + ";");
                    // Create uploads table
                    createUploadsTable(db);
                    upgraded = true;
                    db.setTransactionSuccessful();
                } finally {
                    db.endTransaction();
                }
            }

            if (oldVersion < 15 && newVersion >= 15) {
                Log_OC.i(SQL, "Entering in the #15 ADD in onUpgrade");
                db.beginTransaction();
                try {
                    // drop old capabilities table
                    db.execSQL("DROP TABLE IF EXISTS " + "capabilities" + ";");
                    // Create uploads table
                    createCapabilitiesTable(db);
                    upgraded = true;
                    db.setTransactionSuccessful();
                } finally {
                    db.endTransaction();
                }
            }

            if (oldVersion < 16 && newVersion >= 16) {
                Log_OC.i("SQL", "Entering in the #16 ADD synced folders table");
                db.beginTransaction();
                try {
                    // Create synced folders table
                    createSyncedFoldersTable(db);
                    upgraded = true;
                    db.setTransactionSuccessful();
                } finally {
                    db.endTransaction();
                }
            }

            if (!upgraded) {
                Log_OC.i(SQL, String.format(Locale.ENGLISH, UPGRADE_VERSION_MSG, oldVersion, newVersion));
            }

            if (oldVersion < 17 && newVersion >= 17) {
                Log_OC.i(SQL, "Entering in the #4 ADD in onUpgrade");
                db.beginTransaction();
                try {
                    db.execSQL(ALTER_TABLE + ProviderTableMeta.FILE_TABLE_NAME +
                            ADD_COLUMN + ProviderTableMeta.FILE_FAVORITE +
                            " INTEGER " + " DEFAULT 0");

                    upgraded = true;
                    db.setTransactionSuccessful();
                } finally {
                    db.endTransaction();
                }

            }

            if (!upgraded) {
                Log_OC.i(SQL, String.format(Locale.ENGLISH, UPGRADE_VERSION_MSG, oldVersion, newVersion));
            }

            if (oldVersion < 18 && newVersion >= 18) {
                Log_OC.i(SQL, "Adding external link column to capabilities");
                db.beginTransaction();
                try {
                    db.execSQL(ALTER_TABLE + ProviderTableMeta.CAPABILITIES_TABLE_NAME +
                            ADD_COLUMN + ProviderTableMeta.CAPABILITIES_EXTERNAL_LINKS +
                            " INTEGER " + " DEFAULT -1");

                    upgraded = true;
                    db.setTransactionSuccessful();
                } finally {
                    db.endTransaction();
                }
            }

            if (!upgraded) {
                Log_OC.i(SQL, String.format(Locale.ENGLISH, UPGRADE_VERSION_MSG, oldVersion, newVersion));
            }

            if (oldVersion < 19 && newVersion >= 19) {
                Log_OC.i(SQL, "Adding external link column to capabilities");
                db.beginTransaction();
                try {
                    createExternalLinksTable(db);
                    upgraded = true;
                    db.setTransactionSuccessful();
                } finally {
                    db.endTransaction();
                }
            }

            if (!upgraded) {
                Log_OC.i(SQL, String.format(Locale.ENGLISH, UPGRADE_VERSION_MSG, oldVersion, newVersion));
            }

            if (oldVersion < 20 && newVersion >= 20) {
<<<<<<< HEAD
                Log_OC.i(SQL, "Adding virtual table");
                db.beginTransaction();
                try {
                    createVirtualTable(db);
=======
                Log_OC.i(SQL, "Adding arbitrary data table");
                db.beginTransaction();
                try {
                    createArbitraryData(db);
>>>>>>> e55f06ec
                    upgraded = true;
                    db.setTransactionSuccessful();
                } finally {
                    db.endTransaction();
                }
            }

            if (!upgraded) {
                Log_OC.i(SQL, String.format(Locale.ENGLISH, UPGRADE_VERSION_MSG, oldVersion, newVersion));
            }
        }
    }

    private void createFilesTable(SQLiteDatabase db) {

        db.execSQL("CREATE TABLE " + ProviderTableMeta.FILE_TABLE_NAME + "("
                + ProviderTableMeta._ID + " INTEGER PRIMARY KEY, "
                + ProviderTableMeta.FILE_NAME + TEXT
                + ProviderTableMeta.FILE_PATH + TEXT
                + ProviderTableMeta.FILE_PARENT + INTEGER
                + ProviderTableMeta.FILE_CREATION + INTEGER
                + ProviderTableMeta.FILE_MODIFIED + INTEGER
                + ProviderTableMeta.FILE_CONTENT_TYPE + TEXT
                + ProviderTableMeta.FILE_CONTENT_LENGTH + INTEGER
                + ProviderTableMeta.FILE_STORAGE_PATH + TEXT
                + ProviderTableMeta.FILE_ACCOUNT_OWNER + TEXT
                + ProviderTableMeta.FILE_LAST_SYNC_DATE + INTEGER
                + ProviderTableMeta.FILE_KEEP_IN_SYNC + INTEGER
                + ProviderTableMeta.FILE_LAST_SYNC_DATE_FOR_DATA + INTEGER
                + ProviderTableMeta.FILE_MODIFIED_AT_LAST_SYNC_FOR_DATA + INTEGER
                + ProviderTableMeta.FILE_ETAG + TEXT
                + ProviderTableMeta.FILE_SHARED_VIA_LINK + INTEGER
                + ProviderTableMeta.FILE_PUBLIC_LINK + TEXT
                + ProviderTableMeta.FILE_PERMISSIONS + " TEXT null,"
                + ProviderTableMeta.FILE_REMOTE_ID + " TEXT null,"
                + ProviderTableMeta.FILE_UPDATE_THUMBNAIL + INTEGER //boolean
                + ProviderTableMeta.FILE_IS_DOWNLOADING + INTEGER //boolean
                + ProviderTableMeta.FILE_FAVORITE + INTEGER // boolean
                + ProviderTableMeta.FILE_ETAG_IN_CONFLICT + TEXT
                + ProviderTableMeta.FILE_SHARED_WITH_SHAREE + " INTEGER);"
        );
    }

    private void createOCSharesTable(SQLiteDatabase db) {
        // Create ocshares table
        db.execSQL("CREATE TABLE " + ProviderTableMeta.OCSHARES_TABLE_NAME + "("
                + ProviderTableMeta._ID + " INTEGER PRIMARY KEY, "
                + ProviderTableMeta.OCSHARES_FILE_SOURCE + INTEGER
                + ProviderTableMeta.OCSHARES_ITEM_SOURCE + INTEGER
                + ProviderTableMeta.OCSHARES_SHARE_TYPE + INTEGER
                + ProviderTableMeta.OCSHARES_SHARE_WITH + TEXT
                + ProviderTableMeta.OCSHARES_PATH + TEXT
                + ProviderTableMeta.OCSHARES_PERMISSIONS + INTEGER
                + ProviderTableMeta.OCSHARES_SHARED_DATE + INTEGER
                + ProviderTableMeta.OCSHARES_EXPIRATION_DATE + INTEGER
                + ProviderTableMeta.OCSHARES_TOKEN + TEXT
                + ProviderTableMeta.OCSHARES_SHARE_WITH_DISPLAY_NAME + TEXT
                + ProviderTableMeta.OCSHARES_IS_DIRECTORY + INTEGER  // boolean
                + ProviderTableMeta.OCSHARES_USER_ID + INTEGER
                + ProviderTableMeta.OCSHARES_ID_REMOTE_SHARED + INTEGER
                + ProviderTableMeta.OCSHARES_ACCOUNT_OWNER + " TEXT );");
    }

    private void createCapabilitiesTable(SQLiteDatabase db) {
        // Create capabilities table
        db.execSQL("CREATE TABLE " + ProviderTableMeta.CAPABILITIES_TABLE_NAME + "("
                + ProviderTableMeta._ID + " INTEGER PRIMARY KEY, "
                + ProviderTableMeta.CAPABILITIES_ACCOUNT_NAME + TEXT
                + ProviderTableMeta.CAPABILITIES_VERSION_MAYOR + INTEGER
                + ProviderTableMeta.CAPABILITIES_VERSION_MINOR + INTEGER
                + ProviderTableMeta.CAPABILITIES_VERSION_MICRO + INTEGER
                + ProviderTableMeta.CAPABILITIES_VERSION_STRING + TEXT
                + ProviderTableMeta.CAPABILITIES_VERSION_EDITION + TEXT
                + ProviderTableMeta.CAPABILITIES_CORE_POLLINTERVAL + INTEGER
                + ProviderTableMeta.CAPABILITIES_SHARING_API_ENABLED + INTEGER // boolean
                + ProviderTableMeta.CAPABILITIES_SHARING_PUBLIC_ENABLED + INTEGER  // boolean
                + ProviderTableMeta.CAPABILITIES_SHARING_PUBLIC_PASSWORD_ENFORCED + INTEGER    // boolean
                + ProviderTableMeta.CAPABILITIES_SHARING_PUBLIC_EXPIRE_DATE_ENABLED + INTEGER  // boolean
                + ProviderTableMeta.CAPABILITIES_SHARING_PUBLIC_EXPIRE_DATE_DAYS + INTEGER
                + ProviderTableMeta.CAPABILITIES_SHARING_PUBLIC_EXPIRE_DATE_ENFORCED + INTEGER // boolean
                + ProviderTableMeta.CAPABILITIES_SHARING_PUBLIC_SEND_MAIL + INTEGER    // boolean
                + ProviderTableMeta.CAPABILITIES_SHARING_PUBLIC_UPLOAD + INTEGER       // boolean
                + ProviderTableMeta.CAPABILITIES_SHARING_USER_SEND_MAIL + INTEGER      // boolean
                + ProviderTableMeta.CAPABILITIES_SHARING_RESHARING + INTEGER           // boolean
                + ProviderTableMeta.CAPABILITIES_SHARING_FEDERATION_OUTGOING + INTEGER     // boolean
                + ProviderTableMeta.CAPABILITIES_SHARING_FEDERATION_INCOMING + INTEGER     // boolean
                + ProviderTableMeta.CAPABILITIES_FILES_BIGFILECHUNKING + INTEGER   // boolean
                + ProviderTableMeta.CAPABILITIES_FILES_UNDELETE + INTEGER  // boolean
                + ProviderTableMeta.CAPABILITIES_FILES_VERSIONING + INTEGER   // boolean
                + ProviderTableMeta.CAPABILITIES_FILES_DROP + INTEGER  // boolean
                + ProviderTableMeta.CAPABILITIES_EXTERNAL_LINKS + " INTEGER );" );   // boolean
    }

    private void createUploadsTable(SQLiteDatabase db) {
        // Create uploads table
        db.execSQL("CREATE TABLE " + ProviderTableMeta.UPLOADS_TABLE_NAME + "("
                + ProviderTableMeta._ID + " INTEGER PRIMARY KEY, "
                + ProviderTableMeta.UPLOADS_LOCAL_PATH + TEXT
                + ProviderTableMeta.UPLOADS_REMOTE_PATH + TEXT
                + ProviderTableMeta.UPLOADS_ACCOUNT_NAME + TEXT
                + ProviderTableMeta.UPLOADS_FILE_SIZE + " LONG, "
                + ProviderTableMeta.UPLOADS_STATUS + INTEGER               // UploadStatus
                + ProviderTableMeta.UPLOADS_LOCAL_BEHAVIOUR + INTEGER      // Upload LocalBehaviour
                + ProviderTableMeta.UPLOADS_UPLOAD_TIME + INTEGER
                + ProviderTableMeta.UPLOADS_FORCE_OVERWRITE + INTEGER  // boolean
                + ProviderTableMeta.UPLOADS_IS_CREATE_REMOTE_FOLDER + INTEGER  // boolean
                + ProviderTableMeta.UPLOADS_UPLOAD_END_TIMESTAMP + INTEGER
                + ProviderTableMeta.UPLOADS_LAST_RESULT + INTEGER     // Upload LastResult
                + ProviderTableMeta.UPLOADS_CREATED_BY + " INTEGER );"    // Upload createdBy
        );


        /* before:
        // PRIMARY KEY should always imply NOT NULL. Unfortunately, due to a
        // bug in some early versions, this is not the case in SQLite.
        //db.execSQL("CREATE TABLE " + TABLE_UPLOAD + " (" + " path TEXT PRIMARY KEY NOT NULL UNIQUE,"
        //        + " uploadStatus INTEGER NOT NULL, uploadObject TEXT NOT NULL);");
        // uploadStatus is used to easy filtering, it has precedence over
        // uploadObject.getUploadStatus()
        */
    }

    private void createSyncedFoldersTable(SQLiteDatabase db) {
        db.execSQL("CREATE TABLE " + ProviderTableMeta.SYNCED_FOLDERS_TABLE_NAME + "("
                + ProviderTableMeta._ID + " INTEGER PRIMARY KEY, "                          // id
                + ProviderTableMeta.SYNCED_FOLDER_LOCAL_PATH + " TEXT, "           // local path
                + ProviderTableMeta.SYNCED_FOLDER_REMOTE_PATH + " TEXT, "           // remote path
                + ProviderTableMeta.SYNCED_FOLDER_WIFI_ONLY + " INTEGER, "          // wifi_only
                + ProviderTableMeta.SYNCED_FOLDER_CHARGING_ONLY + " INTEGER, "      // charging only
                + ProviderTableMeta.SYNCED_FOLDER_ENABLED + " INTEGER, "            // enabled
                + ProviderTableMeta.SYNCED_FOLDER_SUBFOLDER_BY_DATE + " INTEGER, "  // subfolder by date
                + ProviderTableMeta.SYNCED_FOLDER_ACCOUNT + "  TEXT, "              // account
                + ProviderTableMeta.SYNCED_FOLDER_UPLOAD_ACTION + " INTEGER );"     // upload action
        );
    }

    private void createExternalLinksTable(SQLiteDatabase db) {
        db.execSQL("CREATE TABLE " + ProviderTableMeta.EXTERNAL_LINKS_TABLE_NAME + "("
                + ProviderTableMeta._ID + " INTEGER PRIMARY KEY, "          // id
                + ProviderTableMeta.EXTERNAL_LINKS_ICON_URL + " TEXT, "     // icon url
                + ProviderTableMeta.EXTERNAL_LINKS_LANGUAGE + " TEXT, "     // language
                + ProviderTableMeta.EXTERNAL_LINKS_TYPE + " INTEGER, "      // type
                + ProviderTableMeta.EXTERNAL_LINKS_NAME + " TEXT, "         // name
                + ProviderTableMeta.EXTERNAL_LINKS_URL + " TEXT )"          // url
        );
    }

<<<<<<< HEAD
    private void createVirtualTable(SQLiteDatabase db) {
        db.execSQL("CREATE TABLE " + ProviderTableMeta.VIRTUAL_TABLE_NAME + "("
                + ProviderTableMeta._ID + " INTEGER PRIMARY KEY, "          // id
                + ProviderTableMeta.VIRTUAL_TYPE + " TEXT, "                // type
                + ProviderTableMeta.VIRTUAL_OCFILE_ID + " INTEGER )"        // file id
=======
    private void createArbitraryData(SQLiteDatabase db) {
        db.execSQL("CREATE TABLE " + ProviderTableMeta.ARBITRARY_DATA_TABLE_NAME + "("
                + ProviderTableMeta._ID + " INTEGER PRIMARY KEY, "      // id
                + ProviderTableMeta.ARBITRARY_DATA_CLOUD_ID + " TEXT, " // cloud id (account name + FQDN)
                + ProviderTableMeta.ARBITRARY_DATA_KEY + " TEXT, "      // key
                + ProviderTableMeta.ARBITRARY_DATA_VALUE + " TEXT) "    // value
>>>>>>> e55f06ec
        );
    }

    /**
     * Version 10 of database does not modify its scheme. It coincides with the upgrade of the ownCloud account names
     * structure to include in it the path to the server instance. Updating the account names and path to local files
     * in the files table is a must to keep the existing account working and the database clean.
     *
     * See {@link com.owncloud.android.authentication.AccountUtils#updateAccountVersion(android.content.Context)}
     *
     * @param db        Database where table of files is included.
     */
    private void updateAccountName(SQLiteDatabase db) {
        Log_OC.d(SQL, "THREAD:  " + Thread.currentThread().getName());
        AccountManager ama = AccountManager.get(getContext());
        try {
            // get accounts from AccountManager ;  we can't be sure if accounts in it are updated or not although
            // we know the update was previously done in {link @FileActivity#onCreate} because the changes through
            // AccountManager are not synchronous
            Account[] accounts = AccountManager.get(getContext()).getAccountsByType(
                    MainApp.getAccountType());
            String serverUrl, username, oldAccountName, newAccountName;
            for (Account account : accounts) {
                // build both old and new account name
                serverUrl = ama.getUserData(account, AccountUtils.Constants.KEY_OC_BASE_URL);
                username = AccountUtils.getUsernameForAccount(account);
                oldAccountName = AccountUtils.buildAccountNameOld(Uri.parse(serverUrl), username);
                newAccountName = AccountUtils.buildAccountName(Uri.parse(serverUrl), username);

                // update values in database
                db.beginTransaction();
                try {
                    ContentValues cv = new ContentValues();
                    cv.put(ProviderTableMeta.FILE_ACCOUNT_OWNER, newAccountName);
                    int num = db.update(ProviderTableMeta.FILE_TABLE_NAME,
                            cv,
                            ProviderTableMeta.FILE_ACCOUNT_OWNER + "=?",
                            new String[]{oldAccountName});

                    Log_OC.d(SQL, "Updated account in database: old name == " + oldAccountName +
                            ", new name == " + newAccountName + " (" + num + " rows updated )");

                    // update path for downloaded files
                    updateDownloadedFiles(db, newAccountName, oldAccountName);

                    db.setTransactionSuccessful();

                } catch (SQLException e) {
                    Log_OC.e(TAG, "SQL Exception upgrading account names or paths in database", e);
                } finally {
                    db.endTransaction();
                }
            }
        } catch (Exception e) {
            Log_OC.e(TAG, "Exception upgrading account names or paths in database", e);
        }
    }


    /**
     * Rename the local ownCloud folder of one account to match the a rename of the account itself. Updates the
     * table of files in database so that the paths to the local files keep being the same.
     *
     * @param db                    Database where table of files is included.
     * @param newAccountName        New name for the target OC account.
     * @param oldAccountName        Old name of the target OC account.
     */
    private void updateDownloadedFiles(SQLiteDatabase db, String newAccountName,
                                       String oldAccountName) {

        String whereClause = ProviderTableMeta.FILE_ACCOUNT_OWNER + "=? AND " +
                ProviderTableMeta.FILE_STORAGE_PATH + " IS NOT NULL";

        Cursor c = db.query(ProviderTableMeta.FILE_TABLE_NAME,
                null,
                whereClause,
                new String[]{newAccountName},
                null, null, null);

        try {
            if (c.moveToFirst()) {
                // create storage path
                String oldAccountPath = FileStorageUtils.getSavePath(oldAccountName);
                String newAccountPath = FileStorageUtils.getSavePath(newAccountName);

                // move files
                File oldAccountFolder = new File(oldAccountPath);
                File newAccountFolder = new File(newAccountPath);
                oldAccountFolder.renameTo(newAccountFolder);

                // update database
                do {
                    // Update database
                    String oldPath = c.getString(
                            c.getColumnIndex(ProviderTableMeta.FILE_STORAGE_PATH));
                    OCFile file = new OCFile(
                            c.getString(c.getColumnIndex(ProviderTableMeta.FILE_PATH)));
                    String newPath = FileStorageUtils.getDefaultSavePathFor(newAccountName, file);

                    ContentValues cv = new ContentValues();
                    cv.put(ProviderTableMeta.FILE_STORAGE_PATH, newPath);
                    db.update(ProviderTableMeta.FILE_TABLE_NAME,
                            cv,
                            ProviderTableMeta.FILE_STORAGE_PATH + "=?",
                            new String[]{oldPath});

                    Log_OC.v(SQL, "Updated path of downloaded file: old file name == " + oldPath +
                            ", new file name == " + newPath);

                } while (c.moveToNext());
            }
        } finally {
            c.close();
        }

    }

    /**
     * Grants that total count of successful uploads stored is not greater than MAX_SUCCESSFUL_UPLOADS.
     *
     * Removes older uploads if needed.
     */
    private void trimSuccessfulUploads(SQLiteDatabase db) {
        Cursor c = null;
        try {
            String MAX_SUCCESSFUL_UPLOADS = "30";
            c = db.rawQuery(
                    "delete from " + ProviderTableMeta.UPLOADS_TABLE_NAME +
                            " where " + ProviderTableMeta.UPLOADS_STATUS + " == "
                            + UploadsStorageManager.UploadStatus.UPLOAD_SUCCEEDED.getValue() +
                            " and " + ProviderTableMeta._ID +
                            " not in (select " + ProviderTableMeta._ID +
                            " from " + ProviderTableMeta.UPLOADS_TABLE_NAME +
                            " where " + ProviderTableMeta.UPLOADS_STATUS + " == "
                            + UploadsStorageManager.UploadStatus.UPLOAD_SUCCEEDED.getValue() +
                            " order by " + ProviderTableMeta.UPLOADS_UPLOAD_END_TIMESTAMP +
                            " desc limit " + MAX_SUCCESSFUL_UPLOADS +
                            ")",
                    null
            );
            c.moveToFirst(); // do something with the cursor, or deletion doesn't happen; true story

        } catch (Exception e) {
            Log_OC.e(
                    TAG,
                    "Something wrong trimming successful uploads, database could grow more than expected",
                    e
            );

        } finally {
            if (c != null) {
                c.close();
            }
        }
    }


}<|MERGE_RESOLUTION|>--- conflicted
+++ resolved
@@ -72,11 +72,8 @@
     private static final int UPLOADS = 6;
     private static final int SYNCED_FOLDERS = 7;
     private static final int EXTERNAL_LINKS = 8;
-<<<<<<< HEAD
-    private static final int VIRTUAL = 9;
-=======
     private static final int ARBITRARY_DATA = 9;
->>>>>>> e55f06ec
+    private static final int VIRTUAL = 10;
 
     private static final String TAG = FileContentProvider.class.getSimpleName();
 
@@ -206,13 +203,11 @@
             case EXTERNAL_LINKS:
                 count = db.delete(ProviderTableMeta.EXTERNAL_LINKS_TABLE_NAME, where, whereArgs);
                 break;
-<<<<<<< HEAD
+            case ARBITRARY_DATA:
+                count = db.delete(ProviderTableMeta.ARBITRARY_DATA_TABLE_NAME, where, whereArgs);
+                break;
             case VIRTUAL:
                 count = db.delete(ProviderTableMeta.VIRTUAL_TABLE_NAME, where, whereArgs);
-=======
-            case ARBITRARY_DATA:
-                count = db.delete(ProviderTableMeta.ARBITRARY_DATA_TABLE_NAME, where, whereArgs);
->>>>>>> e55f06ec
                 break;
             default:
                 //Log_OC.e(TAG, "Unknown uri " + uri);
@@ -348,19 +343,6 @@
                 }
                 return insertedExternalLinkUri;
 
-<<<<<<< HEAD
-            case VIRTUAL:
-                Uri insertedVirtualUri;
-                long virtualId = db.insert(ProviderTableMeta.VIRTUAL_TABLE_NAME, null, values);
-
-                if (virtualId > 0) {
-                    insertedVirtualUri = ContentUris.withAppendedId(ProviderTableMeta.CONTENT_URI_VIRTUAL, virtualId);
-                } else {
-                    throw new SQLException("ERROR " + uri);
-                }
-
-                return insertedVirtualUri;
-=======
             case ARBITRARY_DATA:
                 Uri insertedArbitraryDataUri = null;
                 long arbitraryDataId = db.insert(ProviderTableMeta.ARBITRARY_DATA_TABLE_NAME, null, values);
@@ -372,7 +354,18 @@
 
                 }
                 return insertedArbitraryDataUri;
->>>>>>> e55f06ec
+
+            case VIRTUAL:
+                Uri insertedVirtualUri;
+                long virtualId = db.insert(ProviderTableMeta.VIRTUAL_TABLE_NAME, null, values);
+
+                if (virtualId > 0) {
+                    insertedVirtualUri = ContentUris.withAppendedId(ProviderTableMeta.CONTENT_URI_VIRTUAL, virtualId);
+                } else {
+                    throw new SQLException("ERROR " + uri);
+                }
+
+                return insertedVirtualUri;
 
             default:
                 throw new IllegalArgumentException("Unknown uri id: " + uri);
@@ -424,11 +417,8 @@
         mUriMatcher.addURI(authority, "uploads/#", UPLOADS);
         mUriMatcher.addURI(authority, "synced_folders", SYNCED_FOLDERS);
         mUriMatcher.addURI(authority, "external_links", EXTERNAL_LINKS);
-<<<<<<< HEAD
+        mUriMatcher.addURI(authority, "arbitrary_data", ARBITRARY_DATA);
         mUriMatcher.addURI(authority, "virtual", VIRTUAL);
-=======
-        mUriMatcher.addURI(authority, "arbitrary_data", ARBITRARY_DATA);
->>>>>>> e55f06ec
 
         return true;
     }
@@ -517,18 +507,17 @@
                             + uri.getPathSegments().get(1));
                 }
                 break;
-<<<<<<< HEAD
-            case VIRTUAL:
-                sqlQuery.setTables(ProviderTableMeta.VIRTUAL_TABLE_NAME);
-                if (uri.getPathSegments().size() > 1) {
-                    sqlQuery.appendWhere(ProviderTableMeta._ID + "=" + uri.getPathSegments().get(1));
-=======
             case ARBITRARY_DATA:
                 sqlQuery.setTables(ProviderTableMeta.ARBITRARY_DATA_TABLE_NAME);
                 if (uri.getPathSegments().size() > 1) {
                     sqlQuery.appendWhere(ProviderTableMeta._ID + "="
                             + uri.getPathSegments().get(1));
->>>>>>> e55f06ec
+                }
+                break;
+            case VIRTUAL:
+                sqlQuery.setTables(ProviderTableMeta.VIRTUAL_TABLE_NAME);
+                if (uri.getPathSegments().size() > 1) {
+                    sqlQuery.appendWhere(ProviderTableMeta._ID + "=" + uri.getPathSegments().get(1));
                 }
                 break;
             default:
@@ -553,13 +542,11 @@
                 case EXTERNAL_LINKS:
                     order = ProviderTableMeta.EXTERNAL_LINKS_NAME;
                     break;
-<<<<<<< HEAD
+                case ARBITRARY_DATA:
+                    order = ProviderTableMeta.ARBITRARY_DATA_CLOUD_ID;
+                    break;
                 case VIRTUAL:
                     order = ProviderTableMeta.VIRTUAL_TYPE;
-=======
-                case ARBITRARY_DATA:
-                    order = ProviderTableMeta.ARBITRARY_DATA_CLOUD_ID;
->>>>>>> e55f06ec
                     break;
                 default: // Files
                     order = ProviderTableMeta.FILE_DEFAULT_SORT_ORDER;
@@ -672,13 +659,11 @@
             // Create external links table
             createExternalLinksTable(db);
 
-<<<<<<< HEAD
+            // Create arbitrary data table
+            createArbitraryData(db);
+
             // Create virtual table
             createVirtualTable(db);
-=======
-            // Create arbitrary data table
-            createArbitraryData(db);
->>>>>>> e55f06ec
         }
 
         @Override
@@ -997,17 +982,26 @@
             }
 
             if (oldVersion < 20 && newVersion >= 20) {
-<<<<<<< HEAD
+                Log_OC.i(SQL, "Adding arbitrary data table");
+                db.beginTransaction();
+                try {
+                    createArbitraryData(db);
+                    upgraded = true;
+                    db.setTransactionSuccessful();
+                } finally {
+                    db.endTransaction();
+                }
+            }
+
+            if (!upgraded) {
+                Log_OC.i(SQL, String.format(Locale.ENGLISH, UPGRADE_VERSION_MSG, oldVersion, newVersion));
+            }
+
+            if (oldVersion < 21 && newVersion >= 21) {
                 Log_OC.i(SQL, "Adding virtual table");
                 db.beginTransaction();
                 try {
                     createVirtualTable(db);
-=======
-                Log_OC.i(SQL, "Adding arbitrary data table");
-                db.beginTransaction();
-                try {
-                    createArbitraryData(db);
->>>>>>> e55f06ec
                     upgraded = true;
                     db.setTransactionSuccessful();
                 } finally {
@@ -1155,20 +1149,20 @@
         );
     }
 
-<<<<<<< HEAD
-    private void createVirtualTable(SQLiteDatabase db) {
-        db.execSQL("CREATE TABLE " + ProviderTableMeta.VIRTUAL_TABLE_NAME + "("
-                + ProviderTableMeta._ID + " INTEGER PRIMARY KEY, "          // id
-                + ProviderTableMeta.VIRTUAL_TYPE + " TEXT, "                // type
-                + ProviderTableMeta.VIRTUAL_OCFILE_ID + " INTEGER )"        // file id
-=======
     private void createArbitraryData(SQLiteDatabase db) {
         db.execSQL("CREATE TABLE " + ProviderTableMeta.ARBITRARY_DATA_TABLE_NAME + "("
                 + ProviderTableMeta._ID + " INTEGER PRIMARY KEY, "      // id
                 + ProviderTableMeta.ARBITRARY_DATA_CLOUD_ID + " TEXT, " // cloud id (account name + FQDN)
                 + ProviderTableMeta.ARBITRARY_DATA_KEY + " TEXT, "      // key
                 + ProviderTableMeta.ARBITRARY_DATA_VALUE + " TEXT) "    // value
->>>>>>> e55f06ec
+        );
+    }
+
+    private void createVirtualTable(SQLiteDatabase db) {
+        db.execSQL("CREATE TABLE " + ProviderTableMeta.VIRTUAL_TABLE_NAME + "("
+                + ProviderTableMeta._ID + " INTEGER PRIMARY KEY, "          // id
+                + ProviderTableMeta.VIRTUAL_TYPE + " TEXT, "                // type
+                + ProviderTableMeta.VIRTUAL_OCFILE_ID + " INTEGER )"        // file id
         );
     }
 
