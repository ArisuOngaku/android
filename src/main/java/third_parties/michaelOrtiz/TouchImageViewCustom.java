--- conflicted
+++ resolved
@@ -1211,38 +1211,21 @@
         	}
 		}
     }
-<<<<<<< HEAD
-
-    @TargetApi(Build.VERSION_CODES.GINGERBREAD)
-=======
     
->>>>>>> 8950a4f1
+
 	private class CompatScroller {
     	Scroller scroller;
     	OverScroller overScroller;
     	boolean isPreGingerbread;
-
-<<<<<<< HEAD
+    	
     	public CompatScroller(Context context) {
-    		if (VERSION.SDK_INT < VERSION_CODES.GINGERBREAD) {
-    			isPreGingerbread = true;
-    			scroller = new Scroller(context);
-
-    		} else {
+
     			isPreGingerbread = false;
     			overScroller = new OverScroller(context);
-    		}
-    	}
-
+
+    	}
+    	
     	public void fling(int startX, int startY, int velocityX, int velocityY, int minX, int maxX, int minY, int maxY) {
-=======
-        public CompatScroller(Context context) {
-            isPreGingerbread = false;
-            overScroller = new OverScroller(context);
-        }
-
-        public void fling(int startX, int startY, int velocityX, int velocityY, int minX, int maxX, int minY, int maxY) {
->>>>>>> 8950a4f1
     		if (isPreGingerbread) {
     			scroller.fling(startX, startY, velocityX, velocityY, minX, maxX, minY, maxY);
     		} else {
