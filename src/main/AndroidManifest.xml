--- conflicted
+++ resolved
@@ -60,11 +60,8 @@
     <uses-permission android:name="android.permission.WAKE_LOCK" />
     <uses-permission android:name="android.permission.USE_FINGERPRINT" />
 
-<<<<<<< HEAD
     <permission android:name="com.owncloud.android.sso" android:protectionLevel="signature" />
 
-=======
->>>>>>> 5369c205
     <application
         android:name=".MainApp"
         android:icon="@mipmap/ic_launcher"
