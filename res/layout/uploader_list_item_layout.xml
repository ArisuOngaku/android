<?xml version="1.0" encoding="utf-8"?>
<!-- 
  ownCloud Android client application

  Copyright (C) 2012  Bartek Przybylski
  Copyright (C) 2015 ownCloud Inc.

  This program is free software: you can redistribute it and/or modify
  it under the terms of the GNU General Public License version 2,
  as published by the Free Software Foundation.

  This program is distributed in the hope that it will be useful,
  but WITHOUT ANY WARRANTY; without even the implied warranty of
  MERCHANTABILITY or FITNESS FOR A PARTICULAR PURPOSE. See the
  GNU General Public License for more details.

  You should have received a copy of the GNU General Public License
  along with this program.  If not, see <http://www.gnu.org/licenses/>.
 -->
<<<<<<< HEAD
<LinearLayout xmlns:android="http://schemas.android.com/apk/res/android"
    android:layout_width="fill_parent"
    android:layout_height="56dp"
    android:background="@drawable/list_selector"
    android:orientation="horizontal" >
  
    <ImageView
        android:id="@+id/imageView1"
        android:layout_width="@dimen/file_icon_size"
        android:layout_height="@dimen/file_icon_size"
        android:layout_gravity="center_vertical|center"
        android:layout_margin="4dp"
        android:src="@drawable/ic_menu_archive" />
=======
<LinearLayout
	xmlns:android="http://schemas.android.com/apk/res/android"
	android:layout_width="fill_parent"
	android:background="#fefefe"
	android:orientation="horizontal"
	android:layout_height="72dp"
    android:padding="@dimen/standard_padding">
  
    <ImageView 
        android:layout_width="@dimen/file_icon_size"
        android:layout_height="@dimen/file_icon_size"
        android:layout_gravity="center_vertical|center"
        android:src="@drawable/ic_menu_archive" 
        android:id="@+id/thumbnail"
        android:layout_marginRight="@dimen/standard_padding"/>
>>>>>>> 7c580394
    
    <TextView 
        android:text="TextView" 
        android:layout_width="fill_parent" 
        android:id="@+id/filename"
        android:layout_height="wrap_content"
        android:textColor="@android:color/black"
        android:textSize="16sp" />
    
</LinearLayout><|MERGE_RESOLUTION|>--- conflicted
+++ resolved
@@ -17,21 +17,6 @@
   You should have received a copy of the GNU General Public License
   along with this program.  If not, see <http://www.gnu.org/licenses/>.
  -->
-<<<<<<< HEAD
-<LinearLayout xmlns:android="http://schemas.android.com/apk/res/android"
-    android:layout_width="fill_parent"
-    android:layout_height="56dp"
-    android:background="@drawable/list_selector"
-    android:orientation="horizontal" >
-  
-    <ImageView
-        android:id="@+id/imageView1"
-        android:layout_width="@dimen/file_icon_size"
-        android:layout_height="@dimen/file_icon_size"
-        android:layout_gravity="center_vertical|center"
-        android:layout_margin="4dp"
-        android:src="@drawable/ic_menu_archive" />
-=======
 <LinearLayout
 	xmlns:android="http://schemas.android.com/apk/res/android"
 	android:layout_width="fill_parent"
@@ -44,10 +29,9 @@
         android:layout_width="@dimen/file_icon_size"
         android:layout_height="@dimen/file_icon_size"
         android:layout_gravity="center_vertical|center"
-        android:src="@drawable/ic_menu_archive" 
+        android:src="@drawable/ic_menu_archive"
         android:id="@+id/thumbnail"
         android:layout_marginRight="@dimen/standard_padding"/>
->>>>>>> 7c580394
     
     <TextView 
         android:text="TextView" 
