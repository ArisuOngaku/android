--- conflicted
+++ resolved
@@ -41,11 +41,7 @@
         android:layout_width="wrap_content"
         android:layout_height="wrap_content"
         android:paddingLeft="22dp"
-<<<<<<< HEAD
-        android:paddingRight="@dimen/standard_padding"
-=======
-        android:paddingRight="16dp"
->>>>>>> 92af92ee
+        android:paddingRight="@dimen/standard_margin"
         android:textColor="@color/drawerMenuTextColor"
         android:text="@string/app_name"
         android:textStyle="bold"
