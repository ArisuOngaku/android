<?xml version="1.0" encoding="utf-8"?>
<!--
  Nextcloud Android client application

<<<<<<< HEAD
  Copyright (C) 2016 Andy Scherzinger
  Copyright (C) 2016 Nextcloud.
=======
  Copyright (C) 2015 Andy Scherzinger
  Copyright (C) 2016 Nextcloud
  Copyright (C) 2015 ownCloud
>>>>>>> 4e3d5179

  This program is free software; you can redistribute it and/or
  modify it under the terms of the GNU AFFERO GENERAL PUBLIC LICENSE
  License as published by the Free Software Foundation; either
  version 3 of the License, or any later version.

  This program is distributed in the hope that it will be useful,
  but WITHOUT ANY WARRANTY; without even the implied warranty of
<<<<<<< HEAD
  MERCHANTABILITY or FITNESS FOR A PARTICULAR PURPOSE.  See the
  GNU AFFERO GENERAL PUBLIC LICENSE for more details.

  You should have received a copy of the GNU Affero General Public
  License along with this program.  If not, see <http://www.gnu.org/licenses/>.
-->
=======
  MERCHANTABILITY or FITNESS FOR A PARTICULAR PURPOSE. See the
  GNU AFFERO GENERAL PUBLIC LICENSE for more details.

  You should have received a copy of the GNU Affero General Public
  License along with this program. If not, see <http://www.gnu.org/licenses/>.
  -->
>>>>>>> 4e3d5179
<LinearLayout xmlns:android="http://schemas.android.com/apk/res/android"
              android:layout_width="match_parent"
              android:layout_height="@dimen/nav_drawer_header_height"
              android:background="@drawable/background"
              android:fitsSystemWindows="true">

    <RelativeLayout
        android:id="@+id/drawer_active_user"
        android:layout_width="match_parent"
        android:layout_height="wrap_content"
        android:layout_gravity="bottom"
        android:padding="@dimen/standard_padding">

        <FrameLayout
            android:id="@+id/drawer_user_avatars"
            android:layout_width="match_parent"
            android:layout_height="wrap_content"
            android:layout_gravity="top"
            android:layout_marginBottom="@dimen/standard_half_margin">

            <ImageView
                android:id="@+id/drawer_current_account"
                android:layout_width="@dimen/nav_drawer_header_avatar"
                android:layout_height="@dimen/nav_drawer_header_avatar"
                android:src="@drawable/ic_account_circle"/>

            <ImageView
                android:id="@+id/drawer_account_middle"
                android:layout_width="@dimen/nav_drawer_header_avatar_other_accounts_size"
                android:layout_height="@dimen/nav_drawer_header_avatar_other_accounts_size"
                android:layout_gravity="right"
                android:layout_marginEnd="@dimen/nav_drawer_header_avatar_second_account_margin"
                android:layout_marginRight="@dimen/nav_drawer_header_avatar_second_account_margin"
                android:src="@drawable/ic_account_circle"
                android:onClick="onAccountDrawerClick"/>

            <ImageView
                android:id="@+id/drawer_account_end"
                android:layout_width="@dimen/nav_drawer_header_avatar_other_accounts_size"
                android:layout_height="@dimen/nav_drawer_header_avatar_other_accounts_size"
                android:layout_gravity="right"
                android:src="@drawable/ic_account_circle"
                android:onClick="onAccountDrawerClick"/>

        </FrameLayout>

        <LinearLayout
            android:layout_width="match_parent"
            android:layout_height="wrap_content"
            android:layout_below="@+id/drawer_user_avatars"
            >

            <LinearLayout
                android:layout_width="@dimen/zero"
                android:layout_height="wrap_content"
                android:layout_gravity="center_vertical"
                android:layout_weight="1"
                android:orientation="vertical"
                android:paddingRight="@dimen/standard_half_padding">

                <TextView
                    android:id="@+id/drawer_username"
                    android:layout_width="match_parent"
                    android:layout_height="wrap_content"
                    android:ellipsize="end"
                    android:shadowColor="@color/black"
                    android:shadowDx="0.5"
                    android:shadowDy="0"
                    android:shadowRadius="2"
                    android:singleLine="true"
                    android:text="@string/app_name"
                    android:textColor="@android:color/white"
                    android:textSize="@dimen/drawer_header_text"
                    android:textStyle="bold"/>

                <TextView
                    android:id="@+id/drawer_username_full"
                    android:layout_width="match_parent"
                    android:layout_height="wrap_content"
                    android:ellipsize="end"
                    android:lines="1"
                    android:maxLines="1"
                    android:shadowColor="@color/black"
                    android:shadowDx="0.5"
                    android:shadowDy="0"
                    android:shadowRadius="2"
                    android:text="@string/app_name"
                    android:textColor="@android:color/white"
                    android:textSize="@dimen/drawer_header_subtext"/>

            </LinearLayout>

            <ImageView
                android:id="@+id/drawer_account_chooser_toogle"
                android:layout_width="wrap_content"
                android:layout_height="wrap_content"
                android:layout_gravity="bottom"
                android:contentDescription="@string/drawer_manage_accounts"
                android:src="@drawable/ic_down"/>

        </LinearLayout>

    </RelativeLayout>

</LinearLayout><|MERGE_RESOLUTION|>--- conflicted
+++ resolved
@@ -2,14 +2,8 @@
 <!--
   Nextcloud Android client application
 
-<<<<<<< HEAD
   Copyright (C) 2016 Andy Scherzinger
   Copyright (C) 2016 Nextcloud.
-=======
-  Copyright (C) 2015 Andy Scherzinger
-  Copyright (C) 2016 Nextcloud
-  Copyright (C) 2015 ownCloud
->>>>>>> 4e3d5179
 
   This program is free software; you can redistribute it and/or
   modify it under the terms of the GNU AFFERO GENERAL PUBLIC LICENSE
@@ -18,21 +12,12 @@
 
   This program is distributed in the hope that it will be useful,
   but WITHOUT ANY WARRANTY; without even the implied warranty of
-<<<<<<< HEAD
-  MERCHANTABILITY or FITNESS FOR A PARTICULAR PURPOSE.  See the
-  GNU AFFERO GENERAL PUBLIC LICENSE for more details.
-
-  You should have received a copy of the GNU Affero General Public
-  License along with this program.  If not, see <http://www.gnu.org/licenses/>.
--->
-=======
   MERCHANTABILITY or FITNESS FOR A PARTICULAR PURPOSE. See the
   GNU AFFERO GENERAL PUBLIC LICENSE for more details.
 
   You should have received a copy of the GNU Affero General Public
   License along with this program. If not, see <http://www.gnu.org/licenses/>.
   -->
->>>>>>> 4e3d5179
 <LinearLayout xmlns:android="http://schemas.android.com/apk/res/android"
               android:layout_width="match_parent"
               android:layout_height="@dimen/nav_drawer_header_height"
