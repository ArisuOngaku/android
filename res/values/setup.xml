<?xml version="1.0" encoding="utf-8"?>
<resources>
    <!-- App name  and other strings-->
    <string name="app_name">ownCloud</string>
    <string name="account_type">owncloud</string>	<!-- better if was a domain name; but changing it now would require migrate accounts when the app is updated -->
    <string name="authority">org.owncloud</string>	<!-- better if was the app package with ".provider" appended ; it identifies the provider -->
    <string name ="db_file">owncloud.db</string>
    <string name ="db_name">ownCloud</string>
    <string name ="data_folder">owncloud</string>
    <string name ="log_name">Owncloud_</string>
    <string name ="default_display_name_for_root_folder">ownCloud</string>
    <string name ="user_agent">Mozilla/5.0 (Android) ownCloud-android/%1$s</string>
    
    <!-- URLs and flags related -->
    <string name="server_url"></string>
    <bool name="show_server_url_input">true</bool>
    <bool name="show_welcome_link">true</bool>
	<string name="welcome_link_url">"https://owncloud.com/mobile/new"</string>
	<string name="share_api_link"></string>
    
    <!-- Flags to setup the authentication methods available in the app -->
    <string name="auth_method_oauth2">off</string>
    <string name="auth_method_saml_web_sso">off</string>
    
    <!-- Flags to enable/disable some features -->
    <string name = "send_files_to_other_apps">on</string>
    <string name = "share_feature">on</string>
    
    
    <!-- Colors -->
    <color name="login_background_color">#FFFFFF</color>
    <color name="login_logo_background_color">#FFFFFF</color>
    <color name="background_color">#FFFFFF</color>
    <color name="actionbar_start_color">#1D2D44</color>
    <color name="actionbar_end_color">#1D2D44</color>
<<<<<<< HEAD
    <color name="primary_button_background_color">@color/owncloud_blue_accent</color>
    <color name="primary_button_text_color">@color/white</color>
    <color name="secondary_button_background_color">#D6D7D7</color>
    <color name="secondary_button_text_color">@color/color_accent</color>

=======
    <color name="primary_button_color">@color/owncloud_blue_accent</color>
    <color name="drawer_header_color">@color/owncloud_blue_accent</color>

    <!-- Button -->
    <color name="button_text_color">#000000</color>
    
>>>>>>> 9954f714
    <!-- Multiaccount support -->
    <bool name="multiaccount_support">true</bool>
    
    <!-- Help, imprint and feedback -->
    <bool name="help_enabled">true</bool>
    <bool name="imprint_enabled">false</bool> 
    <bool name="recommend_enabled">true</bool>
    <bool name="feedback_enabled">true</bool>
    <string name="url_help">http://owncloud.com/mobile/help</string>
    <string name="url_imprint"></string>
    <string name="mail_recommend">"mailto:"</string>
    <string name="mail_feedback">"mailto:apps@owncloud.com"</string>
    <string name="url_app_download">"https://play.google.com/store/apps/details?id=com.owncloud.android"</string>

    <!--Destination mail for sending log files -->
    <string name="mail_logger"></string>

</resources>

<|MERGE_RESOLUTION|>--- conflicted
+++ resolved
@@ -33,20 +33,15 @@
     <color name="background_color">#FFFFFF</color>
     <color name="actionbar_start_color">#1D2D44</color>
     <color name="actionbar_end_color">#1D2D44</color>
-<<<<<<< HEAD
     <color name="primary_button_background_color">@color/owncloud_blue_accent</color>
     <color name="primary_button_text_color">@color/white</color>
     <color name="secondary_button_background_color">#D6D7D7</color>
     <color name="secondary_button_text_color">@color/color_accent</color>
-
-=======
-    <color name="primary_button_color">@color/owncloud_blue_accent</color>
     <color name="drawer_header_color">@color/owncloud_blue_accent</color>
 
     <!-- Button -->
     <color name="button_text_color">#000000</color>
     
->>>>>>> 9954f714
     <!-- Multiaccount support -->
     <bool name="multiaccount_support">true</bool>
     
